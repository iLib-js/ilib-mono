/*
 * Yaml.test.js - test the Yaml resource file object.
 *
 * Copyright © 2016-2017, 2023 2021, 2023 HealthTap, Inc. and JEDLSoft
 *
 * Licensed under the Apache License, Version 2.0 (the "License");
 * you may not use this file except in compliance with the License.
 * You may obtain a copy of the License at
 *
 *     http://www.apache.org/licenses/LICENSE-2.0
 *
 * Unless required by applicable law or agreed to in writing, software
 * distributed under the License is distributed on an "AS IS" BASIS,
 * WITHOUT WARRANTIES OR CONDITIONS OF ANY KIND, either express or implied.
 *
 * See the License for the specific language governing permissions and
 * limitations under the License.
 */

if (!YamlResourceFile) {
    var YamlResourceFile = require("../lib/YamlResourceFile.js");
    var YamlResourceFileType = require("../lib/YamlResourceFileType.js");
    var ContextResourceString = require("../lib/ContextResourceString.js");
    var ResourcePlural = require("../lib/ResourcePlural.js");
    var WebProject =  require("../lib/WebProject.js");
}

function diff(a, b) {
    var min = Math.min(a.length, b.length);

    for (var i = 0; i < min; i++) {
        if (a[i] !== b[i]) {
            console.log("Found difference at character " + i);
            console.log("a: " + a.substring(i));
            console.log("b: " + b.substring(i));
            break;
        }
    }
}

var p = new WebProject({
    id: "webapp",
    sourceLocale: "en-US",
    resourceDirs: {
        "yml": "a/b"
    }
}, "./test/testfiles", {
    locales:["en-GB"]
});

var yft = new YamlResourceFileType(p);

describe("yamlresourcefile", function() {
    test("YamlConstructorEmpty", function() {
        expect.assertions(1);

        var y = new YamlResourceFile();
        expect(y).toBeTruthy();
    });

    test("YamlConstructorFull", function() {
        expect.assertions(2);

       var y = new YamlResourceFile({
            project: p,
            pathName: "a/b/en-US.yml",
            type: yft
        });
        expect(y).toBeTruthy();

        expect(y.getPath()).toBe("a/b/en-US.yml");
    });

    test("YamlGetPath", function() {
        expect.assertions(2);

        var y = new YamlResourceFile({
            project: p,
            pathName: "foo/bar/x.yml",
            type: yft
        });
        expect(y).toBeTruthy();

        expect(y.getPath()).toBe("foo/bar/x.yml");
    });

    test("YamlResourceFileParseSimpleGetByKey", function() {
        expect.assertions(6);

         var yml = new YamlResourceFile({
            project: p,
            type: yft,
            locale: "en-US"
        });
        expect(yml).toBeTruthy();

        yml.parse('---\n' +
                'Working_at_MyCompany: Working at MyCompany\n' +
                'Jobs: Jobs\n' +
                'Our_internship_program: Our internship program\n' +
                '? Completing_an_internship_at_MyCompany_gives_you_the_opportunity_to_experience_innovation_and_personal_growth_at_one_of_the_best_companies_in_Silicon_Valley,_all_while_learning_directly_from_experienced,_successful_entrepreneurs.\n' +
                ': Completing an internship at MyCompany gives you the opportunity to experience innovation\n' +
                '  and personal growth at one of the best companies in Silicon Valley, all while learning\n' +
                '  directly from experienced, successful entrepreneurs.\n');

        var set = yml.getTranslationSet();
        expect(set).toBeTruthy();

        var r = set.getBy({
            reskey: "Jobs"
        });
        expect(r).toBeTruthy();

        expect(r[0].getSource()).toBe("Jobs");
        expect(r[0].getKey()).toBe("Jobs");
        expect(!r[0].getComment()).toBeTruthy();
    });

    test("YamlResourceFileParseWithSubkeys", function() {
        expect.assertions(28);

        var yml = new YamlResourceFile({
            project: p,
            type: yft
        });
        expect(yml).toBeTruthy();

        yml.parse(
                '---\n' +
                "'feelgood/foo/bar/x.en-US.html.haml':\n" +
                '  r9834724545: Jobs\n' +
                '  r9483762220: Our internship program\n' +
                '  r6782977423: |\n' +
                '    Completing an internship at MyCompany gives you the opportunity to experience innovation\n' +
                '    and personal growth at one of the best companies in Silicon Valley, all while learning\n' +
                '    directly from experienced, successful entrepreneurs.\n' +
                "'feelgood/foo/ssss/asdf.en-US.html.haml':\n" +
                '  r4524523454: Working at MyCompany\n' +
                '  r3254356823: Jobs\n' +
                'foo:\n' +
                '  bar:\n' +
                '    asdf:\n' +
                '      test: test of many levels\n');

        var set = yml.getTranslationSet();
        expect(set).toBeTruthy();

        var r = set.getAll();
        expect(r).toBeTruthy();

        expect(r.length).toBe(6);

        expect(r[0].getSource()).toBe("Jobs");
        expect(r[0].getSourceLocale()).toBe("en-US"); // source locale
        expect(r[0].getKey()).toBe("r9834724545");
        expect(r[0].getContext()).toBe("feelgood/foo/bar/x.en-US.html.haml");

        expect(r[1].getSource()).toBe("Our internship program");
        expect(r[1].getSourceLocale()).toBe("en-US"); // source locale
        expect(r[1].getKey()).toBe("r9483762220");
        expect(r[1].getContext()).toBe("feelgood/foo/bar/x.en-US.html.haml");

        expect(r[2].getSource()).toBe('Completing an internship at MyCompany gives you the opportunity to experience innovation\n' +
                'and personal growth at one of the best companies in Silicon Valley, all while learning\n' +
                'directly from experienced, successful entrepreneurs.\n');
        expect(r[2].getSourceLocale()).toBe("en-US"); // source locale
        expect(r[2].getKey()).toBe("r6782977423");
        expect(r[2].getContext()).toBe("feelgood/foo/bar/x.en-US.html.haml");

        expect(r[3].getSource()).toBe("Working at MyCompany");
        expect(r[3].getSourceLocale()).toBe("en-US"); // source locale
        expect(r[3].getKey()).toBe("r4524523454");
        expect(r[3].getContext()).toBe("feelgood/foo/ssss/asdf.en-US.html.haml");

        expect(r[4].getSource()).toBe("Jobs");
        expect(r[4].getSourceLocale()).toBe("en-US"); // source locale
        expect(r[4].getKey()).toBe("r3254356823");
        expect(r[4].getContext()).toBe("feelgood/foo/ssss/asdf.en-US.html.haml");

        expect(r[5].getSource()).toBe("test of many levels");
        expect(r[5].getSourceLocale()).toBe("en-US"); // source locale
        expect(r[5].getKey()).toBe("test");
        expect(r[5].getContext()).toBe("foo@bar@asdf");
    });

    test("YamlResourceFileParseWithLocaleAndSubkeys", function() {
        expect.assertions(28);

        var yml = new YamlResourceFile({
            project: p,
            type: yft
        });
        expect(yml).toBeTruthy();

        yml.parse(
                '---\n' +
                "zh-Hans-CN:\n" +
                "  feelgood/foo/bar/x.en-US.html.haml:\n" +
                '    r9834724545: Jobs\n' +
                '    r9483762220: Our internship program\n' +
                '    r6782977423: |\n' +
                '      Completing an internship at MyCompany gives you the opportunity to experience innovation\n' +
                '      and personal growth at one of the best companies in Silicon Valley, all while learning\n' +
                '      directly from experienced, successful entrepreneurs.\n' +
                "  feelgood/foo/ssss/asdf.en-US.html.haml:\n" +
                '    r4524523454: Working at MyCompany\n' +
                '    r3254356823: Jobs\n' +
                '  foo:\n' +
                '    bar:\n' +
                '      asdf:\n' +
                '        test: test of many levels\n');

        var set = yml.getTranslationSet();
        expect(set).toBeTruthy();

        var r = set.getAll();
        expect(r).toBeTruthy();

        expect(r.length).toBe(6);

        expect(r[0].getTarget()).toBe("Jobs");
        expect(r[0].getTargetLocale()).toBe("zh-Hans-CN");
        expect(r[0].getKey()).toBe("r9834724545");
        expect(r[0].getContext()).toBe("feelgood/foo/bar/x.en-US.html.haml");

        expect(r[1].getTarget()).toBe("Our internship program");
        expect(r[1].getTargetLocale()).toBe("zh-Hans-CN");
        expect(r[1].getKey()).toBe("r9483762220");
        expect(r[1].getContext()).toBe("feelgood/foo/bar/x.en-US.html.haml");

        expect(r[2].getTarget()).toBe('Completing an internship at MyCompany gives you the opportunity to experience innovation\n' +
                'and personal growth at one of the best companies in Silicon Valley, all while learning\n' +
                'directly from experienced, successful entrepreneurs.\n');
        expect(r[2].getTargetLocale()).toBe("zh-Hans-CN");
        expect(r[2].getKey()).toBe("r6782977423");
        expect(r[2].getContext()).toBe("feelgood/foo/bar/x.en-US.html.haml");

        expect(r[3].getTarget()).toBe("Working at MyCompany");
        expect(r[3].getTargetLocale()).toBe("zh-Hans-CN");
        expect(r[3].getKey()).toBe("r4524523454");
        expect(r[3].getContext()).toBe("feelgood/foo/ssss/asdf.en-US.html.haml");

        expect(r[4].getTarget()).toBe("Jobs");
        expect(r[4].getTargetLocale()).toBe("zh-Hans-CN");
        expect(r[4].getKey()).toBe("r3254356823");
        expect(r[4].getContext()).toBe("feelgood/foo/ssss/asdf.en-US.html.haml");

        expect(r[5].getTarget()).toBe("test of many levels");
        expect(r[5].getTargetLocale()).toBe("zh-Hans-CN");
        expect(r[5].getKey()).toBe("test");
        expect(r[5].getContext()).toBe("foo@bar@asdf");
    });

    test("YamlFileParseCustomizationFileWithFlavor", function() {
        expect.assertions(19);

        var yml = new YamlResourceFile({
            project: p,
            type: yft,
            path: "config/customization/en-US-CHOCOLATE.yml"
        });
        expect(yml).toBeTruthy();

        yml.parse(
            '---\n' +
            "en-US-CHOCOLATE:\n" +
            '  r9834724545: Jobs\n' +
            '  r9483762220: Our internship program\n' +
            '  r6782977423: |\n' +
            '    Completing an internship at MyCompany gives you the opportunity to experience innovation\n' +
            '    and personal growth at one of the best companies in Silicon Valley, all while learning\n' +
            '    directly from experienced, successful entrepreneurs.\n');

        var set = yml.getTranslationSet();
        expect(set).toBeTruthy();

        var r = set.getAll();
        expect(r).toBeTruthy();

        expect(r.length).toBe(3);

        // locale is not special for this type of yml file, so it should appear in the context
        expect(r[0].getSource()).toBe("Jobs");
        expect(r[0].getSourceLocale()).toBe("en-US-CHOCOLATE");
        expect(r[0].getKey()).toBe("r9834724545");
        expect(!r[0].getContext()).toBeTruthy();
        expect(r[0].getFlavor()).toBe("CHOCOLATE");

        expect(r[1].getSource()).toBe("Our internship program");
        expect(r[1].getSourceLocale()).toBe("en-US-CHOCOLATE");
        expect(r[1].getKey()).toBe("r9483762220");
        expect(!r[1].getContext()).toBeTruthy();
        expect(r[1].getFlavor()).toBe("CHOCOLATE");

        expect(r[2].getSource()).toBe('Completing an internship at MyCompany gives you the opportunity to experience innovation\n' +
            'and personal growth at one of the best companies in Silicon Valley, all while learning\n' +
            'directly from experienced, successful entrepreneurs.\n');
        expect(r[2].getSourceLocale()).toBe("en-US-CHOCOLATE");
        expect(r[2].getKey()).toBe("r6782977423");
        expect(!r[2].getContext()).toBeTruthy();
        expect(r[2].getFlavor()).toBe("CHOCOLATE");
    });

    test("YamlResourceFileParseSimpleRightSize", function() {
        expect.assertions(4);

        var yml = new YamlResourceFile({
            project: p,
            type: yft
        });
        expect(yml).toBeTruthy();

        var set = yml.getTranslationSet();
        expect(set.size()).toBe(0);

        yml.parse('---\n' +
                'es-US:\n' +
                '  Working_at_MyCompany: Working at MyCompany\n' +
                '  Jobs: Jobs\n' +
                '  Our_internship_program: Our internship program\n' +
                '  ? Completing_an_internship_at_MyCompany_gives_you_the_opportunity_to_experience_innovation_and_personal_growth_at_one_of_the_best_companies_in_Silicon_Valley,_all_while_learning_directly_from_experienced,_successful_entrepreneurs.\n' +
                '  : Completing an internship at MyCompany gives you the opportunity to experience innovation\n' +
                '    and personal growth at one of the best companies in Silicon Valley, all while learning\n' +
                '    directly from experienced, successful entrepreneurs.\n');

        expect(set).toBeTruthy();

        expect(set.size()).toBe(4);
    });

    test("YamlResourceFileExtractFile", function() {
        expect.assertions(14);

        var yml = new YamlResourceFile({
            project: p,
            pathName: "./test.yml",
            type: yft
        });
        expect(yml).toBeTruthy();

        // should read the file
        yml.extract();

        var set = yml.getTranslationSet();

        expect(set.size()).toBe(10);

        var r = set.getBy({
            reskey: "Marketing"
        });
        expect(r).toBeTruthy();
        expect(r[0].getSource()).toBe("Marketing");
        expect(r[0].getKey()).toBe("Marketing");
        expect(!r[0].getComment()).toBeTruthy();

        var r = set.getBy({
            reskey: "Everyone_at_MyCompany_has_not_only_welcomed_us_interns,_but_given_us_a_chance_to_ask_questions_and_really_learn_about_what_they_do._That's_why_I'm_thrilled_to_be_a_part_of_this_team_and_part_of_a_company_that_will,_I'm_sure,_soon_be_a_household_name."
        });
        expect(r).toBeTruthy();
        expect(r[0].getSource()).toBe("Everyone at MyCompany has not only welcomed us interns, but given us a chance to ask questions and really learn about what they do. That's why I'm thrilled to be a part of this team and part of a company that will, I'm sure, soon be a household name.");
        expect(r[0].getKey()).toBe("Everyone_at_MyCompany_has_not_only_welcomed_us_interns,_but_given_us_a_chance_to_ask_questions_and_really_learn_about_what_they_do._That's_why_I'm_thrilled_to_be_a_part_of_this_team_and_part_of_a_company_that_will,_I'm_sure,_soon_be_a_household_name.");
        expect(!r[0].getComment()).toBeTruthy();

        var r = set.getBy({
            reskey: "Learn_by_contributing_to_a_venture_that_will_change_the_world"
        });
        expect(r).toBeTruthy();
        expect(r[0].getSource()).toBe("Learn by contributing to a venture that will change the world");
        expect(r[0].getKey()).toBe("Learn_by_contributing_to_a_venture_that_will_change_the_world");
        expect(!r[0].getComment()).toBeTruthy();
    });

    test("YamlResourceFileExtractUndefinedFile", function() {
        expect.assertions(2);

        var yml = new YamlResourceFile({
            project: p,
            type: yft
        });
        expect(yml).toBeTruthy();

        // should attempt to read the file and not fail
        yml.extract();

        var set = yml.getTranslationSet();

        expect(set.size()).toBe(0);
    });

    test("YamlResourceFileExtractBogusFile", function() {
        expect.assertions(2);

        var yml = new YamlResourceFile({
            project: p,
            pathName: "./objc/en.lproj/asdf.yml",
            type: yft
        });
        expect(yml).toBeTruthy();

        // should attempt to read the file and not fail
        yml.extract();

        var set = yml.getTranslationSet();

        expect(set.size()).toBe(0);
    });

    test("YamlResourceFileGetContent", function() {
        expect.assertions(2);

        var yml = new YamlResourceFile({
            project: p,
            pathName: "./asdf.yml",
            locale: "de-DE",
            type: yft
        });
        expect(yml).toBeTruthy();

        [
            new ContextResourceString({
                project: "webapp",
                sourceLocale: "en-US",
                source: "source\"text",
                targetLocale: "de-DE",
                key: "source_text",
                target: "Quellen\"text",
                comment: "foo"
            }),
            new ContextResourceString({
                project: "webapp",
                sourceLocale: "en-US",
                source: "more source\"text",
                targetLocale: "de-DE",
                key: "more_source_text",
                target: "mehr Quellen\"text",
                comment: "bar"
            })
        ].forEach(function(res) {
            yml.addResource(res);
        });

        var expected =
            'de:\n' +
            '  more_source_text: mehr Quellen\"text\n' +
            '  source_text: Quellen\"text\n';

        diff(yml.getContent(), expected);

        expect(yml.getContent()).toBe(expected);
    });

    test("YamlResourceFileGetContentComplicated", function() {
        expect.assertions(2);

        var yml = new YamlResourceFile({
            project: p,
            pathName: "./zh.yml",
            locale: "zh-Hans-CN",
            type: yft
        });
        expect(yml).toBeTruthy();

        [
            new ContextResourceString({
                project: "webapp",
                source: "• &amp;nbsp; Hello, how are you",
                targetLocale: "zh-Hans-CN",
                key: "• &amp;nbsp; Hello, how are you",
                target: "• &amp;nbsp; 你好吗",
                comment: " "
            }),
            new ContextResourceString({
                project: "webapp",
                source: "&apos;&#41;, url&#40;imgs/masks/top_bar",
                targetLocale: "zh-Hans-CN",
                key: "&apos;&#41;, url&#40;imgs/masks/top_bar",
                target: "&apos;&#41;, url&#40;imgs/masks/top_bar康生活相",
                comment: "bar"
            })
        ].forEach(function(res) {
            yml.addResource(res);
        });

        var expected =
            "zh:\n" +
            "  '&apos;&#41;, url&#40;imgs/masks/top_bar': '&apos;&#41;, url&#40;imgs/masks/top_bar康生活相'\n" +
            "  • &amp;nbsp; Hello, how are you: • &amp;nbsp; 你好吗\n";

        diff(yml.getContent(), expected);

        expect(yml.getContent()).toBe(expected);
    });

    test("YamlResourceFileGetContentWithNewlines", function() {
        expect.assertions(2);

        var yml = new YamlResourceFile({
            project: p,
            pathName: "./zh.yml",
            locale: "zh-Hans-CN",
            type: yft
        });
        expect(yml).toBeTruthy();

        [
            new ContextResourceString({
                project: "webapp",
                source: "short key",
                targetLocale: "zh-Hans-CN",
                key: "short key",
                target: "this is text that is relatively long and can run past the end of the page\nSo, we put a new line in the middle of it.",
                comment: " "
            }),
            new ContextResourceString({
                project: "webapp",
                source: "A very long key that happens to have \n new line characters in the middle of it. Very very long. How long is it? It's so long that it won't even fit in 64 bits.",
                targetLocale: "zh-Hans-CN",
                key: "A very long key that happens to have \n new line characters in the middle of it. Very very long. How long is it? It's so long that it won't even fit in 64 bits.",
                target: "short text",
                comment: "bar"
            })
        ].forEach(function(res) {
            yml.addResource(res);
        });

        var expected =
            "zh:\n" +
            "  \"A very long key that happens to have \\n new line characters in the middle of it. Very very long. How long is it? It's so long that it won't even fit in 64 bits.\": short text\n" +
            "  short key: |-\n" +
            "    this is text that is relatively long and can run past the end of the page\n" +
            "    So, we put a new line in the middle of it.\n";

        diff(yml.getContent(), expected);

        expect(yml.getContent()).toBe(expected);
    });

    test("YamlResourceFileGetContentEmpty", function() {
        expect.assertions(2);

        var yml = new YamlResourceFile({
            project: p,
            pathName: "./asdf.yml",
            locale: "de-DE",
            type: yft
        });
        expect(yml).toBeTruthy();

        expect(yml.getContent()).toBe('{}\n');
    });

    test("YamlResourceFileRealContent", function() {
        expect.assertions(5);

        var yml = new YamlResourceFile({
            project: p,
            pathName: "./test.yml",
            locale: "en-US",
            type: yft
        });
        expect(yml).toBeTruthy();

        yml.extract();

        var set = yml.getTranslationSet();
        expect(set).toBeTruthy();

        var r = set.get(ContextResourceString.hashKey("webapp", undefined, "en-US", "The_perks_of_interning", "x-yaml"));
        expect(r).toBeTruthy();

        expect(r.getSource()).toBe("The perks of interning");
        expect(r.getKey()).toBe("The_perks_of_interning");
    });

    test("YamlResourceFileRealContent2", function() {
        expect.assertions(7);

        var yml = new YamlResourceFile({
            project: p,
            pathName: "./test2.yml",
            locale: "en-US",
            type: yft
        });
        expect(yml).toBeTruthy();

        yml.extract();

        var set = yml.getTranslationSet();
        expect(set).toBeTruthy();

        var r = set.get(ContextResourceString.hashKey("webapp", "saved_someone_else_time", "en-US", "subject", "x-yaml"));
        expect(r).toBeTruthy();

        expect(r.getSource()).toBe("Someone said a colleague’s answer to your question saved them a lot of time:");
        expect(r.getKey()).toBe("subject");
        expect(r.getSourceLocale()).toBe("en-US");
        expect(r.getContext()).toBe("saved_someone_else_time");
    });

    test("YamlResourceFileAtInKeyName", function() {
        expect.assertions(7);

        var yml = new YamlResourceFile({
            project: p,
            pathName: "./test2.yml",
            locale: "en-US",
            type: yft
        });
        expect(yml).toBeTruthy();

        yml.extract();

        var set = yml.getTranslationSet();
        expect(set).toBeTruthy();

        var r = set.get(ContextResourceString.hashKey("webapp", "member_question_asked\\@answered", "en-US", "email_subject", "x-yaml"));
        expect(r).toBeTruthy();
<<<<<<< HEAD
        expect(r.getSource()).toBe("%1, %2 has answered a question you asked!");
=======

        expect(r.getSource(), "%1).toBe(%2 has answered a question you asked!");
>>>>>>> 63250bd9
        expect(r.getKey()).toBe("email_subject");
        expect(r.getSourceLocale()).toBe("en-US");
        expect(r.getContext()).toBe("member_question_asked\\@answered");
    });

    test("YamlResourceFileRightResourceType", function() {
        expect.assertions(4);

        var yml = new YamlResourceFile({
            project: p,
            pathName: "./test2.yml",
            locale: "en-US",
            type: yft
        });
        expect(yml).toBeTruthy();

        yml.extract();

        var set = yml.getTranslationSet();
        expect(set).toBeTruthy();

        var r = set.get(ContextResourceString.hashKey("webapp", "member_question_asked\\@answered", "en-US", "email_subject", "x-yaml"));
        expect(r).toBeTruthy();

        expect(r instanceof ContextResourceString).toBeTruthy();
    });

    test("YamlResourceFileGetContentDontUseSourceHash", function() {
        expect.assertions(2);

        var yml = new YamlResourceFile({
            project: p,
            pathName: "./zh.yml",
            locale: "zh-Hans-CN",
            type: yft
        });
        expect(yml).toBeTruthy();

        [
            new ContextResourceString({
                project: "webapp",
                source: "foo",
                targetLocale: "zh-Hans-CN",
                key: "r24524524524",
                target: "this is text that is relatively long and can run past the end of the page\nSo, we put a new line in the middle of it.",
                comment: " "
            }),
            new ContextResourceString({
                project: "webapp",
                source: "bar",
                targetLocale: "zh-Hans-CN",
                key: "r003425245",
                target: "short text",
                comment: "bar"
            })
        ].forEach(function(res) {
            yml.addResource(res);
        });

        var actual = yml.getContent();
        var expected =
            "zh:\n" +
            "  r003425245: short text\n" +
            "  r24524524524: |-\n" +
            "    this is text that is relatively long and can run past the end of the page\n" +
            "    So, we put a new line in the middle of it.\n";

        diff(actual, expected);
        expect(actual).toBe(expected);
    });

    test("YamlResourceFileGetContentResourcePlural", function() {
        expect.assertions(2);
        var yml = new YamlResourceFile({
            project: p,
            pathName: "./zh.yml",
            locale: "zh-Hans-CN",
            type: yft
        });
        expect(yml).toBeTruthy();

        [
            new ResourcePlural({
                project: "webapp",
                targetLocale: "zh-Hans-CN",
                comment: "",
                key: 'r186608186',
                targetStrings: {
                    'one' : 'This is 1 test',
                    'other' : 'There are %{count} tests'
                }
            })
        ].forEach(function(res) {
            yml.addResource(res);
        });

        var actual = yml.getContent();
        var expected =
            "zh:\n" +
            "  r186608186:\n" +
            "    one: This is 1 test\n" +
            "    other: There are %{count} tests\n";

        diff(actual, expected);
        expect(actual).toBe(expected);
    });

    test("YamlResourceFileGetContentResourcePluralAndString", function() {
        expect.assertions(2);
        var yml = new YamlResourceFile({
            project: p,
            pathName: "./zh.yml",
            locale: "zh-Hans-CN",
            type: yft
        });
        expect(yml).toBeTruthy();

        [
            new ResourcePlural({
                project: "webapp",
                sourceStrings: {
                    'one': 'one',
                    'other': 'other'
                },
                targetLocale: "zh-Hans-CN",
                comment: "",
                key: 'r186608186',
                targetStrings: {
                    'one' : 'This is 1 test',
                    'other' : 'There are %{count} tests'
                }
            }),
            new ContextResourceString({
                project: "webapp",
                source: "foo",
                targetLocale: "zh-Hans-CN",
                key: "r003425245",
                target: "short text",
                comment: "bar"
            })
        ].forEach(function(res) {
            yml.addResource(res);
        });

        var actual = yml.getContent();
        var expected =
            "zh:\n" +
            "  r003425245: short text\n" +
            "  r186608186:\n" +
            "    one: This is 1 test\n" +
            "    other: There are %{count} tests\n";

        diff(actual, expected);
        expect(actual).toBe(expected);
    });
});<|MERGE_RESOLUTION|>--- conflicted
+++ resolved
@@ -615,12 +615,7 @@
 
         var r = set.get(ContextResourceString.hashKey("webapp", "member_question_asked\\@answered", "en-US", "email_subject", "x-yaml"));
         expect(r).toBeTruthy();
-<<<<<<< HEAD
         expect(r.getSource()).toBe("%1, %2 has answered a question you asked!");
-=======
-
-        expect(r.getSource(), "%1).toBe(%2 has answered a question you asked!");
->>>>>>> 63250bd9
         expect(r.getKey()).toBe("email_subject");
         expect(r.getSourceLocale()).toBe("en-US");
         expect(r.getContext()).toBe("member_question_asked\\@answered");
