/*
 * CSV.test.js - test the CSV converter object.
 *
 * Copyright © 2016-2017, 2023 HealthTap, Inc.
 *
 * Licensed under the Apache License, Version 2.0 (the "License");
 * you may not use this file except in compliance with the License.
 * You may obtain a copy of the License at
 *
 *     http://www.apache.org/licenses/LICENSE-2.0
 *
 * Unless required by applicable law or agreed to in writing, software
 * distributed under the License is distributed on an "AS IS" BASIS,
 * WITHOUT WARRANTIES OR CONDITIONS OF ANY KIND, either express or implied.
 *
 * See the License for the specific language governing permissions and
 * limitations under the License.
 */

if (!CSV) {
    var CSV = require("../lib/CSV.js");
}
<<<<<<< HEAD
describe.skip("csv", function() {
=======

describe("csv", function() {
>>>>>>> 63250bd9
    test("CSVConstructor", function() {
        expect.assertions(1);

        var csv = new CSV();
        expect(csv).toBeTruthy();
    });

    test("CSVConstructorParams", function() {
        expect.assertions(1);

        var csv = new CSV({
            columnSeparator: "|",
            rowSeparator: "$"
        });

        expect(csv).toBeTruthy();
    });

    test("CSVtoJSGetColumnNames", function() {
        expect.assertions(2);

        var csv = new CSV();
        expect(csv).toBeTruthy();

        var names = csv.getColumnNames([
            {
                id: "foo",
                name: "bar",
                description: "asdf"
            },
            {
                id: "foo2",
                name: "bar2",
                description: "asdf2"
            },
            {
                id: "foo3",
                name: "bar3",
                description: "asdf3"
            }
        ]);
<<<<<<< HEAD
        expect(names).toStrictEqual(["id", "name", "description"]);
=======

        expect(names, ["id", "name").toStrictEqual("description"]);
>>>>>>> 63250bd9
    });

    test("CSVtoJSCorrectColumnNames", function() {
        expect.assertions(2);

        var csv = new CSV();
        expect(csv).toBeTruthy();

        var records = csv.toJS(
            'id,name,description\n' +
            '23414,name1,description1\n' +
            '754432,name2,description2 that has an escaped\\, comma in it\n' +
            '26234345,"name with quotes","description with quotes"\n' +
            '2345642,"quoted name with, comma in it","description with, comma in it"\n'
        );

        var names = csv.getColumnNames(records);
<<<<<<< HEAD
        expect(names).toStrictEqual(["id", "name", "description"]);
=======

        expect(names, ["id", "name").toStrictEqual("description"]);
>>>>>>> 63250bd9
    });

    test("CSVtoJSRightNumberOfRows", function() {
        expect.assertions(2);

        var csv = new CSV();
        expect(csv).toBeTruthy();

        var records = csv.toJS(
            'id,name,description\n' +
            '23414,name1,description1\n' +
            '754432,name2,description2 that has an escaped\\, comma in it\n' +
            '26234345,"name with quotes","description with quotes"\n' +
            '2345642,"quoted name with, comma in it","description with, comma in it"\n'
        );

        expect(records.length).toBe(4);
    });

    test("CSVtoJSRightContent", function() {
        expect.assertions(5);

        var csv = new CSV();
        expect(csv).toBeTruthy();

        var records = csv.toJS(
            'id,name,description\n' +
            '23414,name1,description1\n' +
            '754432,name2,description2\n' +
            '26234345,name3,description3\n' +
            '2345642,name4,description4\n'
        );

        expect(records[0]).toStrictEqual({
            id: 23414,
            name: "name1",
            description: "description1"
        });

        expect(records[1]).toStrictEqual({
            id: 754432,
            name: "name2",
            description: "description2"
        });

        expect(records[2]).toStrictEqual({
            id: 26234345,
            name: "name3",
            description: "description3"
        });

        expect(records[3]).toStrictEqual({
            id: 2345642,
            name: "name4",
            description: "description4"
        });
    });

    test("CSVtoJSEscapedComma", function() {
        expect.assertions(3);

        var csv = new CSV();
        expect(csv).toBeTruthy();

        var records = csv.toJS(
            'id,name,description\n' +
            '23414,name1,description1\n' +
            '754432,name2,description2 that has an escaped\\, comma in it\n'
        );

        expect(records[0]).toStrictEqual({
            id: 23414,
            name: "name1",
            description: "description1"
        });

        expect(records[1]).toStrictEqual({
            id: 754432,
            name: "name2",
            description: "description2 that has an escaped, comma in it"
        });
    });

    test("CSVtoJSQuotes", function() {
        expect.assertions(2);

        var csv = new CSV();
        expect(csv).toBeTruthy();

        var records = csv.toJS(
            'id,name,description\n' +
            '26234345,"name with quotes","description with quotes"\n'
        );

        expect(records[0]).toStrictEqual({
            id: 26234345,
            name: "name with quotes",
            description: "description with quotes"
        });
    });

    test("CSVtoJSEmbeddedQuotes", function() {
        expect.assertions(2);

        var csv = new CSV();
        expect(csv).toBeTruthy();

        var records = csv.toJS(
            'id,name,description\n' +
            '26234345,"name ""with"" quotes","description with ""quotes"""\n'
        );

        expect(records[0]).toStrictEqual({
            id: 26234345,
            name: "name \"with\" quotes",
            description: "description with \"quotes\""
        });
    });

    test("CSVtoJSEmbeddedCommasInQuotes", function() {
        expect.assertions(2);

        var csv = new CSV();
        expect(csv).toBeTruthy();

        var records = csv.toJS(
            'id,name,description\n' +
            '2345642,"quoted name with, comma in it","description with, comma in it"\n'
        );

        expect(records[0]).toStrictEqual({
            id: 2345642,
            name: "quoted name with, comma in it",
            description: "description with, comma in it"
        });
    });

    test("CSVtoJSTrimWhitespace", function() {
        expect.assertions(4);

        var csv = new CSV();
        expect(csv).toBeTruthy();

        var records = csv.toJS(
            'id,name,description\n' +
            '    23414  ,   name1  ,   description1\n' +
            '754432,name2,description2 that has an escaped\\, comma in it\n' +
            '26234345, "name with quotes", "description with quotes"\n' +
            '2345642, "quoted name with, comma in it", "description with, comma in it"\n'
        );

        var record = records[0];

        expect(record.id).toBe("23414");
        expect(record.name).toBe("name1");
        expect(record.description).toBe("description1");
    });

    test("CSVtoJSSkipEmptyLinesRightNumber", function() {
        expect.assertions(2);

        var csv = new CSV();
        expect(csv).toBeTruthy();

        var records = csv.toJS(
            'id,name,description\n' +
            '\n' +
            '2345642,"quoted name with, comma in it","description with, comma in it"\n' +
            '\n' +
            '754432,name2,description2\n'
        );

        expect(records.length).toBe(2);
    });

    test("CSVtoJSSkipEmptyLines", function() {
        expect.assertions(3);

        var csv = new CSV();
        expect(csv).toBeTruthy();

        var records = csv.toJS(
            'id,name,description\n' +
            '\n' +
            '2345642,"quoted name with, comma in it","description with, comma in it"\n' +
            '\n' +
            '754432,name2,description2\n'
        );

        expect(records[0]).toStrictEqual({
            id: 2345642,
            name: "quoted name with, comma in it",
            description: "description with, comma in it"
        });

        expect(records[1]).toStrictEqual({
            id: 754432,
            name: "name2",
            description: "description2"
        });
    });

    test("CSVtoJSEmptyValues", function() {
        expect.assertions(4);

        var csv = new CSV();
        expect(csv).toBeTruthy();

        var records = csv.toJS(
            'id,name,description\n' +
            ',,description1\n' +
            '754432,name2,description2 that has an escaped\\, comma in it\n' +
            '26234345,     "name with quotes"  ,     "description with quotes"   \n' +
            '2345642, "quoted name with, comma in it", "description with, comma in it"\n'
        );

        var record = records[0];

        expect(record.id).toBe("");
        expect(record.name).toBe("");
        expect(record.description).toBe("description1");
    });

    test("CSVtoJSMissingValues", function() {
        expect.assertions(6);

        var csv = new CSV();
        expect(csv).toBeTruthy();

        var records = csv.toJS(
            'id,name,description,comments,user\n' +
            ',,description1\n' +
            '754432,name2,description2 that has an escaped\\, comma in it\n' +
            '26234345,     "name with quotes"  ,     "description with quotes"   \n' +
            '2345642, "quoted name with, comma in it", "description with, comma in it"\n'
        );

        var record = records[0];

        expect(record.id).toBe("");
        expect(record.name).toBe("");
        expect(record.description).toBe("description1");
        expect(record.comments).toBe("");
        expect(record.user).toBe("");
    });

    test("CSVtoJSWithTabSeparator", function() {
        expect.assertions(4);

        var csv = new CSV({
            columnSeparator: '\t'
        });
        expect(csv).toBeTruthy();

        var records = csv.toJS(
            'id\tname\tdescription\n' +
            '23414\tname1\tdescription1\n' +
            '754432tname2\tdescription2 that has an escaped\\\t tab in it\n' +
            '26234345\t     "name with quotes"  \t     "description with quotes"   \n' +
            '2345642\t "quoted name with\t tab in it" \t "description with\t tab in it"\n'
        );

        var record = records[0];

        expect(record.id).toBe("23414");
        expect(record.name).toBe("name1");
        expect(record.description).toBe("description1");
    });

    test("CSVtoJSMissingValuesWithTabs", function() {
        expect.assertions(6);

        var csv = new CSV({
            columnSeparator: '\t'
        });
        expect(csv).toBeTruthy();

        var records = csv.toJS(
            'id    name    description    comments    user\n' +
            '32342            comments1    \n' +
            '754432    name2    description2 that has an escaped\\     comma in it\n' +
            '26234345         "name with quotes"           "description with quotes"   \n' +
            '2345642     "quoted name with, comma in it"     "description with, comma in it"\n'
        );

        var record = records[0];

        expect(record.id).toBe("32342");
        expect(record.name).toBe("");
        expect(record.description).toBe("");
        expect(record.comments).toBe("comments1");
        expect(record.user).toBe("");
    });

    test("CSVtoJSEscapedTab", function() {
        expect.assertions(4);

        var csv = new CSV({
            columnSeparator: '\t'
        });
        expect(csv).toBeTruthy();

        var records = csv.toJS(
            'id\tname\tdescription\n' +
            '23414\tname1\tdescription1\n' +
            '754432\tname2\tdescription2 that has an escaped\\\t tab in it\n' +
            '26234345\t     "name with quotes"  \t     "description with quotes"   \n' +
            '2345642\t "quoted name with\t tab in it" \t "description with\t tab in it"\n'
        );

        var record = records[1];

        expect(record.id).toBe("754432");
        expect(record.name).toBe("name2");
        expect(record.description).toBe("description2 that has an escaped\t tab in it");
    });

    test("CSVtoJSQuotedValuesTabSeparator", function() {
        expect.assertions(4);

        var csv = new CSV({
            columnSeparator: '\t'
        });
        expect(csv).toBeTruthy();

        var records = csv.toJS(
            'id\tname\tdescription\n' +
            '23414\tname1\tdescription1\n' +
            '754432tname2\tdescription2 that has an escaped\\\t tab in it\n' +
            '26234345\t     "name with quotes"  \t     "description with quotes"   \n' +
            '2345642\t "quoted name with\t tab in it" \t "description with\t tab in it"\n'
        );

        var record = records[2];

        expect(record.id).toBe("26234345");
        expect(record.name).toBe("name with quotes");
        expect(record.description).toBe("description with quotes");
    });

    test("CSVtoJSWithTabSeparatorQuotedTabs", function() {
        expect.assertions(4);

        var csv = new CSV({
            columnSeparator: '\t'
        });
        expect(csv).toBeTruthy();

        var records = csv.toJS(
            'id\tname\tdescription\n' +
            '23414\tname1\tdescription1\n' +
            '754432tname2\tdescription2 that has an escaped\\\t tab in it\n' +
            '26234345\t     "name with quotes"  \t     "description with quotes"   \n' +
            '2345642\t "quoted name with\t tab in it" \t "description with\t tab in it"\n'
        );

        var record = records[3];

        expect(record.id).toBe("2345642");
        expect(record.name).toBe("quoted name with\t tab in it");
        expect(record.description).toBe("description with\t tab in it");
    });

    test("CSVtoJSDOSFile", function() {
        expect.assertions(4);

        // should work with default options
        var csv = new CSV();
        expect(csv).toBeTruthy();

        var records = csv.toJS(
            'id,name,description\r\n' +
            '23414,name1,description1\r\n' +
            '754432,name2,description2 that has an escaped\\, comma in it\r\n' +
            '26234345,     "name with quotes"  ,     "description with quotes"   \r\n' +
            '2345642, "quoted name with, comma in it" , "description with, comma in it"\r\n'
        );

        var record = records[3];

        expect(record.id).toBe("2345642");
        expect(record.name).toBe("quoted name with, comma in it");
        expect(record.description).toBe("description with, comma in it");
    });

    test("CSVtoCSV", function() {
        expect.assertions(1);

        var csv = new CSV();

        var records = [
            {
                id: "foo",
                name: "bar",
                description: "asdf"
            },
            {
                id: "foo2",
                name: "bar2",
                description: "asdf2"
            },
            {
                id: "foo3",
                name: "bar3",
                description: "asdf3"
            }
        ];

        var text = csv.toCSV(records)

        expect(text).toBe("id,name,description\n" +
            "foo,bar,asdf\n" +
            "foo2,bar2,asdf2\n" +
            "foo3,bar3,asdf3"
        );
    });

    test("CSVtoCSVWithCommasInIt", function() {
        expect.assertions(1);

        var csv = new CSV();

        var records = [
            {
                id: "foo",
                name: "bar,asdf",
                description: "asdf"
            },
            {
                id: "foo2",
                name: "comma, comma",
                description: "asdf2"
            },
            {
                id: "foo3",
                name: "line3",
                description: "down doo be doo, down down"
            }
        ];

        var text = csv.toCSV(records)

        expect(text).toBe('id,name,description\n' +
            'foo,"bar,asdf",asdf\n' +
            'foo2,"comma, comma",asdf2\n' +
            'foo3,line3,"down doo be doo, down down"'
        );
    });

    test("CSVtoCSVWithQuotesInIt", function() {
        expect.assertions(2);

        var csv = new CSV();

        var records = [
            {
                id: "foo",
                name: "bar,asdf",
                description: "asdf"
            },
            {
                id: "foo2",
                name: "comma \"comma\" comma",
                description: "asdf2"
            },
            {
                id: "foo3",
                name: "line3",
                description: "down doo be doo, down down"
            }
        ];

        expect(csv).toBeTruthy();

        var text = csv.toCSV(records)

        expect(text).toBe('id,name,description\n' +
            'foo,"bar,asdf",asdf\n' +
            'foo2,"comma ""comma"" comma",asdf2\n' +
            'foo3,line3,"down doo be doo, down down"'
        );
    });

    test("CSVtoCSVWithWhitespace", function() {
        expect.assertions(2);

        var csv = new CSV();

        var records = [
            {
                id: "foo",
                name: "   bar asdf   ",
                description: "asdf"
            },
            {
                id: "foo2",
                name: "    comma \"comma\" comma   ",
                description: "asdf2"
            },
            {
                id: "foo3",
                name: "   line3",
                description: "  down doo be doo, down down   "
            }
        ];

        expect(csv).toBeTruthy();

        var text = csv.toCSV(records)

        expect(text).toBe('id,name,description\n' +
            'foo,"   bar asdf   ",asdf\n' +
            'foo2,"    comma ""comma"" comma   ",asdf2\n' +
            'foo3,"   line3","  down doo be doo, down down   "'
        );
    });

    test("CSVtoCSVWithTabs", function() {
        expect.assertions(2);

        var csv = new CSV({
            columnSeparator: "\t"
        });

        var records = [
            {
                id: "foo",
                name: "bar",
                description: "asdf"
            },
            {
                id: "foo2",
                name: "bar2",
                description: "asdf2"
            },
            {
                id: "foo3",
                name: "bar3",
                description: "asdf3"
            }
        ];

        expect(csv).toBeTruthy();

        var text = csv.toCSV(records)

        expect(text).toBe("id\tname\tdescription\n" +
            "foo\tbar\tasdf\n" +
            "foo2\tbar2\tasdf2\n" +
            "foo3\tbar3\tasdf3"
        );
    });

    test("CSVtoCSVWithMissingFields", function() {
        expect.assertions(2);

        var csv = new CSV();

        var records = [
            {
                id: "foo",
                description: "asdf"
            },
            {
                id: "foo2",
                name: "bar2",
                description: "asdf2"
            },
            {
                id: "foo3",
                name: "bar3",
                type: "noun",
                description: "asdf3"
            }
        ];

        expect(csv).toBeTruthy();

        var text = csv.toCSV(records)

        expect(text).toBe("id,description,name,type\n" +
            "foo,asdf,,\n" +
            "foo2,asdf2,bar2,\n" +
            "foo3,asdf3,bar3,noun"
        );
    });

    test("CSVtoCSVWithMissingFieldsWithTabs", function() {
        expect.assertions(2);

        var csv = new CSV({
            columnSeparator: "\t"
        });

        var records = [
            {
                id: "foo",
                description: "asdf"
            },
            {
                id: "foo2",
                name: "bar2",
                description: "asdf2"
            },
            {
                id: "foo3",
                name: "bar3",
                type: "noun",
                description: "asdf3"
            }
        ];

        expect(csv).toBeTruthy();

        var text = csv.toCSV(records)

        expect(text).toBe("id\tdescription\tname\ttype\n" +
            "foo\tasdf\t\t\n" +
            "foo2\tasdf2\tbar2\t\n" +
            "foo3\tasdf3\tbar3\tnoun"
        );
    });


    test("CSVMergeColumnNamesSameNamesSameLength", function() {
        expect.assertions(2);

        var csv = new CSV();

        var records1 = [
            {
                id: "foo1",
                name: "bar1",
                description: "asdf1"
            },
            {
                id: "foo2",
                name: "bar2",
                description: "asdf2"
            },
            {
                id: "foo3",
                name: "bar3",
                description: "asdf3"
            }
        ];
        var records2 = [
            {
                id: "foo4",
                name: "bar4",
                description: "asdf4"
            },
            {
                id: "foo5",
                name: "bar5",
                description: "asdf5"
            },
            {
                id: "foo6",
                name: "bar6",
                description: "asdf6"
            }
        ];

        var merged = csv.merge("id", records1, records2);
        expect(merged).toBeTruthy();

        var names = csv.getColumnNames(merged);
        expect(names.length).toBe(3);
    });

    test("CSVMergeColumnNamesAddColumn", function() {
        expect.assertions(2);

        var csv = new CSV();

        var records1 = [
            {
                id: "foo1",
                name: "bar1",
                description: "asdf1"
            },
            {
                id: "foo2",
                name: "bar2",
                description: "asdf2"
            },
            {
                id: "foo3",
                name: "bar3",
                description: "asdf3"
            }
        ];
        var records2 = [
            {
                id: "foo4",
                name: "bar4",
                description: "asdf4",
                foo: "asdf"
            },
            {
                id: "foo5",
                name: "bar5",
                description: "asdf5",
                foo: "asdf"
            },
            {
                id: "foo6",
                name: "bar6",
                description: "asdf6",
                foo: "asdf"
            }
        ];

        var merged = csv.merge("id", records1, records2);
        expect(merged).toBeTruthy();

        expect(csv.getColumnNames(merged).length).toBe(4);
    });

    test("CSVMergeColumnNamesAddColumnRightNames", function() {
        expect.assertions(2);

        var csv = new CSV();

        var records1 = [
            {
                id: "foo1",
                name: "bar1",
                description: "asdf1"
            },
            {
                id: "foo2",
                name: "bar2",
                description: "asdf2"
            },
            {
                id: "foo3",
                name: "bar3",
                description: "asdf3"
            }
        ];
        var records2 = [
            {
                id: "foo4",
                name: "bar4",
                description: "asdf4",
                foo: "asdf"
            },
            {
                id: "foo5",
                name: "bar5",
                description: "asdf5",
                foo: "asdf"
            },
            {
                id: "foo6",
                name: "bar6",
                description: "asdf6",
                foo: "asdf"
            }
        ];

        var merged = csv.merge("id", records1, records2);
        expect(merged).toBeTruthy();
<<<<<<< HEAD
        expect(csv.getColumnNames(merged)).toStrictEqual(["id", "name", "description", "foo"]);
=======

        expect(csv.getColumnNames(merged), ["id", "name", "description").toStrictEqual("foo"]);
>>>>>>> 63250bd9
    });

    test("CSVMergeColumnNamesAddAndDeleteColumn", function() {
        expect.assertions(2);

        var csv = new CSV();

        var records1 = [
            {
                id: "foo1",
                name: "bar1",
                description: "asdf1"
            },
            {
                id: "foo2",
                name: "bar2",
                description: "asdf2"
            },
            {
                id: "foo3",
                name: "bar3",
                description: "asdf3"
            }
           ];
        var records2 = [
            {
                id: "foo4",
                description: "asdf4",
                foo: "asdf"
            },
            {
                id: "foo5",
                description: "asdf5",
                foo: "asdf"
            },
            {
                id: "foo6",
                description: "asdf6",
                foo: "asdf"
            }
        ];

        var merged = csv.merge("id", records1, records2);
        expect(merged).toBeTruthy();

        expect(csv.getColumnNames(merged).length).toBe(4);
    });

    test("CSVMergeColumnNamesAddAndDeleteColumnRightNames", function() {
        expect.assertions(2);

        var csv = new CSV();

        var records1 = [
            {
                id: "foo1",
                name: "bar1",
                description: "asdf1"
            },
            {
                id: "foo2",
                name: "bar2",
                description: "asdf2"
            },
            {
                id: "foo3",
                name: "bar3",
                description: "asdf3"
            }
        ];
        var records2 = [
            {
                id: "foo4",
                description: "asdf4",
                foo: "asdf"
            },
            {
                id: "foo5",
                description: "asdf5",
                foo: "asdf"
            },
            {
                id: "foo6",
                description: "asdf6",
                foo: "asdf"
            }
        ];

        var merged = csv.merge("id", records1, records2);
        expect(merged).toBeTruthy();
<<<<<<< HEAD
        expect(csv.getColumnNames(merged)).toStrictEqual(["id", "name", "description", "foo"]);
=======

        expect(csv.getColumnNames(merged), ["id", "name", "description").toStrictEqual("foo"]);
>>>>>>> 63250bd9
    });

    test("CSVMergeRightSize", function() {
        expect.assertions(4);

        var csv = new CSV();

        var records1 = [
            {
                id: "foo1",
                name: "bar1",
                description: "asdf1"
            },
            {
                id: "foo2",
                name: "bar2",
                description: "asdf2"
            },
            {
                id: "foo3",
                name: "bar3",
                description: "asdf3"
            }
        ];
        var records2 = [
            {
                id: "foo4",
                name: "bar4",
                description: "asdf4"
            },
            {
                id: "foo5",
                name: "bar5",
                description: "asdf5"
            },
            {
                id: "foo6",
                name: "bar6",
                description: "asdf6"
            }
        ];

        var merged = csv.merge("id", records1, records2);
        expect(merged).toBeTruthy();

        expect(merged.length).toBe(6);

        // these two should be unaffected
        expect(records1.length).toBe(3);
        expect(records2.length).toBe(3);
    });

    test("CSVMergeRightContent", function() {
        expect.assertions(20);

        var csv = new CSV();

        var records1 = [
            {
                id: "foo1",
                name: "bar1",
                description: "asdf1"
            },
            {
                id: "foo2",
                name: "bar2",
                description: "asdf2"
            },
            {
                id: "foo3",
                name: "bar3",
                description: "asdf3"
            }
        ];
        var records2 = [
            {
                id: "foo4",
                name: "bar4",
                description: "asdf4"
            },
            {
                id: "foo5",
                name: "bar5",
                description: "asdf5"
            },
            {
                id: "foo6",
                name: "bar6",
                description: "asdf6"
            }
           ];

        var merged = csv.merge("id", records1, records2);
        expect(merged).toBeTruthy();

        expect(merged.length).toBe(6);

        for (var i = 1; i < 7; i++) {
            expect(merged[i-1].id).toBe("foo" + i);
            expect(merged[i-1].name).toBe("bar" + i);
            expect(merged[i-1].description).toBe("asdf" + i);
        }
    });

    test("CSVMergeWithOverwrites", function() {
        expect.assertions(11);

        var csv = new CSV();

        var records1 = [
            {
                id: "foo1",
                name: "bar1",
                description: "asdf1"
            },
            {
                id: "foo2",
                name: "bar2",
                description: "asdf2"
            },
            {
                id: "foo3",
                name: "bar3",
                description: "asdf3"
            }
        ];
        var records2 = [
            {
                id: "foo1",
                name: "bar4",
                description: "asdf4"
            },
            {
                id: "foo2",
                name: "bar5",
                description: "asdf5"
            },
            {
                id: "foo3",
                name: "bar6",
                description: "asdf6"
            }
        ];

        var merged = csv.merge("id", records1, records2);
        expect(merged).toBeTruthy();

        expect(merged.length).toBe(3);

        for (var i = 1; i < 4; i++) {
            expect(merged[i-1].id).toBe("foo" + i);
            expect(merged[i-1].name).toBe("bar" + (i+3));
            expect(merged[i-1].description).toBe("asdf" + (i+3));
        }
    });

    test("CSVMergeWithSomeOverwritesAndDifferentSchema", function() {
        expect.assertions(18);

        var csv = new CSV();

        var records1 = [
            {
                id: "foo1",
                name: "bar1",
                description: "asdf1"
            },
            {
                id: "foo2",
                name: "bar2",
                description: "asdf2"
            },
            {
                id: "foo3",
                name: "bar3",
                description: "asdf3"
            }
        ];
        var records2 = [
            {
                id: "foo1",
                description: "asdf4",
                type: "foo1"
            },
            {
                id: "foo4",
                description: "asdf5",
                type: "foo4"
            },
            {
                id: "foo3",
                description: "asdf6",
                type: "foo3"
            }
        ];

        var merged = csv.merge("id", records1, records2);
        expect(merged).toBeTruthy();

        expect(merged.length).toBe(4);

        expect(merged[0].id).toBe("foo1");
        expect(merged[0].name).toBe("bar1");
        expect(merged[0].description).toBe("asdf4");
        expect(merged[0].type).toBe("foo1");

        expect(merged[1].id).toBe("foo2");
        expect(merged[1].name).toBe("bar2");
        expect(merged[1].description).toBe("asdf2");
        expect(!merged[1].type).toBeTruthy();

        expect(merged[2].id).toBe("foo3");
        expect(merged[2].name).toBe("bar3");
        expect(merged[2].description).toBe("asdf6");
        expect(merged[2].type).toBe("foo3");

        expect(merged[3].id).toBe("foo4");
        expect(!merged[3].name).toBeTruthy();
        expect(merged[3].description).toBe("asdf5");
        expect(merged[3].type).toBe("foo4");
    });

    test("CSVMergeWithOverwritesButDontOverwriteWithEmptyOrNull", function() {
        expect.assertions(11);

        var csv = new CSV();

        var records1 = [
            {
                id: "foo1",
                name: "bar1",
                description: "asdf1"
            },
            {
                id: "foo2",
                name: "bar2",
                description: "asdf2"
            },
            {
                id: "foo3",
                name: "bar3",
                description: "asdf3"
            }
        ];
        var records2 = [
            {
                id: "foo1",
                name: "",
                description: ""
            },
            {
                id: "foo2",
                name: null,
                description: null
            },
            {
                id: "foo3",
                name: undefined,
                description: undefined
            }
        ];

        var merged = csv.merge("id", records1, records2);
        expect(merged).toBeTruthy();

        expect(merged.length).toBe(3);

        // none of the fields should be overridden
        for (var i = 1; i < 4; i++) {
            expect(merged[i-1].id).toBe("foo" + i);
            expect(merged[i-1].name).toBe("bar" + i);
            expect(merged[i-1].description).toBe("asdf" + i);
        }
    });
});<|MERGE_RESOLUTION|>--- conflicted
+++ resolved
@@ -20,12 +20,7 @@
 if (!CSV) {
     var CSV = require("../lib/CSV.js");
 }
-<<<<<<< HEAD
 describe.skip("csv", function() {
-=======
-
-describe("csv", function() {
->>>>>>> 63250bd9
     test("CSVConstructor", function() {
         expect.assertions(1);
 
@@ -67,12 +62,7 @@
                 description: "asdf3"
             }
         ]);
-<<<<<<< HEAD
         expect(names).toStrictEqual(["id", "name", "description"]);
-=======
-
-        expect(names, ["id", "name").toStrictEqual("description"]);
->>>>>>> 63250bd9
     });
 
     test("CSVtoJSCorrectColumnNames", function() {
@@ -90,12 +80,7 @@
         );
 
         var names = csv.getColumnNames(records);
-<<<<<<< HEAD
         expect(names).toStrictEqual(["id", "name", "description"]);
-=======
-
-        expect(names, ["id", "name").toStrictEqual("description"]);
->>>>>>> 63250bd9
     });
 
     test("CSVtoJSRightNumberOfRows", function() {
@@ -861,12 +846,7 @@
 
         var merged = csv.merge("id", records1, records2);
         expect(merged).toBeTruthy();
-<<<<<<< HEAD
         expect(csv.getColumnNames(merged)).toStrictEqual(["id", "name", "description", "foo"]);
-=======
-
-        expect(csv.getColumnNames(merged), ["id", "name", "description").toStrictEqual("foo"]);
->>>>>>> 63250bd9
     });
 
     test("CSVMergeColumnNamesAddAndDeleteColumn", function() {
@@ -957,12 +937,7 @@
 
         var merged = csv.merge("id", records1, records2);
         expect(merged).toBeTruthy();
-<<<<<<< HEAD
         expect(csv.getColumnNames(merged)).toStrictEqual(["id", "name", "description", "foo"]);
-=======
-
-        expect(csv.getColumnNames(merged), ["id", "name", "description").toStrictEqual("foo"]);
->>>>>>> 63250bd9
     });
 
     test("CSVMergeRightSize", function() {
