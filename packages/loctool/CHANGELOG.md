# loctool

<<<<<<< HEAD
=======
## 2.31.3

### Patch Changes

- 7af420b: Clean up the xliff files for the loctool test by separating the test files for the XLIFF 2.0 format and the webOS XLIFF format, and deleting unnecessary files.
- 6978961: Normalize and deduplicate translationsDir paths

>>>>>>> 74bc4beb
## 2.31.2

### Patch Changes

- d3865cf: Assign structured unit IDs with group index during xliff serialization for webOS

## 2.31.1

### Patch Changes

- edc242f: Fixed a case where XliffFactory was not being used.
- Updated dependencies [32130cf]
  - ilib-tools-common@1.19.0

## 2.31.0

### Minor Changes

- 90814bf: - Add a `metadata` property to the `Resource` class to store any metadata that may exist on a per-Resource basis. It is up to parsers to recognize and parse the metadata appropriately and up to the serializers to serialize it properly again.
  - Update to pass `style` property in `GenerateMode` to work with correct XliffFile class.

### Patch Changes

- Updated dependencies [2f63633]
  - ilib-tools-common@1.18.0

## 2.30.0

### Minor Changes

- da9e913: \* Add the `XliffFactory` to support various XLIFF formats.
  It creates an instance of either the `Xliff` class or the new `webOSXliff` class, depending on whether it’s targeting the webOS platform or another use case. Additional format support can be added in the same way if required.
  - Update loctool options:
    - Add the new `--metadata` option.
      It accepts key-value pairs in the form `aaa=bbb` (e.g. --metadata device=Monitor), and is currently used by webOSXliff.
    - Remove the `custom` option from `--xliffStyle`. Instead, the option `webOS` will be used.
      Previously, the content of the `custom` option was already parsed as xliff for webOS.

## 2.29.3

### Patch Changes

- b4ee2a5: - Fix incorrect handling of the deprecated xliffsDir
  setting in a project.json file

## 2.29.2

### Patch Changes

- 990af01: - Deprecate the xliffsDir setting to be replaced by the
  translationsDir setting instead. The reason is that
  this directory may now contain translations that are
  not encoded as xliff files but in some other resource
  file format instead! - all users should transition to using the
  --translationsDir command-line option and the
  "translationsDir" property in the settings in
  their ilib-lint-config.json file. - xliffDir will be removed in the next major
  update to loctool

## 2.29.1

### Patch Changes

- 575c69b: Change the duplicate option name.

## 2.29.0

### Minor Changes

- a3296df: - added the ability to add extended attributes
  to translation units
  - added the ability to specify the project name
    and extended attributes for the select command
    on the command-line
  - the select command automatically adds an extended
    attribute containing the name of the original
    file where the selected translation unit comes
    from

## 2.28.2

### Patch Changes

- 5e58323: - Fixed a problem where the project that convert needs to
  instantiate in order to run tried to find and load every
  single xliff file in the current directory recursively as
  translations file in the xliffDir. The problem comes in
  if there are many xliff files in the current directory
  or there are many directories underneath the current
  working directory. That caused start-up to take a really
  long time.
  - The fix is to for the convert action to turn off
    loading translation files when instantiating a project.
    They are not needed anyways.
- Updated dependencies [9cadb43]
- Updated dependencies [c5ee237]
  - ilib-po@1.1.1
  - ilib-tools-common@1.14.0

## 2.28.1

### Patch Changes

- 9818185: Fix a bug reading multi-level xliff dirs

  - if the xliff dir named in the config or the command
    line contained multiple directory levels (as opposed to
    everything being in the root of that xliff dir), the code
    miscalculated the relative path those those resource
    files and therefore could not load them. This is now
    fixed.

## 2.28.0

### Minor Changes

- 32ac524: Modified the way loctool reads translated resource files

  - The way loctool reads resource files from the xliffsDir directories
    has changed.
    - Previously, it would read `[dir]/*.xliff` and now it reads `[dir]/**/*.xliff`
      or `[dir]/**/*.po`. That is, it reads each directory recursively.
  - renamed -x and --xliffsDir to -t and --translations but the old
    command-line arguments are still accepted
  - does not read only resource files that have a locale in their
    file name. It reads all files in the xliffDir.

- 90c28fa: - added the ability to read and write .pot files as
  intermediate file format and as translation file
  format.
  - Also, .po file can still be read and written if necessary
    as the format for po and pot files are the same.

### Patch Changes

- 4965315: Now uses ICU<->Plural conversion code from the ilib-tools-common library instead of its
  own implementation. This way, the code can be shared between tools.
- Updated dependencies [4965315]
- Updated dependencies [32ac524]
  - ilib-tools-common@1.13.0

## 2.27.0

### Minor Changes

- fb8b2eb: Updated the plural categories that loctool uses to those defined in CLDR 46.1

## 2.26.0

### Minor Changes

- 0672f4c: - Added the ability to read and write intermediate files in po format - Added a new command-line parameter "--intermediateFormat" to choose
  between xliff (default) and po - The output intermediate files are the `<project>-extracted.<ext>` and
  `<project>-new-<locale>.<ext>` files. - Can represent all of string, plural, or array resources - Can also read po or xliff files as the source of translations
  in the xliffs dir. (Unfortunately, the parameter is still called
  xliffsDir even though it may now contain po files with translations.)

### Patch Changes

- Updated dependencies [f9f1095]
- Updated dependencies [0672f4c]
- Updated dependencies [ae2549a]
  - ilib-tools-common@1.12.2
  - ilib-po@1.1.0
  - message-accumulator@3.0.2
  - ilib-tree-node@2.0.1

## 2.25.3

### Patch Changes

- ff316a5: Updated message-accumulator and ilib-tree-node to the latest major version.
- ff316a5: Linked dependencies within the monorepo.
- Updated dependencies [ff316a5]
  - message-accumulator@3.0.1

## 2.25.2

New Features:

Bug fixes:

- fixed a bug in Utils.formatPath where it did not format the correct
  basename of a file if the file name did not have an extension on it

## 2.25.1

New Features:

Bug fixes:

- fixed a bug in loctool select where it was possible to select the same
  trans units twice by specifying the input files twice or by having the
  same trans units located in different input files. Now the files and
  trans units are filtered for uniqueness before the selection criteria
  are applied to them.

## 2.25.0

New Features:

- Added the --convertPlurals command line flag for the localize
  action. This converts plural resources extracted from the plugins into
  plural strings that use the ICU-style plural syntax. The reason
  for this is to support translation management servers that cannot
  read plurals from xliff files. Instead, we "shoehorn" the plurals
  into the server using single plural strings. During source string
  extraction, the plurals are converted to strings. During localization,
  the strings are converted back into plurals again before they are
  sent to the plugins to write them out again in the resource file format.

## 2.24.1

New Features:

Bug fixes:

- Removed unused mysql dependencies to avoid mysql2 security
  vulnerabilities
- Fixed a bug where xliff files in the xliffs dir which had a locale
  that used numeric region codes were not being recognized and
  therefore never read. This meant that no localization could happen
  to locales with numeric region codes. (example locale spec: "es-419")

## 2.24.0

New Features:

- Added a new `getProjectType()` method on the Project class.
- Add a new "select" command to select translation units from some xliff
  files and write them out to a new xliff file
  - allows for the selection based on regular expressions that
    match in certain field values
    - can search for regular expressions in plural category values
      or array values
  - allows limitations like maximum unit count or maximum word
    count in the source or target strings
  - allows for random selection to create samples of the input files

Bug fixes:

- Removed unused dependencies.
- Updated remaining dependencies.
- Converted all unit tests from nodeunit to jest.
- Removed the `npm-shrinkwrap.json` in repository.

## 2.23.1

Bug fixes:

- forgot to include the npm-shrinkwrap.json in the published files
  list with the last release. Now it is there.

## 2.23.0

New Features:

- changed the `zxx-Hans-XX` pseudo style name to `debug-han-simplified`.

## 2.22.0

New Features:

- added new `debug-font` pseudoLocale style. It transform the source strings into strings of characters
  that require a different font. This allows you to test out whether or not the font works in your UI
  without having a real translation.
  e.g.
  ```
  "pseudoLocale": {
    "am-XX": "debug-font",
  },
  ```

Bug Fixes:

- Fixed bug where resources with no source would sometimes appear in the
  extracted and new xliff files.
  - in the ResourceArray constructor: an undefined element
    in the array would get stored as the string "undefined" in the resource array
    instead of the actual value undefined. This messed a lot of things up
  - in projects, filter out any resources, from any plugin, where the
    source is not defined. This goes for strings, arrays, or plurals.

## 2.21.0

New Features:

- added new `resourceDir` parameter support to util's `formatPath()` which is for modifying the resource root path.

Bug Fixes:

## 2.20.3

New Features:

Bug Fixes:

- added more explicit logging output in order to be able to debug problems
- fixed a problem where tmx file output was not adding the srclang attribute
  to the header of the tmx file

## 2.20.2

New Features:

Bug Fixes:

- convert would not read the local ./project.json which contains settings that could not
  be specified on the command-line. Now, it does!

## 2.20.1

New Features:

Bug Fixes:

- Updated to remove duplicate plugins from the list which can reduce duplication of work.
- Fixed ternary operator bug in `getTranslations()` method on the Project class.
- Fixed a bug where attempting to glean the locale from a path using an undefined template
  would cause an error. Instead, it should just return the empty string to indicate that
  no locale was found.

## 2.20.0

New Features:

- Added a new `getRepository()` method on the Project class to get the local repository.
- Added a new `getTranslationSet()` method on the LocalRepository class to get all of the translations.

## 2.19.0

New Features:

- Added the --localeInherit flag which could define custom locale inheritance.

Bug Fixes:

- Fixed a bug where not correctly filtering pseudo locale.

## 2.18.0

New Features:

- Added the utility function to override language default locale.
- Added new `getTranslations()` method on the Project calss to get all of the translations.

Bug Fixes:

## 2.17.0

New Features:

- Added xliff comments on translation units for [mojito](https://mojito.global) to
  read so that it can recognize plural resources
- Added the ability to specify multiple xliff directories containing translations
  to use. Translation units in the later xliff directories override those found in
  the earlier ones. Xliff dirs found on the command-line override ones found in
  the project.json file.
- Added the utility function to check whether the current locale matches the language default locale.

Bug Fixes:

## 2.16.3

New Features:

- Minimum node version is now v10.0.0+. Older versions of node cannot support
  the packages that loctool depends on.

Bug Fixes:

- upgraded more dependencies
- added more things to the default exclude list that do not include localizable
  strings such as the project.json or package.json files

## 2.16.2

New Features:

Bug Fixes:

- upgraded dependencies
  - plural categories are now based on CLDR 40
- fixed a bug where a resource with an zero-length source string caused the
  xliff writer to throw exceptions

## 2.16.1

New Features:

Bug Fixes:

- Fixed a bug in the utility functions for detecting locales in file names.
  If you had a mapping with a template of "[dir]/[basename]\_[locale].[extension]",
  then the locale was not detected properly.

## 2.16.0

New Features:

- added the ability for the plugins to get their own logger instance from
  the loctool so that the plugin output comes with the regular output
  from the loctool itself. This way, plugins do not need a separate
  logging system of their own.

Bug Fixes:

- Fixed a bug in the utility functions for cleaning strings where a bad
  input would cause an exception. Now it checks for bad input and returns
  undefined.

## 2.15.1

New Features:

Bug Fixes:

- fixed an exception in utils.formatPath. When a locale does not contain
  a component, and the path template calls for that particular component,
  (for example, "de" has no region, and this template asks for a region:
  "dir/[region]/[filename]"), it should act as if that component is not
  there.
- Updated package dependencies

## 2.15.0

New Features:

- Added the --onlyTranslated flag which causes the convert action
  to only convert translated resources into the target file.
  Source-only resources will be skipped. By default, all resources
  are converted.
- Added [localeLower] as a new template variable that uses lowercased
  BCP-47 locale, e.g. `zh-Hans-CN` => `zh-hans-cn`.

Bug Fixes:

- Fixed a bug where xliff files were not being read in properly when
  the resource name attribute of translation units contained a
  "slash n" sequence. Previously, it would convert "slash n"
  into a newline. Now, it converts it into a "slash" character
  followed by an "n" character.

## 2.14.2

New Features:

- Added the --noxliffDups flag which does not allow duplicated strings in extracted xliff file

Bug Fixes:

- Fixed a bug where the default excluded directory is not exclude

## 2.14.1

New Features:

Bug Fixes:

- Fixed a bug where it was not loading plugins correctly on Windows.
  Switched from using process.env.PWD which does not work on Windows to
  process.cwd() which should work everywhere.
- Fixed exception when you put an unknown substitution parameter into
  an output path template. Now gives a warning instead.
- Fixed a bug where the [basename] in a output file name template was
  not calculated properly if the extension was not ".json". Now you can
  use any extension.

## 2.14.0

New Features:

- Changed the new strings xliff files to contain the correct plural categories
  for the target language. If the target locale has more or less strings than
  the source locale, that will come out in that xliff file.
  - This way, translators just need to translate each string and
    not worry about adding/subtracting categories for the language
- Add the ability to redefine which style of pseudolocalization that each locale uses
  by specifying an object in the pseudolocale setting in project.json.
  - Defined a number of pseudo translation styles such as
    "english-british" or "chinese-traditional-tw"
  - When pseudolocale is an object, it maps a locale to a pseudo style
  - When pseudolocale is set to a string or array, it works as before to
    define which locales are pseudo locales, but locales not explicitly
    listed are no longer considered pseudolocales
  - When pseudolocale is set to an empty string, array, or object, all
    pseudolocalization is turned off, similar to specifying the "nopseudo"
    flag on the command-line

Bug Fixes:

- Fixed some bugs in pseudo locale translation when called from a plugin
- Fixed a bug where Hans pseudo translation crashed when called from a
  plugin because the conversion data had not been loaded yet
  - Upgraded to opencc-js 1.0.3 to get the latest mappings and so that
    the data can be loaded synchronously

## 2.13.1

Bug Fixes:

- Fixed the part where the argument number was increased incorrectly
- Make sure the xliffsOut dir exists before attempting to write files there
- Make sure to pass in the target locale as specified on the command line when converting files
- Corrected misspelled function name in ResourcePlural
- Loctool crashed if some plugins don't implement the generatePseudo method
  in the FileType class. Now it tests for the existence of the method before
  attempting to call it.

## 2.13.0

New Features:

- Added the ability for the plugins to see the output locale map so that they can fix the
  locales used to make the output files names.

Bug Fixes:

- Added guard code not to work if the object is empty when setting target locale for conversions

## 2.12.0

New Features:

- Added the --xliffStyle flag which specifies customized xliff format
- Added support for writing TMX files
  - The TMX files are segmented by paragraph (whole strings) or sentence.
- Added a "convert" action to the command-line. This converts files from one format to another:
  - `loctool convert output.tmx input1.xliff input2.xliff ...`
  - files types are recognized by extension
  - you may need plugins to read/write some file types

Bug Fixes:

- the locales to localize to were not set correctly if there are no translation files already.
  This made it harder to start new projects.
- Xliff output didn't work if the source locale was something other than "en-US"

## 2.11.0

New Features:

- Added the --exclude flag which excludes a comma-separated list of directories while searching for project.json config files
- Added support for file path template formatting which plugins can use to generate
  output file paths for localized files

Bug Fixes:

- Updated the code that the key value would be written in xliff only if it's different from the source
- Fixed a bug where plural resources for a locale that has a different number of plural categories than
  the source language would never show those plurals in the xliff output. Now the plurals output of
  xliff files follows the plural categories available in the target language instead of the source language.

## 2.10.3

New Features:

Bug Fixes:

- Added guard code to check if a file really exists in the given path before reading

## 2.10.2

New Features:

Bug Fixes:

- Added guard code to prevent an error when read directory list returns empty

## 2.10.1

New Features:

Bug Fixes:

- Fixed a problem to split xliff 2.0 files
- Updated the documentation to be more clear and to add a description of the xliffsDir setting
- Added guard code not to stop the process even though an xliff path is not valid.

## 2.10.0

New Features:

- Added `group` element under the file element in Xliff format version 2. Each group contains one datatype.
- Added a generate mode for generating resource without scanning source files.
- If the "fullyTranslated" flag is turned on for markdown files, and the
  file is fully translated, then the "fullyTranslated" setting will be
  added to the front matter. If there is no front matter, it will create
  one.

Bug Fixes:

- Updated to remove duplicate locales in a list
- Fixed a problem to parse xliff 2.0 files
- Fixed a problem to merge xliff 2.0 files

## 2.9.0

New Features:

- Add "loctool init" command to generate an initial project.json file that the user can
  use as a starting framework.

Bug Fixes:

- Fixed a problem where the xliff path is incorrectly converted when the path is absolute.
- Added a condition not to see a warning message when xliff file is loading.
- Loctool could not install or run on certain platforms with certain versions of C++
  compilers installed because the node-gyp compiler did not work right
  - moved from `opencc` to `opencc-js` which is pure JS code, but a little
    bit slower
  - moved from `xml2json` to `xml-js` which is also pure JS code, and also
    a little slower
  - no longer depends on the `PrettyData` module

## 2.8.1

Bug Fixes:

- Fix a problem where the MarkdownFileType was producing the translation-status.json file
  even when the fullyTranslated option is not turned on. If it is not turned on, it is not
  useful anyways so don't produce it.

## 2.8.0

New Features:

- added a "fullyTranslated" setting for the markdown code. This makes sure that if a
  file does not have all of its translations, then that file is produced in the source
  language.
  - Also produces a file in the project root called `translation-status.json`
    that details which files were fully translated and which were not

Bug Fixes:

- Fix a problem with custom projects not loading Android flavors properly
- Loctool was not properly processing subprojects found while walking the tree.
  - didn't put all the output to target dir, which meant it didn't go
    into the subproject's directories, but into dirs that were relative
    to the root project instead

## 2.7.2

Bug Fixes:

- Backtracked to opencc 1.0.6 because the current version (1.1.1) does
  not compile properly on ubuntu with node 12+
- Fixed the parsing and localization of text in table cells
- Fixed the parsing and localization of inline code that is the only part of a localizable
  segment. Inline code is only translatable when it is part of a larger localizable piece of
  text, not when it is by itself.

## 2.7.1

Bug Fixes:

- Fixed a bug where xliff files are trying to be created when there was no extracted string.
- Fixed a bug where the xliff files (extracted + new files) were never generated, even when
  localizeOnly is turned off
- Fixed a bug where self-closed tags like <br/> in markdown files were not handled properly,
  causing exceptions that complained about syntax errors

## 2.7.0

New Features:

- Added the -q or --quiet flag which only prints out banners, errors, and warnings
- Added the -s or --silent flag which never prints anything. Instead, it only sets the exit code.
  This is intended to be used in scripts where all the verbose output is not needed.
- Added the --localizeOnly flag which Generate a localization resource only. Do not create any other files at all after running loctool.
- Added support to handle multiple pseudo locales. If you want to use more than one pseudo locale, you have to put the locales in an array. Example:
  ```
  pseudoLocale: ["zxx-XX", "zxx-Hans-XX", "zxx-Hebr-XX"]
  ```
- Added `SourceContextResourceString` that is for strings in qml files. The hash key made with this, that it includes additionally the hash value of the source. That is a difference from ContextResourceString.

Bug Fixes:

- Fixed to include locale when creating cleanHashKey in ContextResourceString
- Updated dependencies to the latest packages and fixed the resulting unit test failures due to the opencc update

## 2.6.0

New Features:

- Added support for localizing links and link references in github-flavored markdown files

By default, URLs are not localizable, as the majority are the same
in all languages. Sometimes, however you want to be able to give a
different URL for each locale. With this new features, you can turn
on link localization.

To localize a link in the text, put a localize-links directive around
it, which is an lint-style HTML comment. Example:

```markdown
There are

<!-- i18n-enable localize-links -->

[fifty](http://www.example.com/)

<!-- i18n-disable localize-links -->

of them for sale.
```

The text "fifty" is localized along with the rest of the sentence in the
string:

```
There are <c0>fifty</c0> of them for sale.
```

Note the c0 tags denote where the link goes. The directives, being HTML
comments, are not included in the string to translate.

The URL itself appears as a separate string to translate.

Localizing a link reference is very similar. Surround the reference
definition with a localize-links directive:

```markdown
There are [fifty][url] of them for sale.

<!-- i18n-enable localize-links -->

[url]: http://www.example.com/ "link title"

<!-- i18n-disable localize-links -->
```

The link title for link reference definitions is included as a separate string
to translate.

## 2.5.0

New Features:

- Added support to handle multiple group tags in an xliff file
  - loctool considersed only one group tag in an xliff file. but now we can support a case to have multiple groups in a xliff file

## 2.4.0

New Features:

- Added -v (--version) command-line parameter. Prints out the version from the package.json
  and then exits.
  - Updated the usage to print that as well
- The markdown code now adds a translator comment/note for inline code segments so that the
  translator can know what the text of the self-closing components are.

Bug Fixes:

- Fixed the link reference support in markdown to support both full and shortcut references
  - Shortcut references are converted to full so that the title can be translated without
    changing the label.
- Now when an exception happens, the loctool process will exit with an error code
  so that scripts that call the loctool can fail appropriately instead of just
  quietly and obliviously carrying on.

Bug Fixes:

- Now when an exception happens, the loctool process will exit with an error code
  so that scripts that call the loctool can fail appropriately instead of just
  quietly and obliviously carrying on.

## 2.3.2

Bug Fixes:

- Fixed a problem parsing/localizing valueless HTML attributes in markdown files
- now ignores whitespace before html comments
- now uses remark-frontmatter to parse the headers
- now parses linkreferences properly when the text is not the default

## 2.3.1

Bug Fixes:

- Fixed incorrect npm packaging in v2.3.0. Testing packages were included in
  the dependencies instead of the dev dependencies.

## 2.3.0

New Features:

- Added support for XLIFF 2.0 files
  - Previously, loctool only supported XLIFF 1.2 format files
  - Optionally used for xliff output as well
  - Use the new `-2` option to specify xliff 2.0
  - When xliff 2.0 files are in use, "loctool split" can only split
    xliff files by language because xliff 2.0 does not support translation
    units with differing target locales.
  - Both xliff 1.2 and 2.0 files can be read in regardless of the
    version of the output file. The parser reads the version number from
    the "xliff" tag and parses its contents appropriately.
- Loctool will now read in all xliff files it finds in xliffsDir
  - With xliff 2.0, the loctool cannot load in only one project.xliff
    file because multiple target locales are not allowed to be in the
    same file.
  - As many files are you like may appear in the xliffsDir directory
    and they will be read in to memory as long as the file names end
    with a BCP-47 locale specifier and a ".xliff" extension.
    eg. (project1-de-DE.xliff, project2-de-DE.xliff, ko-KR.xliff, etc.)
- Added support for a new method projectClose() to the FileType plugins SPI
  - Called right before each project is closed
  - Allows the file type class to do any last-minute clean-up or
    generate any final files

Bug Fixes:

- Fix a few bugs related to figuring out which file types are resource file types in custom projects
- Many file types were not producing any translated output for the generated pseudo locales.
  Now they do!
- If you had loctool install in the global node modules, and your loctool plugin installed in your
  project's node modules, it was not finding and loading that plugin. Now loctool will check the
  loctool directory, the current project, and the ../plugins directory for plugins.

## 2.2.0

New Features:

- Added support for link references in markdown
  - link references do not create a break in the translatable
    string any more, and are hidden from the translators using
    xml-like tags

Bug Fixes:

- Markdown fixes
  - filter out strings that only contain URLs
  - filter out strings that do not contain localizable text (only whitespace and/or punctuation)
  - make sure that the text on the lines after the last bullet in a list does not get added to that last list item
  - Fixed a crash that happens when there are more components in the translation than the source string. Now it
    just gives a warning and proceeds as if that extra component were not there.
- Fix dependency on ilib-tree-node
- Added test/testResourceFactory.js to verify the ResourceFactory code
- Added the ability to keep reference links and inline code snippets with the string, even when
  they are at the beginning or end of the string. They are not optimized out. Other components that
  appear at the beginning or end of the string are still optimized out as normal.

## 2.1.0

New Features:

- Added support for plugins
  - Allows loctool to load arbitary npm modules as plugins which handle
    particular types of files
  - Plugins are loaded though the "CustomProject" class which is specified
    in the project.json file with the type "custom"
  - Loctool does not need changes to handle new file types
  - Anyone can now write a plugin for their own unique custom file type
    by creating two classes that adhere to a particular interface
  - Many of the existing built-in file types have been externalized to
    their own github repos and published as separate npm modules with
    the prefix "ilib-loctool-"
    - Custom projects can use these directly
    - Eventually, the built-in file type modules will go away, and
      all projects will use plugins exclusively

## 2.0.0

New Features:

- Added support for github-flavored markdown files
  - Text and some types of controls are extracted as translation units
  - Recomposes translations and markdwon together into translated markdown files
- HTML and Markdown now use coded text
  - Codes are in the form of XML-like tags in the source string.
    Example: "The files are <c0>not removed</c0> when you delete the index."
  - The codes represent html tags or other controls that do not affect the meaning
    of the source string or the translation.
  - The tags or controls may change in
    the source file without causing a new translatable string to appear, allowing
    the engineer to change non-text things without worrying about triggering a new
    translation.
  - The codes in the source file are used to recreate the target file
    at localization time by substituting them in to the translated string.
  - Coded text is a breaking change! Your translation xliffs from 1.X of loctool
    are not compatible because they include the HTML tags directly in the source
    and target. You will need to create new translation xliffs.

Bug Fixes:

- Strings inside of HTML &lt;code&gt; tags are now ignored.
- Most resources now appear in the xliff files in the order that they appear in
  the source files, allowing for easier debugging and for alignment of strings
  in files written in different languages.
- The "\*-extracted.xliff" file includes all duplicates of a resource now to help
  with alignment.
- Fixed some duplicate entries in the British and NZ spellings files

## 1.1.2

Bug Fixes:

- HTML and HTML template files were not localized properly when there is a &lt;!DOCTYPE&gt; tag in the text.
  The output included the attributes of the tag, but not the tag itself. This is corrected now.

## 1.1.1

Bug Fixes:

- the package.json was screwed up so it didn't publish the code. This is fixed now. No code
  differences from 1.1.0

## 1.1.0

New Features:

- Added support for plain HTML files
  - Text and certain tags are extracted as translation units
  - Recomposes translations and HTML together into translated HTML
- Added support for specifying the xliffsDir in the project.json
  - Directory where xliff files are read from
  - Can now be specified in the project.json under settings.xliffsDir
  - Can still be specified on the command-line with `-x dir` as before
  - Default is root dir of the project, as it was before
- Added support for the xliffsOut setting
  - Directory where xliff files are written
  - Can be specified in the project json under settings.xliffsOut
  - Can be specified on the command-line with `-z dir`
  - Default is root dir of the project, as it was before

Bug Fixes:

- Xliff merging was not working correctly due to mishandling of command-line parameters. Fixed now.
- Fixed a broken unit test

## 1.0.0

New Features:

- Open-sourced from HealthTap private repo<|MERGE_RESOLUTION|>--- conflicted
+++ resolved
@@ -1,7 +1,5 @@
 # loctool
 
-<<<<<<< HEAD
-=======
 ## 2.31.3
 
 ### Patch Changes
@@ -9,7 +7,6 @@
 - 7af420b: Clean up the xliff files for the loctool test by separating the test files for the XLIFF 2.0 format and the webOS XLIFF format, and deleting unnecessary files.
 - 6978961: Normalize and deduplicate translationsDir paths
 
->>>>>>> 74bc4beb
 ## 2.31.2
 
 ### Patch Changes
