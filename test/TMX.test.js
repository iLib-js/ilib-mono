/*
 * TMX.test.js - test the Tmx object.
 *
 * Copyright © 2021, 2023 Box, Inc.
 *
 * Licensed under the Apache License, Version 2.0 (the "License");
 * you may not use this file except in compliance with the License.
 * You may obtain a copy of the License at
 *
 *     http://www.apache.org/licenses/LICENSE-2.0
 *
 * Unless required by applicable law or agreed to in writing, software
 * distributed under the License is distributed on an "AS IS" BASIS,
 * WITHOUT WARRANTIES OR CONDITIONS OF ANY KIND, either express or implied.
 *
 * See the License for the specific language governing permissions and
 * limitations under the License.
 */

if (!Tmx) {
    var path = require("path");
    var fs = require("fs");

    var Tmx = require("../lib/TMX.js");
    var TranslationUnit = Tmx.TranslationUnit;
    var ResourceString = require("../lib/ResourceString.js");
    var ContextResourceString = require("../lib/ContextResourceString.js");
    var IosLayoutResourceString = require("../lib/IosLayoutResourceString.js");
    var ResourceArray = require("../lib/ResourceArray.js");
    var ResourceString = require("../lib/ResourceString.js");
    var ResourcePlural = require("../lib/ResourcePlural.js");
    var ResourceFactory = require("../lib/ResourceFactory.js");
}

function diff(a, b) {
    var min = Math.min(a.length, b.length);

    for (var i = 0; i < min; i++) {
        if (a[i] !== b[i]) {
            console.log("Found difference at character " + i);
            console.log("a: " + a.substring(i));
            console.log("b: " + b.substring(i));
            break;
        }
    }
}

var loctoolVersion = require("../package.json").version;

describe("tmx", function() {
    test("TmxConstructor", function() {
        expect.assertions(1);

        var tmx = new Tmx();
        expect(tmx).toBeTruthy();
    });

    test("TmxConstructorIsEmpty", function() {
        expect.assertions(2);

        var tmx = new Tmx();
        expect(tmx).toBeTruthy();

        expect(tmx.size()).toBe(0);
    });

    test("TmxConstructorFull", function() {
        expect.assertions(5);

        var tmx = new Tmx({
            properties: {
                creationtool: "loctool",
                "tool-name": "Localization Tool",
                creationtoolversion: "1.2.34",
            },
            path: "a/b/c.tmx"
        });
        expect(tmx).toBeTruthy();
        var props = tmx.getProperties();

        expect(props["creationtool"]).toBe("loctool");
        expect(props["creationtoolversion"]).toBe("1.2.34");
        expect(props["tool-name"]).toBe("Localization Tool");

        expect(tmx.getPath()).toBe("a/b/c.tmx");
    });

    test("TmxGetPath", function() {
        expect.assertions(2);

        var tmx = new Tmx({
            path: "foo/bar/x.tmx"
        });
        expect(tmx).toBeTruthy();

        expect(tmx.getPath()).toBe("foo/bar/x.tmx");
    });

    test("TmxSetPath", function() {
        expect.assertions(3);

        var tmx = new Tmx({
            path: "foo/bar/x.tmx"
        });
        expect(tmx).toBeTruthy();

        expect(tmx.getPath()).toBe("foo/bar/x.tmx");

        tmx.setPath("asdf/asdf/y.tmx");

        expect(tmx.getPath()).toBe("asdf/asdf/y.tmx");
    });

    test("TmxSetPathInitiallyEmpty", function() {
        expect.assertions(3);

        var tmx = new Tmx();
        expect(tmx).toBeTruthy();

        expect(!tmx.getPath()).toBeTruthy();

        tmx.setPath("asdf/asdf/y.tmx");

        expect(tmx.getPath()).toBe("asdf/asdf/y.tmx");
    });

    test("TmxAddResourceString", function() {
        expect.assertions(11);

        var tmx = new Tmx();
        expect(tmx).toBeTruthy();

        var res = new ResourceString({
            source: "Asdf asdf",
            sourceLocale: "en-US",
            key: "foobar",
            pathName: "foo/bar/asdf.java",
            autoKey: false,
            state: "new",
            context: "asdf",
            flavor: "chocolate",
            comment: "this is a comment",
            project: "webapp"
        });

        tmx.addResource(res);

        var units = tmx.getTranslationUnits();
        expect(units).toBeTruthy();
        expect(units.length).toBe(1);

        var props = units[0].getProperties();
        expect(props).toBeTruthy();
        expect(props["x-project"]).toBe("webapp");
        expect(props["x-context"]).toBe("asdf");
        expect(props["x-flavor"]).toBe("chocolate");

        var variants = units[0].getVariants();
        expect(variants).toBeTruthy();
        expect(variants.length).toBe(1);

        expect(variants[0].string).toBe("Asdf asdf");
        expect(variants[0].locale).toBe("en-US");
    });

    test("TmxAddResourceStringWithTranslation", function() {
        expect.assertions(12);

        var tmx = new Tmx();
        expect(tmx).toBeTruthy();

        var res = new ResourceString({
            source: "Asdf asdf",
            sourceLocale: "en-US",
            key: "foobar",
            pathName: "foo/bar/asdf.java",
            autoKey: false,
            state: "new",
            context: "asdf",
            comment: "this is a comment",
            project: "webapp",
            targetLocale: "de-DE",
            target: "eins zwei drei"
        });

        tmx.addResource(res);

        var units = tmx.getTranslationUnits();
        expect(units).toBeTruthy();
        expect(units.length).toBe(1);

        var props = units[0].getProperties();
        expect(props).toBeTruthy();
        expect(props["x-project"]).toBe("webapp");
        expect(props["x-context"]).toBe("asdf");

        var variants = units[0].getVariants();
        expect(variants).toBeTruthy();
        expect(variants.length).toBe(2);

        expect(variants[0].string).toBe("Asdf asdf");
        expect(variants[0].locale).toBe("en-US");

        expect(variants[1].string).toBe("eins zwei drei");
        expect(variants[1].locale).toBe("de-DE");
    });

    test("TmxAddMultipleResourceString", function() {
        expect.assertions(19);

        var tmx = new Tmx();
        expect(tmx).toBeTruthy();

        var res = new ResourceString({
            source: "Asdf asdf",
            sourceLocale: "en-US",
            key: "foobar",
            pathName: "foo/bar/asdf.java",
            project: "webapp"
        });

        tmx.addResource(res);

        res = new ResourceString({
            source: "baby baby",
            sourceLocale: "en-US",
            key: "huzzah",
            pathName: "foo/bar/j.java",
            project: "webapp"
        });

        tmx.addResource(res);

        var units = tmx.getTranslationUnits();
        expect(units).toBeTruthy();
        expect(units.length).toBe(2);

        expect(!units[0].comment).toBeTruthy();
        var props = units[0].getProperties();
        expect(props).toBeTruthy();
        expect(props["x-project"]).toBe("webapp");
        expect(!props["x-context"]).toBeTruthy();

        var variants = units[0].getVariants();
        expect(variants).toBeTruthy();
        expect(variants.length).toBe(1);

        expect(variants[0].string).toBe("Asdf asdf");
        expect(variants[0].locale).toBe("en-US");

        expect(!units[1].comment).toBeTruthy();
        props = units[1].getProperties();
        expect(props).toBeTruthy();
        expect(props["x-project"]).toBe("webapp");
        expect(!props["x-context"]).toBeTruthy();

        variants = units[1].getVariants();
        expect(variants).toBeTruthy();
        expect(variants.length).toBe(1);

        expect(variants[0].string).toBe("baby baby");
        expect(variants[0].locale).toBe("en-US");
    });

    test("TmxAddMultipleResourceStringWithTranslations", function() {
        expect.assertions(23);

        var tmx = new Tmx();
        expect(tmx).toBeTruthy();

        var res = new ResourceString({
            source: "Asdf asdf",
            sourceLocale: "en-US",
            key: "foobar",
            pathName: "foo/bar/asdf.java",
            project: "webapp",
            targetLocale: "de-DE",
            target: "eins zwei drei"
        });

        tmx.addResource(res);

        res = new ResourceString({
            source: "baby baby",
            sourceLocale: "en-US",
            key: "huzzah",
            pathName: "foo/bar/j.java",
            project: "webapp",
            targetLocale: "de-DE",
            target: "vier fumpf sechs"
        });

        tmx.addResource(res);

        var units = tmx.getTranslationUnits();
        expect(units).toBeTruthy();
        expect(units.length).toBe(2);

        expect(!units[0].comment).toBeTruthy();
        var props = units[0].getProperties();
        expect(props).toBeTruthy();
        expect(props["x-project"]).toBe("webapp");
        expect(!props["x-context"]).toBeTruthy();

        var variants = units[0].getVariants();
        expect(variants).toBeTruthy();
        expect(variants.length).toBe(2);

        expect(variants[0].string).toBe("Asdf asdf");
        expect(variants[0].locale).toBe("en-US");

        expect(variants[1].string).toBe("eins zwei drei");
        expect(variants[1].locale).toBe("de-DE");

        expect(!units[1].comment).toBeTruthy();
        props = units[1].getProperties();
        expect(props).toBeTruthy();
        expect(props["x-project"]).toBe("webapp");
        expect(!props["x-context"]).toBeTruthy();

        variants = units[1].getVariants();
        expect(variants).toBeTruthy();
        expect(variants.length).toBe(2);

        expect(variants[0].string).toBe("baby baby");
        expect(variants[0].locale).toBe("en-US");

        expect(variants[1].string).toBe("vier fumpf sechs");
        expect(variants[1].locale).toBe("de-DE");
    });

    test("TmxAddMultipleResourceStringSameSource", function() {
        expect.assertions(15);

        var tmx = new Tmx();
        expect(tmx).toBeTruthy();

        var res = new ResourceString({
            source: "Asdf asdf",
            sourceLocale: "en-US",
            key: "foobar",
            pathName: "foo/bar/asdf.java",
            project: "webapp",
            targetLocale: "de-DE",
            target: "eins zwei drei"
        });

        tmx.addResource(res);

        res = new ResourceString({
            source: "Asdf asdf",
            sourceLocale: "en-US",
            key: "foobar",
            pathName: "foo/bar/asdf.java",
            project: "webapp",
            targetLocale: "fr-FR",
            target: "un deu trois"
        });

        tmx.addResource(res);

        var units = tmx.getTranslationUnits();
        expect(units).toBeTruthy();
        expect(units.length).toBe(1);

        expect(!units[0].comment).toBeTruthy();
        var props = units[0].getProperties();
        expect(props).toBeTruthy();
        expect(props["x-project"]).toBe("webapp");
        expect(!props["x-context"]).toBeTruthy();

        var variants = units[0].getVariants();
        expect(variants).toBeTruthy();
        expect(variants.length).toBe(3);

        expect(variants[0].string).toBe("Asdf asdf");
        expect(variants[0].locale).toBe("en-US");

        expect(variants[1].string).toBe("eins zwei drei");
        expect(variants[1].locale).toBe("de-DE");

        // should add a variant to the previous translation
        // unit instead of creating a new one
        expect(variants[2].string).toBe("un deu trois");
        expect(variants[2].locale).toBe("fr-FR");
    });

    test("TmxAddMultipleResourceStringSameSourceDifferentTranslation", function() {
        expect.assertions(14);

        var tmx = new Tmx();
        expect(tmx).toBeTruthy();

        var res = new ResourceString({
            source: "Asdf asdf",
            sourceLocale: "en-US",
            key: "foobar",
            pathName: "foo/bar/asdf.java",
            project: "webapp",
            targetLocale: "de-DE",
            target: "eins zwei drei",
            context: "a"
        });

        tmx.addResource(res);

        res = new ResourceString({
            source: "Asdf asdf",
            sourceLocale: "en-US",
            key: "foobar",
            pathName: "a/b/cfoo/bar/asdf.java",
            project: "webapp",
            targetLocale: "de-DE",
            target: "sieben acht neun",
            context: "b"
        });

        tmx.addResource(res);

        var units = tmx.getTranslationUnits();
        expect(units).toBeTruthy();
        expect(units.length).toBe(1);

        var props = units[0].getProperties();
        expect(props).toBeTruthy();
        expect(props["x-project"]).toBe("webapp");
        expect(props["x-context"]).toBe("a");

        var variants = units[0].getVariants();
        expect(variants).toBeTruthy();
        expect(variants.length).toBe(3);

        expect(variants[0].string).toBe("Asdf asdf");
        expect(variants[0].locale).toBe("en-US");

        expect(variants[1].string).toBe("eins zwei drei");
        expect(variants[1].locale).toBe("de-DE");

        // should become a new variant of the source, even
        // though we already have a german translation
        expect(variants[2].string).toBe("sieben acht neun");
        expect(variants[2].locale).toBe("de-DE");
    });

    test("TmxAddResourceStringNotSourceLocale", function() {
        expect.assertions(3);

        var tmx = new Tmx({
            locale: "en-US"
        });
        expect(tmx).toBeTruthy();

        res = new ResourceString({
            source: "Asdf asdf",
            sourceLocale: "de-DE",
            key: "foobar",
            pathName: "foo/bar/j.java",
            project: "webapp",
            targetLocale: "en-US",
            target: "vier fumpf sechs"
        });

        tmx.addResource(res);

        // should reject it. Only units with the source
        // locale of en-US go in this tmx
        var units = tmx.getTranslationUnits();
        expect(units).toBeTruthy();
        expect(units.length).toBe(0);
    });

    test("TmxAddMultipleResourceStringHandleDups", function() {
        expect.assertions(14);

        var tmx = new Tmx();
        expect(tmx).toBeTruthy();

        var res = new ResourceString({
            source: "Asdf asdf",
            sourceLocale: "en-US",
            key: "foobar",
            pathName: "foo/bar/asdf.java",
            project: "webapp",
            targetLocale: "de-DE",
            target: "eins zwei drei"
        });

        tmx.addResource(res);

        res = new ResourceString({
            source: "Asdf asdf",
            sourceLocale: "en-US",
            key: "foobar",
            pathName: "foo/bar/asdf.java",
            project: "webapp",
            targetLocale: "de-DE",
            target: "eins zwei drei"
        });

        tmx.addResource(res);

        var units = tmx.getTranslationUnits();
        expect(units).toBeTruthy();
        expect(units.length).toBe(1);

        // should not duplicate the unit or the variants

        expect(units[0].string).toBe("Asdf asdf");
        expect(units[0].locale).toBe("en-US");
        var props = units[0].getProperties();
        expect(props).toBeTruthy();
        expect(props["x-project"]).toBe("webapp");
        expect(!props["x-context"]).toBeTruthy();

        var variants = units[0].getVariants();
        expect(variants).toBeTruthy();
        expect(variants.length).toBe(2);

        expect(variants[0].string).toBe("Asdf asdf");
        expect(variants[0].locale).toBe("en-US");

        expect(variants[1].string).toBe("eins zwei drei");
        expect(variants[1].locale).toBe("de-DE");
    });

    test("TmxAddResourceArray", function() {
        expect.assertions(25);

        var tmx = new Tmx();
        expect(tmx).toBeTruthy();

        var res = new ResourceArray({
            sourceArray: [
                "a",
                "b",
                "c"
            ],
            sourceLocale: "en-US",
            key: "foobar",
            pathName: "foo/bar/asdf.java",
            autoKey: false,
            state: "new",
            context: "asdf",
            flavor: "chocolate",
            comment: "this is a comment",
            project: "webapp"
        });

        tmx.addResource(res);

        var units = tmx.getTranslationUnits();
        expect(units).toBeTruthy();
        expect(units.length).toBe(3);

        expect(units[0].string).toBe("a");
        expect(units[0].locale).toBe("en-US");
        var props = units[0].getProperties();
        expect(props).toBeTruthy();
        expect(props["x-project"]).toBe("webapp");
        expect(props["x-context"]).toBe("asdf");
        expect(props["x-flavor"]).toBe("chocolate");

        var variants = units[0].getVariants();
        expect(variants).toBeTruthy();
        expect(variants.length).toBe(1);

        expect(variants[0].string).toBe("a");
        expect(variants[0].locale).toBe("en-US");

        expect(units[1].string).toBe("b");
        expect(units[1].locale).toBe("en-US");
        variants = units[1].getVariants();
        expect(variants).toBeTruthy();
        expect(variants.length).toBe(1);

        expect(variants[0].string).toBe("b");
        expect(variants[0].locale).toBe("en-US");

        expect(units[2].string).toBe("c");
        expect(units[2].locale).toBe("en-US");
        variants = units[2].getVariants();
        expect(variants).toBeTruthy();
        expect(variants.length).toBe(1);

        expect(variants[0].string).toBe("c");
        expect(variants[0].locale).toBe("en-US");
    });

    test("TmxAddResourceArrayWithTranslations", function() {
        expect.assertions(31);

        var tmx = new Tmx();
        expect(tmx).toBeTruthy();

        var res = new ResourceArray({
            sourceArray: [
                "a",
                "b",
                "c"
            ],
            sourceLocale: "en-US",
            key: "foobar",
            pathName: "foo/bar/asdf.java",
            autoKey: false,
            state: "new",
            context: "asdf",
            flavor: "chocolate",
            comment: "this is a comment",
            project: "webapp",
            targetLocale: "de-DE",
            targetArray: [
                "x",
                "y",
                "z"
            ]
        });

        tmx.addResource(res);

        var units = tmx.getTranslationUnits();
        expect(units).toBeTruthy();
        expect(units.length).toBe(3);

        expect(units[0].string).toBe("a");
        expect(units[0].locale).toBe("en-US");
        var props = units[0].getProperties();
        expect(props).toBeTruthy();
        expect(props["x-project"]).toBe("webapp");
        expect(props["x-context"]).toBe("asdf");
        expect(props["x-flavor"]).toBe("chocolate");

        var variants = units[0].getVariants();
        expect(variants).toBeTruthy();
        expect(variants.length).toBe(2);

        expect(variants[0].string).toBe("a");
        expect(variants[0].locale).toBe("en-US");

        expect(variants[1].string).toBe("x");
        expect(variants[1].locale).toBe("de-DE");

        expect(units[1].string).toBe("b");
        expect(units[1].locale).toBe("en-US");
        variants = units[1].getVariants();
        expect(variants).toBeTruthy();
        expect(variants.length).toBe(2);

        expect(variants[0].string).toBe("b");
        expect(variants[0].locale).toBe("en-US");

        expect(variants[1].string).toBe("y");
        expect(variants[1].locale).toBe("de-DE");

        expect(units[2].string).toBe("c");
        expect(units[2].locale).toBe("en-US");
        variants = units[2].getVariants();
        expect(variants).toBeTruthy();
        expect(variants.length).toBe(2);

        expect(variants[0].string).toBe("c");
        expect(variants[0].locale).toBe("en-US");

        expect(variants[1].string).toBe("z");
        expect(variants[1].locale).toBe("de-DE");
    });

    test("TmxAddResourceArrayMultiple", function() {
        expect.assertions(31);

        var tmx = new Tmx();
        expect(tmx).toBeTruthy();

        var res = new ResourceArray({
            sourceArray: [
                "a",
                "b",
                "c"
            ],
            sourceLocale: "en-US",
            key: "foobar",
            pathName: "foo/bar/asdf.java",
            autoKey: false,
            state: "new",
            context: "asdf",
            flavor: "chocolate",
            comment: "this is a comment",
            project: "webapp"
        });

        tmx.addResource(res);

        res = new ResourceArray({
            sourceArray: [
                "m",
                "n",
                "o"
            ],
            sourceLocale: "en-US",
            key: "foobar",
            pathName: "foo/bar/asdf.java",
            autoKey: false,
            state: "new",
            context: "asdf",
            flavor: "chocolate",
            comment: "this is a comment",
            project: "webapp"
        });

        tmx.addResource(res);

        var units = tmx.getTranslationUnits();
        expect(units).toBeTruthy();
        expect(units.length).toBe(6);

        var props = units[0].getProperties();
        expect(props).toBeTruthy();
        expect(props["x-project"]).toBe("webapp");
        expect(props["x-context"]).toBe("asdf");
        expect(props["x-flavor"]).toBe("chocolate");

        var variants = units[0].getVariants();
        expect(variants).toBeTruthy();
        expect(variants.length).toBe(1);

        expect(variants[0].string).toBe("a");
        expect(variants[0].locale).toBe("en-US");

        variants = units[1].getVariants();
        expect(variants).toBeTruthy();
        expect(variants.length).toBe(1);

        expect(variants[0].string).toBe("b");
        expect(variants[0].locale).toBe("en-US");

        variants = units[2].getVariants();
        expect(variants).toBeTruthy();
        expect(variants.length).toBe(1);

        expect(variants[0].string).toBe("c");
        expect(variants[0].locale).toBe("en-US");

        variants = units[3].getVariants();
        expect(variants).toBeTruthy();
        expect(variants.length).toBe(1);

        expect(variants[0].string).toBe("m");
        expect(variants[0].locale).toBe("en-US");

        variants = units[4].getVariants();
        expect(variants).toBeTruthy();
        expect(variants.length).toBe(1);

        expect(variants[0].string).toBe("n");
        expect(variants[0].locale).toBe("en-US");

        variants = units[5].getVariants();
        expect(variants).toBeTruthy();
        expect(variants.length).toBe(1);

        expect(variants[0].string).toBe("o");
        expect(variants[0].locale).toBe("en-US");
    });

    test("TmxAddResourceArrayMultipleWithTranslations", function() {
        expect.assertions(43);

        var tmx = new Tmx();
        expect(tmx).toBeTruthy();

        var res = new ResourceArray({
            sourceArray: [
                "a",
                "b",
                "c"
            ],
            sourceLocale: "en-US",
            key: "foobar",
            pathName: "foo/bar/asdf.java",
            autoKey: false,
            state: "new",
            context: "asdf",
            flavor: "chocolate",
            comment: "this is a comment",
            project: "webapp",
            targetLocale: "de-DE",
            targetArray: [
                "x",
                "y",
                "z"
            ]
        });

        tmx.addResource(res);

        res = new ResourceArray({
            sourceArray: [
                "m",
                "n",
                "o"
            ],
            sourceLocale: "en-US",
            key: "asdf",
            pathName: "foo/bar/asdf.java",
            autoKey: false,
            state: "new",
            context: "asdf",
            flavor: "chocolate",
            comment: "this is a comment",
            project: "webapp",
            targetLocale: "de-DE",
            targetArray: [
                "p",
                "q",
                "r"
            ]
        });

        tmx.addResource(res);

        var units = tmx.getTranslationUnits();
        expect(units).toBeTruthy();
        expect(units.length).toBe(6);

        var props = units[0].getProperties();
        expect(props).toBeTruthy();
        expect(props["x-project"]).toBe("webapp");
        expect(props["x-context"]).toBe("asdf");
        expect(props["x-flavor"]).toBe("chocolate");

        var variants = units[0].getVariants();
        expect(variants).toBeTruthy();
        expect(variants.length).toBe(2);

        expect(variants[0].string).toBe("a");
        expect(variants[0].locale).toBe("en-US");

        expect(variants[1].string).toBe("x");
        expect(variants[1].locale).toBe("de-DE");

        variants = units[1].getVariants();
        expect(variants).toBeTruthy();
        expect(variants.length).toBe(2);

        expect(variants[0].string).toBe("b");
        expect(variants[0].locale).toBe("en-US");

        expect(variants[1].string).toBe("y");
        expect(variants[1].locale).toBe("de-DE");

        variants = units[2].getVariants();
        expect(variants).toBeTruthy();
        expect(variants.length).toBe(2);

        expect(variants[0].string).toBe("c");
        expect(variants[0].locale).toBe("en-US");

        expect(variants[1].string).toBe("z");
        expect(variants[1].locale).toBe("de-DE");

        variants = units[3].getVariants();
        expect(variants).toBeTruthy();
        expect(variants.length).toBe(2);

        expect(variants[0].string).toBe("m");
        expect(variants[0].locale).toBe("en-US");

        expect(variants[1].string).toBe("p");
        expect(variants[1].locale).toBe("de-DE");

        variants = units[4].getVariants();
        expect(variants).toBeTruthy();
        expect(variants.length).toBe(2);

        expect(variants[0].string).toBe("n");
        expect(variants[0].locale).toBe("en-US");

        expect(variants[1].string).toBe("q");
        expect(variants[1].locale).toBe("de-DE");

        variants = units[5].getVariants();
        expect(variants).toBeTruthy();
        expect(variants.length).toBe(2);

        expect(variants[0].string).toBe("o");
        expect(variants[0].locale).toBe("en-US");

        expect(variants[1].string).toBe("r");
        expect(variants[1].locale).toBe("de-DE");
    });

    test("TmxAddResourceArrayMultipleWithTranslationsAndOverlappingSources", function() {
        expect.assertions(43);

        var tmx = new Tmx();
        expect(tmx).toBeTruthy();

        var res = new ResourceArray({
            sourceArray: [
                "a",
                "b",
                "c"
            ],
            sourceLocale: "en-US",
            key: "foobar",
            pathName: "foo/bar/asdf.java",
            autoKey: false,
            state: "new",
            context: "asdf",
            flavor: "chocolate",
            comment: "this is a comment",
            project: "webapp",
            targetLocale: "de-DE",
            targetArray: [
                "x",
                "y",
                "z"
            ]
        });

        tmx.addResource(res);

        res = new ResourceArray({
            sourceArray: [
                "a",
                "b",
                "o"
            ],
            sourceLocale: "en-US",
            key: "asdf",
            pathName: "foo/bar/asdf.java",
            autoKey: false,
            state: "new",
            context: "asdf",
            flavor: "chocolate",
            comment: "this is a comment",
            project: "webapp",
            targetLocale: "de-DE",
            targetArray: [
                "p",
                "q",
                "r"
            ]
        });

        tmx.addResource(res);

        var units = tmx.getTranslationUnits();
        expect(units).toBeTruthy();
        expect(units.length).toBe(4);

        expect(units[0].string).toBe("a");
        expect(units[0].locale).toBe("en-US");
        var props = units[0].getProperties();
        expect(props).toBeTruthy();
        expect(props["x-project"]).toBe("webapp");
        expect(props["x-context"]).toBe("asdf");
        expect(props["x-flavor"]).toBe("chocolate");

        var variants = units[0].getVariants();
        expect(variants).toBeTruthy();
        expect(variants.length).toBe(3);

        expect(variants[0].string).toBe("a");
        expect(variants[0].locale).toBe("en-US");

        expect(variants[1].string).toBe("x");
        expect(variants[1].locale).toBe("de-DE");

        expect(variants[2].string).toBe("p");
        expect(variants[2].locale).toBe("de-DE");

        expect(units[1].string).toBe("b");
        expect(units[1].locale).toBe("en-US");
        variants = units[1].getVariants();
        expect(variants).toBeTruthy();
        expect(variants.length).toBe(3);

        expect(variants[0].string).toBe("b");
        expect(variants[0].locale).toBe("en-US");

        expect(variants[1].string).toBe("y");
        expect(variants[1].locale).toBe("de-DE");

        expect(variants[2].string).toBe("q");
        expect(variants[2].locale).toBe("de-DE");

        expect(units[2].string).toBe("c");
        expect(units[2].locale).toBe("en-US");
        variants = units[2].getVariants();
        expect(variants).toBeTruthy();
        expect(variants.length).toBe(2);

        expect(variants[0].string).toBe("c");
        expect(variants[0].locale).toBe("en-US");

        expect(variants[1].string).toBe("z");
        expect(variants[1].locale).toBe("de-DE");

        expect(units[3].string).toBe("o");
        expect(units[3].locale).toBe("en-US");
        variants = units[3].getVariants();
        expect(variants).toBeTruthy();
        expect(variants.length).toBe(2);

        expect(variants[0].string).toBe("o");
        expect(variants[0].locale).toBe("en-US");

        expect(variants[1].string).toBe("r");
        expect(variants[1].locale).toBe("de-DE");
    });

    test("TmxAddResourcePlural", function() {
        expect.assertions(19);

        var tmx = new Tmx();
        expect(tmx).toBeTruthy();

        var res = new ResourcePlural({
            sourceStrings: {
                one: "one string",
                other: "other string"
            },
            sourceLocale: "en-US",
            key: "foobar",
            pathName: "foo/bar/asdf.java",
            autoKey: false,
            state: "new",
            context: "asdf",
            flavor: "chocolate",
            comment: "this is a comment",
            project: "webapp"
        });

        tmx.addResource(res);

        var units = tmx.getTranslationUnits();
        expect(units).toBeTruthy();
        expect(units.length).toBe(2);

        expect(units[0].locale).toBe("en-US");
        expect(units[0].string).toBe("one string");
        var props = units[0].getProperties();
        expect(props).toBeTruthy();
        expect(props["x-project"]).toBe("webapp");
        expect(props["x-context"]).toBe("asdf");
        expect(props["x-flavor"]).toBe("chocolate");

        var variants = units[0].getVariants();
        expect(variants).toBeTruthy();
        expect(variants.length).toBe(1);

        expect(variants[0].string).toBe("one string");
        expect(variants[0].locale).toBe("en-US");

        expect(units[1].locale).toBe("en-US");
        expect(units[1].string).toBe("other string");

        variants = units[1].getVariants();
        expect(variants).toBeTruthy();
        expect(variants.length).toBe(1);

        expect(variants[0].string).toBe("other string");
        expect(variants[0].locale).toBe("en-US");
    });

    test("TmxAddResourcePluralWithTranslations", function() {
        expect.assertions(23);

        var tmx = new Tmx();
        expect(tmx).toBeTruthy();

        var res = new ResourcePlural({
            sourceStrings: {
                one: "one string",
                other: "other string"
            },
            sourceLocale: "en-US",
            key: "foobar",
            pathName: "foo/bar/asdf.java",
            autoKey: false,
            state: "new",
            context: "asdf",
            flavor: "chocolate",
            comment: "this is a comment",
            project: "webapp",
            targetLocale: "de-DE",
            targetStrings: {
                one: "ein Zeichenfolge",
                other: "mehrere Zeichenfolge"
            }
        });

        tmx.addResource(res);

        var units = tmx.getTranslationUnits();
        expect(units).toBeTruthy();
        expect(units.length).toBe(2);

        expect(units[0].string).toBe("one string");
        expect(units[0].locale).toBe("en-US");
        var props = units[0].getProperties();
        expect(props).toBeTruthy();
        expect(props["x-project"]).toBe("webapp");
        expect(props["x-context"]).toBe("asdf");
        expect(props["x-flavor"]).toBe("chocolate");

        var variants = units[0].getVariants();
        expect(variants).toBeTruthy();
        expect(variants.length).toBe(2);

        expect(variants[0].string).toBe("one string");
        expect(variants[0].locale).toBe("en-US");

        expect(variants[1].string).toBe("ein Zeichenfolge");
        expect(variants[1].locale).toBe("de-DE");

        expect(units[1].string).toBe("other string");
        expect(units[1].locale).toBe("en-US");
        variants = units[1].getVariants();
        expect(variants).toBeTruthy();
        expect(variants.length).toBe(2);

        expect(variants[0].string).toBe("other string");
        expect(variants[0].locale).toBe("en-US");

        expect(variants[1].string).toBe("mehrere Zeichenfolge");
        expect(variants[1].locale).toBe("de-DE");
    });

    test("TmxAddResourcePluralMultiple", function() {
        expect.assertions(31);

        var tmx = new Tmx();
        expect(tmx).toBeTruthy();

        var res = new ResourcePlural({
            sourceStrings: {
                one: "one string",
                other: "other strings"
            },
            sourceLocale: "en-US",
            key: "foobar",
            pathName: "foo/bar/asdf.java",
            autoKey: false,
            state: "new",
            context: "asdf",
            flavor: "chocolate",
            comment: "this is a comment",
            project: "webapp"
        });

        tmx.addResource(res);

        res = new ResourcePlural({
            sourceStrings: {
                one: "a string",
                other: "some strings"
            },
            sourceLocale: "en-US",
            key: "asdf",
            pathName: "foo/bar/asdf.java",
            autoKey: false,
            state: "new",
            context: "asdf",
            flavor: "chocolate",
            comment: "this is a comment",
            project: "webapp"
        });

        tmx.addResource(res);

        var units = tmx.getTranslationUnits();
        expect(units).toBeTruthy();
        expect(units.length).toBe(4);

        expect(units[0].string).toBe("one string");
        expect(units[0].locale).toBe("en-US");
        var props = units[0].getProperties();
        expect(props).toBeTruthy();
        expect(props["x-project"]).toBe("webapp");
        expect(props["x-context"]).toBe("asdf");
        expect(props["x-flavor"]).toBe("chocolate");

        var variants = units[0].getVariants();
        expect(variants).toBeTruthy();
        expect(variants.length).toBe(1);

        expect(variants[0].string).toBe("one string");
        expect(variants[0].locale).toBe("en-US");

        expect(units[1].string).toBe("other strings");
        expect(units[1].locale).toBe("en-US");
        variants = units[1].getVariants();
        expect(variants).toBeTruthy();
        expect(variants.length).toBe(1);

        expect(variants[0].string).toBe("other strings");
        expect(variants[0].locale).toBe("en-US");

        expect(units[2].string).toBe("a string");
        expect(units[2].locale).toBe("en-US");
        variants = units[2].getVariants();
        expect(variants).toBeTruthy();
        expect(variants.length).toBe(1);

        expect(variants[0].string).toBe("a string");
        expect(variants[0].locale).toBe("en-US");

        expect(units[3].string).toBe("some strings");
        expect(units[3].locale).toBe("en-US");
        variants = units[3].getVariants();
        expect(variants).toBeTruthy();
        expect(variants.length).toBe(1);

        expect(variants[0].string).toBe("some strings");
        expect(variants[0].locale).toBe("en-US");
    });

    test("TmxAddResourcePluralMultipleWithMoreTranslations", function() {
        expect.assertions(33);

        var tmx = new Tmx();
        expect(tmx).toBeTruthy();

        var res = new ResourcePlural({
            sourceStrings: {
                one: "one string",
                other: "other strings"
            },
            sourceLocale: "en-US",
            key: "foobar",
            pathName: "foo/bar/asdf.java",
            autoKey: false,
            state: "new",
            context: "asdf",
            flavor: "chocolate",
            comment: "this is a comment",
            project: "webapp",
            targetLocale: "de-DE",
            targetStrings: {
                one: "ein Zeichenfolge",
                other: "mehrere Zeichenfolge"
            }
        });

        tmx.addResource(res);

        res = new ResourcePlural({
            sourceStrings: {
                one: "a string",
                other: "many strings"
            },
            sourceLocale: "en-US",
            key: "foobar",
            pathName: "foo/bar/asdf.java",
            autoKey: false,
            state: "new",
            context: "asdf",
            flavor: "chocolate",
            comment: "this is a comment",
            project: "webapp",
            targetLocale: "ru-RU",
            targetStrings: {
                one: "одна струна",
                few: "несколько струны",
                other: "много струн"
            }
        });

        tmx.addResource(res);

        var units = tmx.getTranslationUnits();
        expect(units).toBeTruthy();
        expect(units.length).toBe(4);

        var props = units[0].getProperties();
        expect(props).toBeTruthy();
        expect(props["x-project"]).toBe("webapp");
        expect(props["x-context"]).toBe("asdf");
        expect(props["x-flavor"]).toBe("chocolate");

        var variants = units[0].getVariants();
        expect(variants).toBeTruthy();
        expect(variants.length).toBe(2);

        expect(variants[0].string).toBe("one string");
        expect(variants[0].locale).toBe("en-US");

        expect(variants[1].string).toBe("ein Zeichenfolge");
        expect(variants[1].locale).toBe("de-DE");

        variants = units[1].getVariants();
        expect(variants).toBeTruthy();
        expect(variants.length).toBe(2);

        expect(variants[0].string).toBe("other strings");
        expect(variants[0].locale).toBe("en-US");

        expect(variants[1].string).toBe("mehrere Zeichenfolge");
        expect(variants[1].locale).toBe("de-DE");

        variants = units[2].getVariants();
        expect(variants).toBeTruthy();
        expect(variants.length).toBe(2);

        expect(variants[0].string).toBe("a string");
        expect(variants[0].locale).toBe("en-US");

        expect(variants[1].string).toBe("одна струна");
        expect(variants[1].locale).toBe("ru-RU");

        variants = units[3].getVariants();
        expect(variants).toBeTruthy();
        expect(variants.length).toBe(3);

        expect(variants[0].string).toBe("many strings");
        expect(variants[0].locale).toBe("en-US");

        expect(variants[1].string).toBe("много струн");
        expect(variants[1].locale).toBe("ru-RU");

        expect(variants[2].string).toBe("несколько струны");
        expect(variants[2].locale).toBe("ru-RU");
    });

    test("TmxAddResourcePluralMultipleWithLessTranslations", function() {
        expect.assertions(21);

        var tmx = new Tmx();
        expect(tmx).toBeTruthy();

        var res = new ResourcePlural({
            sourceStrings: {
                one: "one string",
                other: "other strings"
            },
            sourceLocale: "en-US",
            key: "foobar",
            pathName: "foo/bar/asdf.java",
            autoKey: false,
            state: "new",
            context: "asdf",
            flavor: "chocolate",
            comment: "this is a comment",
            project: "webapp",
            targetLocale: "de-DE",
            targetStrings: {
                one: "ein Zeichenfolge",
                other: "mehrere Zeichenfolge"
            }
        });

        tmx.addResource(res);

        res = new ResourcePlural({
            sourceStrings: {
                one: "one string",
                other: "other strings"
            },
            sourceLocale: "en-US",
            key: "foobar",
            pathName: "foo/bar/asdf.java",
            autoKey: false,
            state: "new",
            context: "asdf",
            flavor: "chocolate",
            comment: "this is a comment",
            project: "webapp",
            targetLocale: "ja-JP",
            targetStrings: {
                other: "1つの弦"
            }
        });

        tmx.addResource(res);

        var units = tmx.getTranslationUnits();
        expect(units).toBeTruthy();
        expect(units.length).toBe(2);

        var props = units[0].getProperties();
        expect(props).toBeTruthy();
        expect(props["x-project"]).toBe("webapp");
        expect(props["x-context"]).toBe("asdf");
        expect(props["x-flavor"]).toBe("chocolate");

        var variants = units[0].getVariants();
        expect(variants).toBeTruthy();
        expect(variants.length).toBe(2);

        expect(variants[0].string).toBe("one string");
        expect(variants[0].locale).toBe("en-US");

        expect(variants[1].string).toBe("ein Zeichenfolge");
        expect(variants[1].locale).toBe("de-DE");

        variants = units[1].getVariants();
        expect(variants).toBeTruthy();
        expect(variants.length).toBe(3);

        expect(variants[0].string).toBe("other strings");
        expect(variants[0].locale).toBe("en-US");

        expect(variants[1].string).toBe("mehrere Zeichenfolge");
        expect(variants[1].locale).toBe("de-DE");

        expect(variants[2].string).toBe("1つの弦");
        expect(variants[2].locale).toBe("ja-JP");
    });

    test("TmxAddResourcePluralMultipleWithTranslationsAndOverlappingSources", function() {
        expect.assertions(27);

        var tmx = new Tmx();
        expect(tmx).toBeTruthy();

        var res = new ResourcePlural({
            sourceStrings: {
                one: "one string",
                other: "other strings"
            },
            sourceLocale: "en-US",
            key: "foobar",
            pathName: "foo/bar/asdf.java",
            autoKey: false,
            state: "new",
            context: "asdf",
            flavor: "chocolate",
            comment: "this is a comment",
            project: "webapp",
            targetLocale: "de-DE",
            targetStrings: {
                one: "eine Zeichenfolge",
                other: "mehrere Zeichenfolge"
            }
        });

        tmx.addResource(res);

        res = new ResourcePlural({
            sourceStrings: {
                one: "one string",
                other: "some other strings"
            },
            sourceLocale: "en-US",
            key: "foobar",
            pathName: "foo/bar/asdf.java",
            autoKey: false,
            state: "new",
            context: "asdf",
            flavor: "chocolate",
            comment: "this is a comment",
            project: "webapp",
            targetLocale: "de-DE",
            targetStrings: {
                one: "1 Zeichenfolge",
                other: "mehrere andere Zeichenfolge"
            }
        });

        tmx.addResource(res);

        var units = tmx.getTranslationUnits();
        expect(units).toBeTruthy();
        expect(units.length).toBe(3);

        var props = units[0].getProperties();
        expect(props).toBeTruthy();
        expect(props["x-project"]).toBe("webapp");
        expect(props["x-context"]).toBe("asdf");
        expect(props["x-flavor"]).toBe("chocolate");

        // the "one" string shares some translations and the "other" string doesn't
        var variants = units[0].getVariants();
        expect(variants).toBeTruthy();
        expect(variants.length).toBe(3);

        expect(variants[0].string).toBe("one string");
        expect(variants[0].locale).toBe("en-US");

        expect(variants[1].string).toBe("eine Zeichenfolge");
        expect(variants[1].locale).toBe("de-DE");

        expect(variants[2].string).toBe("1 Zeichenfolge");
        expect(variants[2].locale).toBe("de-DE");

        variants = units[1].getVariants();
        expect(variants).toBeTruthy();
        expect(variants.length).toBe(2);

        expect(variants[0].string).toBe("other strings");
        expect(variants[0].locale).toBe("en-US");

        expect(variants[1].string).toBe("mehrere Zeichenfolge");
        expect(variants[1].locale).toBe("de-DE");

        variants = units[2].getVariants();
        expect(variants).toBeTruthy();
        expect(variants.length).toBe(2);

        expect(variants[0].string).toBe("some other strings");
        expect(variants[0].locale).toBe("en-US");

        expect(variants[1].string).toBe("mehrere andere Zeichenfolge");
        expect(variants[1].locale).toBe("de-DE");
    });

    test("TmxSerializeStringMultipleWithTranslations", function() {
        expect.assertions(2);

        var tmx = new Tmx();
        expect(tmx).toBeTruthy();

        var res = new ResourceString({
            source: "Asdf asdf",
            sourceLocale: "en-US",
            key: "foobar",
            pathName: "foo/bar/asdf.java",
            autoKey: false,
            state: "new",
            context: "asdf",
            flavor: "chocolate",
            comment: "this is a comment",
            project: "webapp",
            target: "foobar auf deutsch",
            targetLocale: "de-DE"
        });

        tmx.addResource(res);

        var res = new ResourceString({
            source: "Asdf asdf",
            sourceLocale: "en-US",
            key: "foobar",
            pathName: "foo/bar/asdf.java",
            autoKey: false,
            state: "new",
            context: "asdf",
            flavor: "chocolate",
            comment: "this is a comment",
            project: "webapp",
            target: "foobar en francais",
            targetLocale: "fr-FR"
        });

        tmx.addResource(res);

        var actual = tmx.serialize();
        var expected = '<?xml version="1.0" encoding="utf-8"?>\n' +
            '<tmx version="1.4">\n' +
            '  <header segtype="paragraph" creationtool="loctool" creationtoolversion="' + loctoolVersion + '" srclang="en-US" adminlang="en-US" datatype="unknown"/>\n' +
            '  <body>\n' +
            '    <tu srclang="en-US">\n' +
            '      <prop type="x-context">asdf</prop>\n' +
            '      <prop type="x-flavor">chocolate</prop>\n' +
            '      <prop type="x-project">webapp</prop>\n' +
            '      <tuv xml:lang="en-US">\n' +
            '        <seg>Asdf asdf</seg>\n' +
            '      </tuv>\n' +
            '      <tuv xml:lang="de-DE">\n' +
            '        <seg>foobar auf deutsch</seg>\n' +
            '      </tuv>\n' +
            '      <tuv xml:lang="fr-FR">\n' +
            '        <seg>foobar en francais</seg>\n' +
            '      </tuv>\n' +
            '    </tu>\n' +
            '  </body>\n' +
            '</tmx>';

        diff(actual, expected);
        expect(actual).toBe(expected);
    });

    test("TmxSerializeString", function() {
        expect.assertions(2);

        var tmx = new Tmx();
        expect(tmx).toBeTruthy();

        var res = new ResourceString({
            source: "Asdf asdf",
            sourceLocale: "en-US",
            key: "foobar",
            pathName: "foo/bar/asdf.java",
            project: "webapp",
            targetLocale: "de-DE",
            target: "eins zwei drei"
        });

        tmx.addResource(res);

        res = new ResourceString({
            source: "baby baby",
            sourceLocale: "en-US",
            key: "huzzah",
            pathName: "foo/bar/j.java",
            project: "webapp",
            targetLocale: "de-DE",
            target: "vier fumpf sechs"
        });

        tmx.addResource(res);

        var actual = tmx.serialize();
        var expected = '<?xml version="1.0" encoding="utf-8"?>\n' +
            '<tmx version="1.4">\n' +
            '  <header segtype="paragraph" creationtool="loctool" creationtoolversion="' + loctoolVersion + '" srclang="en-US" adminlang="en-US" datatype="unknown"/>\n' +
            '  <body>\n' +
            '    <tu srclang="en-US">\n' +
            '      <prop type="x-project">webapp</prop>\n' +
            '      <tuv xml:lang="en-US">\n' +
            '        <seg>Asdf asdf</seg>\n' +
            '      </tuv>\n' +
            '      <tuv xml:lang="de-DE">\n' +
            '        <seg>eins zwei drei</seg>\n' +
            '      </tuv>\n' +
            '    </tu>\n' +
            '    <tu srclang="en-US">\n' +
            '      <prop type="x-project">webapp</prop>\n' +
            '      <tuv xml:lang="en-US">\n' +
            '        <seg>baby baby</seg>\n' +
            '      </tuv>\n' +
            '      <tuv xml:lang="de-DE">\n' +
            '        <seg>vier fumpf sechs</seg>\n' +
            '      </tuv>\n' +
            '    </tu>\n' +
            '  </body>\n' +
            '</tmx>';

        diff(actual, expected);
        expect(actual).toBe(expected);
    });

    test("TmxSerializeComplex", function() {
        expect.assertions(2);

        var tmx = new Tmx();
        expect(tmx).toBeTruthy();

        var res = new ResourceString({
            source: "Asdf asdf",
            sourceLocale: "en-US",
            key: "foobar",
            pathName: "foo/bar/asdf.java",
            project: "webapp",
            targetLocale: "de-DE",
            target: "eins zwei drei"
        });

        tmx.addResource(res);

        var res = new ResourcePlural({
            sourceStrings: {
                one: "one string",
                other: "other strings"
            },
            sourceLocale: "en-US",
            key: "blah blah",
            pathName: "foo/bar/asdf.java",
            autoKey: false,
            state: "new",
            context: "asdf",
            flavor: "chocolate",
            comment: "this is a comment",
            project: "webapp",
            targetLocale: "de-DE",
            targetStrings: {
                one: "eine Zeichenfolge",
                other: "mehrere Zeichenfolge"
            }
        });

        tmx.addResource(res);

        var res = new ResourceArray({
            sourceArray: [
                "a",
                "b",
                "c"
            ],
            sourceLocale: "en-US",
            key: "foobar",
            pathName: "foo/bar/asdf.java",
            autoKey: false,
            state: "new",
            context: "asdf",
            flavor: "chocolate",
            comment: "this is a comment",
            project: "webapp",
            targetLocale: "de-DE",
            targetArray: [
                "x",
                "y",
                "z"
            ]
        });

        tmx.addResource(res);

        var actual = tmx.serialize();
        var expected = '<?xml version="1.0" encoding="utf-8"?>\n' +
            '<tmx version="1.4">\n' +
            '  <header segtype="paragraph" creationtool="loctool" creationtoolversion="' + loctoolVersion + '" srclang="en-US" adminlang="en-US" datatype="unknown"/>\n' +
            '  <body>\n' +
            '    <tu srclang="en-US">\n' +
            '      <prop type="x-project">webapp</prop>\n' +
            '      <tuv xml:lang="en-US">\n' +
            '        <seg>Asdf asdf</seg>\n' +
            '      </tuv>\n' +
            '      <tuv xml:lang="de-DE">\n' +
            '        <seg>eins zwei drei</seg>\n' +
            '      </tuv>\n' +
            '    </tu>\n' +
            '    <tu srclang="en-US">\n' +
            '      <prop type="x-context">asdf</prop>\n' +
            '      <prop type="x-flavor">chocolate</prop>\n' +
            '      <prop type="x-project">webapp</prop>\n' +
            '      <tuv xml:lang="en-US">\n' +
            '        <seg>one string</seg>\n' +
            '      </tuv>\n' +
            '      <tuv xml:lang="de-DE">\n' +
            '        <seg>eine Zeichenfolge</seg>\n' +
            '      </tuv>\n' +
            '    </tu>\n' +
            '    <tu srclang="en-US">\n' +
            '      <prop type="x-context">asdf</prop>\n' +
            '      <prop type="x-flavor">chocolate</prop>\n' +
            '      <prop type="x-project">webapp</prop>\n' +
            '      <tuv xml:lang="en-US">\n' +
            '        <seg>other strings</seg>\n' +
            '      </tuv>\n' +
            '      <tuv xml:lang="de-DE">\n' +
            '        <seg>mehrere Zeichenfolge</seg>\n' +
            '      </tuv>\n' +
            '    </tu>\n' +
            '    <tu srclang="en-US">\n' +
            '      <prop type="x-context">asdf</prop>\n' +
            '      <prop type="x-flavor">chocolate</prop>\n' +
            '      <prop type="x-project">webapp</prop>\n' +
            '      <tuv xml:lang="en-US">\n' +
            '        <seg>a</seg>\n' +
            '      </tuv>\n' +
            '      <tuv xml:lang="de-DE">\n' +
            '        <seg>x</seg>\n' +
            '      </tuv>\n' +
            '    </tu>\n' +
            '    <tu srclang="en-US">\n' +
            '      <prop type="x-context">asdf</prop>\n' +
            '      <prop type="x-flavor">chocolate</prop>\n' +
            '      <prop type="x-project">webapp</prop>\n' +
            '      <tuv xml:lang="en-US">\n' +
            '        <seg>b</seg>\n' +
            '      </tuv>\n' +
            '      <tuv xml:lang="de-DE">\n' +
            '        <seg>y</seg>\n' +
            '      </tuv>\n' +
            '    </tu>\n' +
            '    <tu srclang="en-US">\n' +
            '      <prop type="x-context">asdf</prop>\n' +
            '      <prop type="x-flavor">chocolate</prop>\n' +
            '      <prop type="x-project">webapp</prop>\n' +
            '      <tuv xml:lang="en-US">\n' +
            '        <seg>c</seg>\n' +
            '      </tuv>\n' +
            '      <tuv xml:lang="de-DE">\n' +
            '        <seg>z</seg>\n' +
            '      </tuv>\n' +
            '    </tu>\n' +
            '  </body>\n' +
            '</tmx>';

        diff(actual, expected);
        expect(actual).toBe(expected);
    });

    test("TmxAddResourceSegmentSentenceSource", function() {
        expect.assertions(23);

        var tmx = new Tmx({
            segmentation: "sentence"
        });
        expect(tmx).toBeTruthy();

        var res = new ResourceString({
            source: "This is a test. This is only a test.",
            sourceLocale: "en-US",
            key: "foobar",
            pathName: "foo/bar/asdf.java",
            autoKey: false,
            state: "new",
            context: "asdf",
            flavor: "chocolate",
            comment: "this is a comment",
            project: "webapp"
        });

        tmx.addResource(res);

        var units = tmx.getTranslationUnits();
        expect(units).toBeTruthy();
        expect(units.length).toBe(2);

        expect(units[0].string).toBe("This is a test.");
        expect(units[0].locale).toBe("en-US");
        var props = units[0].getProperties();
        expect(props).toBeTruthy();
        expect(props["x-project"]).toBe("webapp");
        expect(props["x-context"]).toBe("asdf");
        expect(props["x-flavor"]).toBe("chocolate");

        var variants = units[0].getVariants();
        expect(variants).toBeTruthy();
        expect(variants.length).toBe(1);

        expect(variants[0].string).toBe("This is a test.");
        expect(variants[0].locale).toBe("en-US");

        expect(units[1].string).toBe("This is only a test.");
        expect(units[1].locale).toBe("en-US");
        props = units[1].getProperties();
        expect(props).toBeTruthy();
        expect(props["x-project"]).toBe("webapp");
        expect(props["x-context"]).toBe("asdf");
        expect(props["x-flavor"]).toBe("chocolate");

        var variants = units[1].getVariants();
        expect(variants).toBeTruthy();
        expect(variants.length).toBe(1);

        expect(variants[0].string).toBe("This is only a test.");
        expect(variants[0].locale).toBe("en-US");
    });

    test("TmxAddResourceSegmentSentenceSourceTricky", function() {
        expect.assertions(23);

        var tmx = new Tmx({
            segmentation: "sentence"
        });
        expect(tmx).toBeTruthy();

        var res = new ResourceString({
            source: "I would like to see Dr. Smith in the U.S. not someone else. Please arrange that.",
            sourceLocale: "en-US",
            key: "foobar",
            pathName: "foo/bar/asdf.java",
            autoKey: false,
            state: "new",
            context: "asdf",
            flavor: "chocolate",
            comment: "this is a comment",
            project: "webapp"
        });

        tmx.addResource(res);

        var units = tmx.getTranslationUnits();
        expect(units).toBeTruthy();
        expect(units.length).toBe(2);

        expect(units[0].string).toBe("I would like to see Dr. Smith in the U.S. not someone else.");
        expect(units[0].locale).toBe("en-US");
        var props = units[0].getProperties();
        expect(props).toBeTruthy();
        expect(props["x-project"]).toBe("webapp");
        expect(props["x-context"]).toBe("asdf");
        expect(props["x-flavor"]).toBe("chocolate");

        var variants = units[0].getVariants();
        expect(variants).toBeTruthy();
        expect(variants.length).toBe(1);

        expect(variants[0].string).toBe("I would like to see Dr. Smith in the U.S. not someone else.");
        expect(variants[0].locale).toBe("en-US");

        expect(units[1].string).toBe("Please arrange that.");
        expect(units[1].locale).toBe("en-US");
        props = units[1].getProperties();
        expect(props).toBeTruthy();
        expect(props["x-project"]).toBe("webapp");
        expect(props["x-context"]).toBe("asdf");
        expect(props["x-flavor"]).toBe("chocolate");

        var variants = units[1].getVariants();
        expect(variants).toBeTruthy();
        expect(variants.length).toBe(1);

        expect(variants[0].string).toBe("Please arrange that.");
        expect(variants[0].locale).toBe("en-US");
    });

    test("TmxAddResourceSegmentSentenceSourceOnlyOneSentence", function() {
        expect.assertions(13);

        var tmx = new Tmx({
            segmentation: "sentence"
        });
        expect(tmx).toBeTruthy();

        var res = new ResourceString({
            source: "This is a test.",
            sourceLocale: "en-US",
            key: "foobar",
            pathName: "foo/bar/asdf.java",
            autoKey: false,
            state: "new",
            context: "asdf",
            flavor: "chocolate",
            comment: "this is a comment",
            project: "webapp"
        });

        tmx.addResource(res);

        var units = tmx.getTranslationUnits();
        expect(units).toBeTruthy();
        expect(units.length).toBe(1);

        expect(units[0].string).toBe("This is a test.");
        expect(units[0].locale).toBe("en-US");
        var props = units[0].getProperties();
        expect(props).toBeTruthy();
        expect(props["x-project"]).toBe("webapp");
        expect(props["x-context"]).toBe("asdf");
        expect(props["x-flavor"]).toBe("chocolate");

        var variants = units[0].getVariants();
        expect(variants).toBeTruthy();
        expect(variants.length).toBe(1);

        expect(variants[0].string).toBe("This is a test.");
        expect(variants[0].locale).toBe("en-US");
    });

    test("TmxAddResourceSegmentSentenceTarget", function() {
        expect.assertions(27);

        var tmx = new Tmx({
            segmentation: "sentence"
        });
        expect(tmx).toBeTruthy();

        var res = new ResourceString({
            source: "This is a test. This is only a test.",
            sourceLocale: "en-US",
            key: "foobar",
            pathName: "foo/bar/asdf.java",
            autoKey: false,
            state: "new",
            context: "asdf",
            flavor: "chocolate",
            comment: "this is a comment",
            project: "webapp",
            target: "Dies ist eine Untersuchung. Dies ist nur eine Untersuchung.",
            targetLocale: "de-DE"
        });

        tmx.addResource(res);

        var units = tmx.getTranslationUnits();
        expect(units).toBeTruthy();
        expect(units.length).toBe(2);

        expect(units[0].string).toBe("This is a test.");
        expect(units[0].locale).toBe("en-US");
        var props = units[0].getProperties();
        expect(props).toBeTruthy();
        expect(props["x-project"]).toBe("webapp");
        expect(props["x-context"]).toBe("asdf");
        expect(props["x-flavor"]).toBe("chocolate");

        var variants = units[0].getVariants();
        expect(variants).toBeTruthy();
        expect(variants.length).toBe(2);

        expect(variants[0].string).toBe("This is a test.");
        expect(variants[0].locale).toBe("en-US");

        expect(variants[1].string).toBe("Dies ist eine Untersuchung.");
        expect(variants[1].locale).toBe("de-DE");

        expect(units[1].string).toBe("This is only a test.");
        expect(units[1].locale).toBe("en-US");
        props = units[1].getProperties();
        expect(props).toBeTruthy();
        expect(props["x-project"]).toBe("webapp");
        expect(props["x-context"]).toBe("asdf");
        expect(props["x-flavor"]).toBe("chocolate");

        var variants = units[1].getVariants();
        expect(variants).toBeTruthy();
        expect(variants.length).toBe(2);

        expect(variants[0].string).toBe("This is only a test.");
        expect(variants[0].locale).toBe("en-US");

        expect(variants[1].string).toBe("Dies ist nur eine Untersuchung.");
        expect(variants[1].locale).toBe("de-DE");
    });

    test("TmxAddResourceSegmentSentenceTargetJapanese", function() {
        expect.assertions(27);

        var tmx = new Tmx({
            segmentation: "sentence"
        });
        expect(tmx).toBeTruthy();

        var res = new ResourceString({
            source: "This is a test. This is only a test.",
            sourceLocale: "en-US",
            key: "foobar",
            pathName: "foo/bar/asdf.java",
            autoKey: false,
            state: "new",
            context: "asdf",
            flavor: "chocolate",
            comment: "this is a comment",
            project: "webapp",
            target: "これはテストです。これは単なるテストです。",
            targetLocale: "ja-JP"
        });

        tmx.addResource(res);

        var units = tmx.getTranslationUnits();
        expect(units).toBeTruthy();
        expect(units.length).toBe(2);

        expect(units[0].string).toBe("This is a test.");
        expect(units[0].locale).toBe("en-US");
        var props = units[0].getProperties();
        expect(props).toBeTruthy();
        expect(props["x-project"]).toBe("webapp");
        expect(props["x-context"]).toBe("asdf");
        expect(props["x-flavor"]).toBe("chocolate");

        var variants = units[0].getVariants();
        expect(variants).toBeTruthy();
        expect(variants.length).toBe(2);

        expect(variants[0].string).toBe("This is a test.");
        expect(variants[0].locale).toBe("en-US");

        expect(variants[1].string).toBe("これはテストです。");
        expect(variants[1].locale).toBe("ja-JP");

        expect(units[1].string).toBe("This is only a test.");
        expect(units[1].locale).toBe("en-US");
        props = units[1].getProperties();
        expect(props).toBeTruthy();
        expect(props["x-project"]).toBe("webapp");
        expect(props["x-context"]).toBe("asdf");
        expect(props["x-flavor"]).toBe("chocolate");

        var variants = units[1].getVariants();
        expect(variants).toBeTruthy();
        expect(variants.length).toBe(2);

        expect(variants[0].string).toBe("This is only a test.");
        expect(variants[0].locale).toBe("en-US");

        expect(variants[1].string).toBe("これは単なるテストです。");
        expect(variants[1].locale).toBe("ja-JP");
    });

    test("TmxAddResourceSegmentSentenceTargetOnlyOneSentence", function() {
        expect.assertions(15);

        var tmx = new Tmx({
            segmentation: "sentence"
        });
        expect(tmx).toBeTruthy();

        var res = new ResourceString({
            source: "This is a test.",
            sourceLocale: "en-US",
            key: "foobar",
            pathName: "foo/bar/asdf.java",
            autoKey: false,
            state: "new",
            context: "asdf",
            flavor: "chocolate",
            comment: "this is a comment",
            project: "webapp",
            target: "Dies ist eine Untersuchung.",
            targetLocale: "de-DE"
        });

        tmx.addResource(res);

        var units = tmx.getTranslationUnits();
        expect(units).toBeTruthy();
        expect(units.length).toBe(1);

        expect(units[0].string).toBe("This is a test.");
        expect(units[0].locale).toBe("en-US");
        var props = units[0].getProperties();
        expect(props).toBeTruthy();
        expect(props["x-project"]).toBe("webapp");
        expect(props["x-context"]).toBe("asdf");
        expect(props["x-flavor"]).toBe("chocolate");

        var variants = units[0].getVariants();
        expect(variants).toBeTruthy();
        expect(variants.length).toBe(2);

        expect(variants[0].string).toBe("This is a test.");
        expect(variants[0].locale).toBe("en-US");

        expect(variants[1].string).toBe("Dies ist eine Untersuchung.");
        expect(variants[1].locale).toBe("de-DE");
    });

    test("TmxAddResourceSegmentSentenceArray", function() {
        expect.assertions(23);

        var tmx = new Tmx({
            segmentation: "sentence"
        });
        expect(tmx).toBeTruthy();

        var res = new ResourceArray({
            sourceArray: [
                "This is a test. This is only a test."
            ],
            sourceLocale: "en-US",
            key: "foobar",
            pathName: "foo/bar/asdf.java",
            autoKey: false,
            state: "new",
            context: "asdf",
            flavor: "chocolate",
            comment: "this is a comment",
            project: "webapp"
        });

        tmx.addResource(res);

        var units = tmx.getTranslationUnits();
        expect(units).toBeTruthy();
        expect(units.length).toBe(2);

        expect(units[0].string).toBe("This is a test.");
        expect(units[0].locale).toBe("en-US");
        var props = units[0].getProperties();
        expect(props).toBeTruthy();
        expect(props["x-project"]).toBe("webapp");
        expect(props["x-context"]).toBe("asdf");
        expect(props["x-flavor"]).toBe("chocolate");

        var variants = units[0].getVariants();
        expect(variants).toBeTruthy();
        expect(variants.length).toBe(1);

        expect(variants[0].string).toBe("This is a test.");
        expect(variants[0].locale).toBe("en-US");

        expect(units[1].string).toBe("This is only a test.");
        expect(units[1].locale).toBe("en-US");
        props = units[1].getProperties();
        expect(props).toBeTruthy();
        expect(props["x-project"]).toBe("webapp");
        expect(props["x-context"]).toBe("asdf");
        expect(props["x-flavor"]).toBe("chocolate");

        var variants = units[1].getVariants();
        expect(variants).toBeTruthy();
        expect(variants.length).toBe(1);

        expect(variants[0].string).toBe("This is only a test.");
        expect(variants[0].locale).toBe("en-US");
    });

    test("TmxAddResourceSegmentSentenceTargetArray", function() {
        expect.assertions(27);

        var tmx = new Tmx({
            segmentation: "sentence"
        });
        expect(tmx).toBeTruthy();

        var res = new ResourceArray({
            sourceArray: [
                "This is a test. This is only a test."
            ],
            sourceLocale: "en-US",
            key: "foobar",
            pathName: "foo/bar/asdf.java",
            autoKey: false,
            state: "new",
            context: "asdf",
            flavor: "chocolate",
            comment: "this is a comment",
            project: "webapp",
            targetArray: [
                "Dies ist eine Untersuchung. Dies ist nur eine Untersuchung."
            ],
            targetLocale: "de-DE"
        });

        tmx.addResource(res);

        var units = tmx.getTranslationUnits();
        expect(units).toBeTruthy();
        expect(units.length).toBe(2);

        expect(units[0].string).toBe("This is a test.");
        expect(units[0].locale).toBe("en-US");
        var props = units[0].getProperties();
        expect(props).toBeTruthy();
        expect(props["x-project"]).toBe("webapp");
        expect(props["x-context"]).toBe("asdf");
        expect(props["x-flavor"]).toBe("chocolate");

        var variants = units[0].getVariants();
        expect(variants).toBeTruthy();
        expect(variants.length).toBe(2);

        expect(variants[0].string).toBe("This is a test.");
        expect(variants[0].locale).toBe("en-US");

        expect(variants[1].string).toBe("Dies ist eine Untersuchung.");
        expect(variants[1].locale).toBe("de-DE");

        expect(units[1].string).toBe("This is only a test.");
        expect(units[1].locale).toBe("en-US");
        props = units[1].getProperties();
        expect(props).toBeTruthy();
        expect(props["x-project"]).toBe("webapp");
        expect(props["x-context"]).toBe("asdf");
        expect(props["x-flavor"]).toBe("chocolate");

        var variants = units[1].getVariants();
        expect(variants).toBeTruthy();
        expect(variants.length).toBe(2);

        expect(variants[0].string).toBe("This is only a test.");
        expect(variants[0].locale).toBe("en-US");

        expect(variants[1].string).toBe("Dies ist nur eine Untersuchung.");
        expect(variants[1].locale).toBe("de-DE");
    });

    test("TmxAddResourceSegmentSentenceTargetArrayMultiple", function() {
        expect.assertions(51);

        var tmx = new Tmx({
            segmentation: "sentence"
        });
        expect(tmx).toBeTruthy();

        var res = new ResourceArray({
            sourceArray: [
                "This is a test. This is only a test.",
                "Yet another test. Another test."
            ],
            sourceLocale: "en-US",
            key: "foobar",
            pathName: "foo/bar/asdf.java",
            autoKey: false,
            state: "new",
            context: "asdf",
            flavor: "chocolate",
            comment: "this is a comment",
            project: "webapp",
            targetArray: [
                "Dies ist eine Untersuchung. Dies ist nur eine Untersuchung.",
                "Jemals noch eine Untersuchung. Noch eine Untersuchung."
            ],
            targetLocale: "de-DE"
        });

        tmx.addResource(res);

        var units = tmx.getTranslationUnits();
        expect(units).toBeTruthy();
        expect(units.length).toBe(4);

        expect(units[0].string).toBe("This is a test.");
        expect(units[0].locale).toBe("en-US");
        var props = units[0].getProperties();
        expect(props).toBeTruthy();
        expect(props["x-project"]).toBe("webapp");
        expect(props["x-context"]).toBe("asdf");
        expect(props["x-flavor"]).toBe("chocolate");

        var variants = units[0].getVariants();
        expect(variants).toBeTruthy();
        expect(variants.length).toBe(2);

        expect(variants[0].string).toBe("This is a test.");
        expect(variants[0].locale).toBe("en-US");

        expect(variants[1].string).toBe("Dies ist eine Untersuchung.");
        expect(variants[1].locale).toBe("de-DE");

        expect(units[1].string).toBe("This is only a test.");
        expect(units[1].locale).toBe("en-US");
        props = units[1].getProperties();
        expect(props).toBeTruthy();
        expect(props["x-project"]).toBe("webapp");
        expect(props["x-context"]).toBe("asdf");
        expect(props["x-flavor"]).toBe("chocolate");

        var variants = units[1].getVariants();
        expect(variants).toBeTruthy();
        expect(variants.length).toBe(2);

        expect(variants[0].string).toBe("This is only a test.");
        expect(variants[0].locale).toBe("en-US");

        expect(variants[1].string).toBe("Dies ist nur eine Untersuchung.");
        expect(variants[1].locale).toBe("de-DE");

        expect(units[2].string).toBe("Yet another test.");
        expect(units[2].locale).toBe("en-US");
        props = units[2].getProperties();
        expect(props).toBeTruthy();
        expect(props["x-project"]).toBe("webapp");
        expect(props["x-context"]).toBe("asdf");
        expect(props["x-flavor"]).toBe("chocolate");

        variants = units[2].getVariants();
        expect(variants).toBeTruthy();
        expect(variants.length).toBe(2);

        expect(variants[0].string).toBe("Yet another test.");
        expect(variants[0].locale).toBe("en-US");

        expect(variants[1].string).toBe("Jemals noch eine Untersuchung.");
        expect(variants[1].locale).toBe("de-DE");

        expect(units[3].string).toBe("Another test.");
        expect(units[3].locale).toBe("en-US");
        props = units[3].getProperties();
        expect(props).toBeTruthy();
        expect(props["x-project"]).toBe("webapp");
        expect(props["x-context"]).toBe("asdf");
        expect(props["x-flavor"]).toBe("chocolate");

        variants = units[3].getVariants();
        expect(variants).toBeTruthy();
        expect(variants.length).toBe(2);

        expect(variants[0].string).toBe("Another test.");
        expect(variants[0].locale).toBe("en-US");

        expect(variants[1].string).toBe("Noch eine Untersuchung.");
        expect(variants[1].locale).toBe("de-DE");
    });

    test("TmxAddResourceSegmentSentencePlural", function() {
        expect.assertions(23);

        var tmx = new Tmx({
            segmentation: "sentence"
        });
        expect(tmx).toBeTruthy();

        var res = new ResourcePlural({
            sourcePlurals: {
                other: "This is a test. This is only a test."
            },
            sourceLocale: "en-US",
            key: "foobar",
            pathName: "foo/bar/asdf.java",
            autoKey: false,
            state: "new",
            context: "asdf",
            flavor: "chocolate",
            comment: "this is a comment",
            project: "webapp"
        });

        tmx.addResource(res);

        var units = tmx.getTranslationUnits();
        expect(units).toBeTruthy();
        expect(units.length).toBe(2);

        expect(units[0].string).toBe("This is a test.");
        expect(units[0].locale).toBe("en-US");
        var props = units[0].getProperties();
        expect(props).toBeTruthy();
        expect(props["x-project"]).toBe("webapp");
        expect(props["x-context"]).toBe("asdf");
        expect(props["x-flavor"]).toBe("chocolate");

        var variants = units[0].getVariants();
        expect(variants).toBeTruthy();
        expect(variants.length).toBe(1);

        expect(variants[0].string).toBe("This is a test.");
        expect(variants[0].locale).toBe("en-US");

        expect(units[1].string).toBe("This is only a test.");
        expect(units[1].locale).toBe("en-US");
        props = units[1].getProperties();
        expect(props).toBeTruthy();
        expect(props["x-project"]).toBe("webapp");
        expect(props["x-context"]).toBe("asdf");
        expect(props["x-flavor"]).toBe("chocolate");

        var variants = units[1].getVariants();
        expect(variants).toBeTruthy();
        expect(variants.length).toBe(1);

        expect(variants[0].string).toBe("This is only a test.");
        expect(variants[0].locale).toBe("en-US");
    });

    test("TmxAddResourceSegmentSentenceTargetPlural", function() {
        expect.assertions(27);

        var tmx = new Tmx({
            segmentation: "sentence"
        });
        expect(tmx).toBeTruthy();

        var res = new ResourcePlural({
            sourcePlurals: {
                "other": "This is a test. This is only a test."
            },
            sourceLocale: "en-US",
            key: "foobar",
            pathName: "foo/bar/asdf.java",
            autoKey: false,
            state: "new",
            context: "asdf",
            flavor: "chocolate",
            comment: "this is a comment",
            project: "webapp",
            targetPlurals: {
                "other": "Dies ist eine Untersuchung. Dies ist nur eine Untersuchung."
            },
            targetLocale: "de-DE"
        });

        tmx.addResource(res);

        var units = tmx.getTranslationUnits();
        expect(units).toBeTruthy();
        expect(units.length).toBe(2);

        expect(units[0].string).toBe("This is a test.");
        expect(units[0].locale).toBe("en-US");
        var props = units[0].getProperties();
        expect(props).toBeTruthy();
        expect(props["x-project"]).toBe("webapp");
        expect(props["x-context"]).toBe("asdf");
        expect(props["x-flavor"]).toBe("chocolate");

        var variants = units[0].getVariants();
        expect(variants).toBeTruthy();
        expect(variants.length).toBe(2);

        expect(variants[0].string).toBe("This is a test.");
        expect(variants[0].locale).toBe("en-US");

        expect(variants[1].string).toBe("Dies ist eine Untersuchung.");
        expect(variants[1].locale).toBe("de-DE");

        expect(units[1].string).toBe("This is only a test.");
        expect(units[1].locale).toBe("en-US");
        props = units[1].getProperties();
        expect(props).toBeTruthy();
        expect(props["x-project"]).toBe("webapp");
        expect(props["x-context"]).toBe("asdf");
        expect(props["x-flavor"]).toBe("chocolate");

        var variants = units[1].getVariants();
        expect(variants).toBeTruthy();
        expect(variants.length).toBe(2);

        expect(variants[0].string).toBe("This is only a test.");
        expect(variants[0].locale).toBe("en-US");

        expect(variants[1].string).toBe("Dies ist nur eine Untersuchung.");
        expect(variants[1].locale).toBe("de-DE");
    });

    test("TmxAddResourceSegmentSentenceTargetPluralMultiple", function() {
        expect.assertions(51);

        var tmx = new Tmx({
            segmentation: "sentence"
        });
        expect(tmx).toBeTruthy();

        var res = new ResourcePlural({
            sourcePlurals: {
                one: "This is a test. This is only a test.",
                other: "Yet another test. Another test."
            },
            sourceLocale: "en-US",
            key: "foobar",
            pathName: "foo/bar/asdf.java",
            autoKey: false,
            state: "new",
            context: "asdf",
            flavor: "chocolate",
            comment: "this is a comment",
            project: "webapp",
            targetPlurals: {
                one: "Dies ist eine Untersuchung. Dies ist nur eine Untersuchung.",
                other: "Jemals noch eine Untersuchung. Noch eine Untersuchung."
            },
            targetLocale: "de-DE"
        });

        tmx.addResource(res);

        var units = tmx.getTranslationUnits();
        expect(units).toBeTruthy();
        expect(units.length).toBe(4);

        expect(units[0].string).toBe("This is a test.");
        expect(units[0].locale).toBe("en-US");
        var props = units[0].getProperties();
        expect(props).toBeTruthy();
        expect(props["x-project"]).toBe("webapp");
        expect(props["x-context"]).toBe("asdf");
        expect(props["x-flavor"]).toBe("chocolate");

        var variants = units[0].getVariants();
        expect(variants).toBeTruthy();
        expect(variants.length).toBe(2);

        expect(variants[0].string).toBe("This is a test.");
        expect(variants[0].locale).toBe("en-US");

        expect(variants[1].string).toBe("Dies ist eine Untersuchung.");
        expect(variants[1].locale).toBe("de-DE");

        expect(units[1].string).toBe("This is only a test.");
        expect(units[1].locale).toBe("en-US");
        props = units[1].getProperties();
        expect(props).toBeTruthy();
        expect(props["x-project"]).toBe("webapp");
        expect(props["x-context"]).toBe("asdf");
        expect(props["x-flavor"]).toBe("chocolate");

        var variants = units[1].getVariants();
        expect(variants).toBeTruthy();
        expect(variants.length).toBe(2);

        expect(variants[0].string).toBe("This is only a test.");
        expect(variants[0].locale).toBe("en-US");

        expect(variants[1].string).toBe("Dies ist nur eine Untersuchung.");
        expect(variants[1].locale).toBe("de-DE");

        expect(units[2].string).toBe("Yet another test.");
        expect(units[2].locale).toBe("en-US");
        props = units[2].getProperties();
        expect(props).toBeTruthy();
        expect(props["x-project"]).toBe("webapp");
        expect(props["x-context"]).toBe("asdf");
        expect(props["x-flavor"]).toBe("chocolate");

        variants = units[2].getVariants();
        expect(variants).toBeTruthy();
        expect(variants.length).toBe(2);

        expect(variants[0].string).toBe("Yet another test.");
        expect(variants[0].locale).toBe("en-US");

        expect(variants[1].string).toBe("Jemals noch eine Untersuchung.");
        expect(variants[1].locale).toBe("de-DE");

        expect(units[3].string).toBe("Another test.");
        expect(units[3].locale).toBe("en-US");
        props = units[3].getProperties();
        expect(props).toBeTruthy();
        expect(props["x-project"]).toBe("webapp");
        expect(props["x-context"]).toBe("asdf");
        expect(props["x-flavor"]).toBe("chocolate");

        variants = units[3].getVariants();
        expect(variants).toBeTruthy();
        expect(variants.length).toBe(2);

        expect(variants[0].string).toBe("Another test.");
        expect(variants[0].locale).toBe("en-US");

        expect(variants[1].string).toBe("Noch eine Untersuchung.");
        expect(variants[1].locale).toBe("de-DE");
    });

    test("TmxAddResourceSegmentSentenceTargetPluralLessCategories", function() {
        expect.assertions(47);

        var tmx = new Tmx({
            segmentation: "sentence"
        });
        expect(tmx).toBeTruthy();

        var res = new ResourcePlural({
            sourcePlurals: {
                one: "This is a test. This is only a test.",
                other: "Yet another test. Another test."
            },
            sourceLocale: "en-US",
            key: "foobar",
            pathName: "foo/bar/asdf.java",
            autoKey: false,
            state: "new",
            context: "asdf",
            flavor: "chocolate",
            comment: "this is a comment",
            project: "webapp",
            targetPlurals: {
                other: "さらに別のテスト。別のテスト。"
            },
            targetLocale: "ja-JP"
        });

        tmx.addResource(res);

        var units = tmx.getTranslationUnits();
        expect(units).toBeTruthy();
        expect(units.length).toBe(4);

        expect(units[0].string).toBe("This is a test.");
        expect(units[0].locale).toBe("en-US");
        var props = units[0].getProperties();
        expect(props).toBeTruthy();
        expect(props["x-project"]).toBe("webapp");
        expect(props["x-context"]).toBe("asdf");
        expect(props["x-flavor"]).toBe("chocolate");

        var variants = units[0].getVariants();
        expect(variants).toBeTruthy();
        expect(variants.length).toBe(1);

        expect(variants[0].string).toBe("This is a test.");
        expect(variants[0].locale).toBe("en-US");

        expect(units[1].string).toBe("This is only a test.");
        expect(units[1].locale).toBe("en-US");
        props = units[1].getProperties();
        expect(props).toBeTruthy();
        expect(props["x-project"]).toBe("webapp");
        expect(props["x-context"]).toBe("asdf");
        expect(props["x-flavor"]).toBe("chocolate");

        var variants = units[1].getVariants();
        expect(variants).toBeTruthy();
        expect(variants.length).toBe(1);

        expect(variants[0].string).toBe("This is only a test.");
        expect(variants[0].locale).toBe("en-US");

        expect(units[2].string).toBe("Yet another test.");
        expect(units[2].locale).toBe("en-US");
        props = units[2].getProperties();
        expect(props).toBeTruthy();
        expect(props["x-project"]).toBe("webapp");
        expect(props["x-context"]).toBe("asdf");
        expect(props["x-flavor"]).toBe("chocolate");

        variants = units[2].getVariants();
        expect(variants).toBeTruthy();
        expect(variants.length).toBe(2);

        expect(variants[0].string).toBe("Yet another test.");
        expect(variants[0].locale).toBe("en-US");

        expect(variants[1].string).toBe("さらに別のテスト。");
        expect(variants[1].locale).toBe("ja-JP");

        expect(units[3].string).toBe("Another test.");
        expect(units[3].locale).toBe("en-US");
        props = units[3].getProperties();
        expect(props).toBeTruthy();
        expect(props["x-project"]).toBe("webapp");
        expect(props["x-context"]).toBe("asdf");
        expect(props["x-flavor"]).toBe("chocolate");

        variants = units[3].getVariants();
        expect(variants).toBeTruthy();
        expect(variants.length).toBe(2);

        expect(variants[0].string).toBe("Another test.");
        expect(variants[0].locale).toBe("en-US");

        expect(variants[1].string).toBe("別のテスト。");
        expect(variants[1].locale).toBe("ja-JP");
    });

    test("TmxAddResourceSegmentSentenceTargetPluralMoreCategories", function() {
        expect.assertions(55);

        var tmx = new Tmx({
            segmentation: "sentence"
        });
        expect(tmx).toBeTruthy();

        var res = new ResourcePlural({
            sourcePlurals: {
                one: "This is a test. This is only a test.",
                other: "These are some tests. These are only some tests."
            },
            sourceLocale: "en-US",
            key: "foobar",
            pathName: "foo/bar/asdf.java",
            autoKey: false,
            state: "new",
            context: "asdf",
            flavor: "chocolate",
            comment: "this is a comment",
            project: "webapp",
            targetPlurals: {
                one: "Это тест. Это всего лишь тест.",
                few: "Это некоторые теста. Это только некоторые теста.",
                other: "Это некоторые тестов. Это только некоторые тестов."
            },
            targetLocale: "ru-RU"
        });

        tmx.addResource(res);

        var units = tmx.getTranslationUnits();
        expect(units).toBeTruthy();
        expect(units.length).toBe(4);

        expect(units[0].string).toBe("This is a test.");
        expect(units[0].locale).toBe("en-US");
        var props = units[0].getProperties();
        expect(props).toBeTruthy();
        expect(props["x-project"]).toBe("webapp");
        expect(props["x-context"]).toBe("asdf");
        expect(props["x-flavor"]).toBe("chocolate");

        var variants = units[0].getVariants();
        expect(variants).toBeTruthy();
        expect(variants.length).toBe(2);

        expect(variants[0].string).toBe("This is a test.");
        expect(variants[0].locale).toBe("en-US");

        expect(variants[1].string).toBe("Это тест.");
        expect(variants[1].locale).toBe("ru-RU");

        expect(units[1].string).toBe("This is only a test.");
        expect(units[1].locale).toBe("en-US");
        props = units[1].getProperties();
        expect(props).toBeTruthy();
        expect(props["x-project"]).toBe("webapp");
        expect(props["x-context"]).toBe("asdf");
        expect(props["x-flavor"]).toBe("chocolate");

        var variants = units[1].getVariants();
        expect(variants).toBeTruthy();
        expect(variants.length).toBe(2);

        expect(variants[0].string).toBe("This is only a test.");
        expect(variants[0].locale).toBe("en-US");

        expect(variants[1].string).toBe("Это всего лишь тест.");
        expect(variants[1].locale).toBe("ru-RU");

        expect(units[2].string).toBe("These are some tests.");
        expect(units[2].locale).toBe("en-US");
        props = units[2].getProperties();
        expect(props).toBeTruthy();
        expect(props["x-project"]).toBe("webapp");
        expect(props["x-context"]).toBe("asdf");
        expect(props["x-flavor"]).toBe("chocolate");

        variants = units[2].getVariants();
        expect(variants).toBeTruthy();
        expect(variants.length).toBe(3);

        expect(variants[0].string).toBe("These are some tests.");
        expect(variants[0].locale).toBe("en-US");

        expect(variants[1].string).toBe("Это некоторые тестов.");
        expect(variants[1].locale).toBe("ru-RU");

        expect(variants[2].string).toBe("Это некоторые теста.");
        expect(variants[2].locale).toBe("ru-RU");

        expect(units[3].string).toBe("These are only some tests.");
        expect(units[3].locale).toBe("en-US");
        props = units[3].getProperties();
        expect(props).toBeTruthy();
        expect(props["x-project"]).toBe("webapp");
        expect(props["x-context"]).toBe("asdf");
        expect(props["x-flavor"]).toBe("chocolate");

        variants = units[3].getVariants();
        expect(variants).toBeTruthy();
        expect(variants.length).toBe(3);

        expect(variants[0].string).toBe("These are only some tests.");
        expect(variants[0].locale).toBe("en-US");

        expect(variants[1].string).toBe("Это только некоторые тестов.");
        expect(variants[1].locale).toBe("ru-RU");

        expect(variants[2].string).toBe("Это только некоторые теста.");
        expect(variants[2].locale).toBe("ru-RU");
    });

    test("TmxWrite", function() {
        expect.assertions(4);

        var tmx = new Tmx({
            path: "./test/output.tmx",
            segmentation: "sentence"
        });
        expect(tmx).toBeTruthy();

        var res = new ResourceString({
            source: "Asdf asdf. Foobar foo.",
            sourceLocale: "en-US",
            key: "foobar",
            pathName: "foo/bar/asdf.java",
            project: "webapp",
            targetLocale: "de-DE",
            target: "Eins zwei drei. Vier fumpf sechs."
        });

        tmx.addResource(res);

        var res = new ResourcePlural({
            sourceStrings: {
                one: "one string",
                other: "other strings"
            },
            sourceLocale: "en-US",
            key: "blah blah",
            pathName: "foo/bar/asdf.java",
            autoKey: false,
            state: "new",
            context: "asdf",
            flavor: "chocolate",
            comment: "this is a comment",
            project: "webapp",
            targetLocale: "de-DE",
            targetStrings: {
                one: "eine Zeichenfolge",
                other: "mehrere Zeichenfolge"
            }
        });

        tmx.addResource(res);

        var res = new ResourceArray({
            sourceArray: [
                "A b cee. E f g.",
                "b",
                "c"
            ],
            sourceLocale: "en-US",
            key: "foobar",
            pathName: "foo/bar/asdf.java",
            autoKey: false,
            state: "new",
            context: "asdf",
            flavor: "chocolate",
            comment: "this is a comment",
            project: "webapp",
            targetLocale: "de-DE",
            targetArray: [
                "X y zee. M n o.",
                "y",
                "z"
            ]
        });

        tmx.addResource(res);

        var base = path.dirname(module.id);
<<<<<<< HEAD
        if (fs.existsSync(path.join(base, "test/testfiles/test/output.tmx"))) {
            fs.unlinkSync(path.join(base, "test/testfiles/test/output.tmx"));
        }
        expect(!fs.existsSync(path.join(base, "test/testfiles/test/output.tmx"))).toBeTruthy();
        tmx.write(path.join(base, "test/testfiles"));
        expect(fs.existsSync(path.join(base, "test/testfiles/test/output.tmx"))).toBeTruthy();
        var actual = fs.readFileSync(path.join(base, "test/testfiles/test/output.tmx"), "utf-8");
=======

        if (fs.existsSync(path.join(base, "testfiles/test/output.tmx"))) {
            fs.unlinkSync(path.join(base, "testfiles/test/output.tmx"));
        }

        expect(!fs.existsSync(path.join(base, "testfiles/test/output.tmx"))).toBeTruthy();

        tmx.write(path.join(base, "testfiles"));

        expect(fs.existsSync(path.join(base, "testfiles/test/output.tmx"))).toBeTruthy();

        var actual = fs.readFileSync(path.join(base, "testfiles/test/output.tmx"), "utf-8");
>>>>>>> 63250bd9
        var expected =
            '<?xml version="1.0" encoding="utf-8"?>\n' +
            '<tmx version="1.4">\n' +
            '  <header segtype="sentence" creationtool="loctool" creationtoolversion="' + loctoolVersion + '" srclang="en-US" adminlang="en-US" datatype="unknown"/>\n' +
            '  <body>\n' +
            '    <tu srclang="en-US">\n' +
            '      <prop type="x-project">webapp</prop>\n' +
            '      <tuv xml:lang="en-US">\n' +
            '        <seg>Asdf asdf.</seg>\n' +
            '      </tuv>\n' +
            '      <tuv xml:lang="de-DE">\n' +
            '        <seg>Eins zwei drei.</seg>\n' +
            '      </tuv>\n' +
            '    </tu>\n' +
            '    <tu srclang="en-US">\n' +
            '      <prop type="x-project">webapp</prop>\n' +
            '      <tuv xml:lang="en-US">\n' +
            '        <seg>Foobar foo.</seg>\n' +
            '      </tuv>\n' +
            '      <tuv xml:lang="de-DE">\n' +
            '        <seg>Vier fumpf sechs.</seg>\n' +
            '      </tuv>\n' +
            '    </tu>\n' +
            '    <tu srclang="en-US">\n' +
            '      <prop type="x-context">asdf</prop>\n' +
            '      <prop type="x-flavor">chocolate</prop>\n' +
            '      <prop type="x-project">webapp</prop>\n' +
            '      <tuv xml:lang="en-US">\n' +
            '        <seg>one string</seg>\n' +
            '      </tuv>\n' +
            '      <tuv xml:lang="de-DE">\n' +
            '        <seg>eine Zeichenfolge</seg>\n' +
            '      </tuv>\n' +
            '    </tu>\n' +
            '    <tu srclang="en-US">\n' +
            '      <prop type="x-context">asdf</prop>\n' +
            '      <prop type="x-flavor">chocolate</prop>\n' +
            '      <prop type="x-project">webapp</prop>\n' +
            '      <tuv xml:lang="en-US">\n' +
            '        <seg>other strings</seg>\n' +
            '      </tuv>\n' +
            '      <tuv xml:lang="de-DE">\n' +
            '        <seg>mehrere Zeichenfolge</seg>\n' +
            '      </tuv>\n' +
            '    </tu>\n' +
            '    <tu srclang="en-US">\n' +
            '      <prop type="x-context">asdf</prop>\n' +
            '      <prop type="x-flavor">chocolate</prop>\n' +
            '      <prop type="x-project">webapp</prop>\n' +
            '      <tuv xml:lang="en-US">\n' +
            '        <seg>A b cee.</seg>\n' +
            '      </tuv>\n' +
            '      <tuv xml:lang="de-DE">\n' +
            '        <seg>X y zee.</seg>\n' +
            '      </tuv>\n' +
            '    </tu>\n' +
            '    <tu srclang="en-US">\n' +
            '      <prop type="x-context">asdf</prop>\n' +
            '      <prop type="x-flavor">chocolate</prop>\n' +
            '      <prop type="x-project">webapp</prop>\n' +
            '      <tuv xml:lang="en-US">\n' +
            '        <seg>E f g.</seg>\n' +
            '      </tuv>\n' +
            '      <tuv xml:lang="de-DE">\n' +
            '        <seg>M n o.</seg>\n' +
            '      </tuv>\n' +
            '    </tu>\n' +
            '    <tu srclang="en-US">\n' +
            '      <prop type="x-context">asdf</prop>\n' +
            '      <prop type="x-flavor">chocolate</prop>\n' +
            '      <prop type="x-project">webapp</prop>\n' +
            '      <tuv xml:lang="en-US">\n' +
            '        <seg>b</seg>\n' +
            '      </tuv>\n' +
            '      <tuv xml:lang="de-DE">\n' +
            '        <seg>y</seg>\n' +
            '      </tuv>\n' +
            '    </tu>\n' +
            '    <tu srclang="en-US">\n' +
            '      <prop type="x-context">asdf</prop>\n' +
            '      <prop type="x-flavor">chocolate</prop>\n' +
            '      <prop type="x-project">webapp</prop>\n' +
            '      <tuv xml:lang="en-US">\n' +
            '        <seg>c</seg>\n' +
            '      </tuv>\n' +
            '      <tuv xml:lang="de-DE">\n' +
            '        <seg>z</seg>\n' +
            '      </tuv>\n' +
            '    </tu>\n' +
            '  </body>\n' +
            '</tmx>';

        diff(actual, expected);
        expect(actual).toBe(expected);
    });

    test("TmxAddResourceSegmentSentenceTargetSpecial", function() {
        expect.assertions(27);

        var tmx = new Tmx({
            segmentation: "sentence"
        });
        expect(tmx).toBeTruthy();

        var res = new ResourceString({
            source: "The SignRequest subdomain cannot be changed. If you need a different domain you can create a new team.",
            sourceLocale: "en-US",
            key: "foobar",
            pathName: "foo/bar/asdf.java",
            autoKey: false,
            state: "new",
            context: "asdf",
            flavor: "chocolate",
            comment: "this is a comment",
            project: "webapp",
            target: "SignRequest domänen kan inte ändras. Om du behöver en annan domän kan du skapa en nya arbetsgrupp.",
            targetLocale: "sv"
        });

        tmx.addResource(res);

        var units = tmx.getTranslationUnits();
        expect(units).toBeTruthy();
        expect(units.length).toBe(2);

        expect(units[0].string).toBe("The SignRequest subdomain cannot be changed.");
        expect(units[0].locale).toBe("en-US");
        var props = units[0].getProperties();
        expect(props).toBeTruthy();
        expect(props["x-project"]).toBe("webapp");
        expect(props["x-context"]).toBe("asdf");
        expect(props["x-flavor"]).toBe("chocolate");

        var variants = units[0].getVariants();
        expect(variants).toBeTruthy();
        expect(variants.length).toBe(2);

        expect(variants[0].string).toBe("The SignRequest subdomain cannot be changed.");
        expect(variants[0].locale).toBe("en-US");

        expect(variants[1].string).toBe("SignRequest domänen kan inte ändras.");
        expect(variants[1].locale).toBe("sv");

        expect(units[1].string).toBe("If you need a different domain you can create a new team.");
        expect(units[1].locale).toBe("en-US");
        props = units[1].getProperties();
        expect(props).toBeTruthy();
        expect(props["x-project"]).toBe("webapp");
        expect(props["x-context"]).toBe("asdf");
        expect(props["x-flavor"]).toBe("chocolate");

        var variants = units[1].getVariants();
        expect(variants).toBeTruthy();
        expect(variants.length).toBe(2);

        expect(variants[0].string).toBe("If you need a different domain you can create a new team.");
        expect(variants[0].locale).toBe("en-US");

        expect(variants[1].string).toBe("Om du behöver en annan domän kan du skapa en nya arbetsgrupp.");
        expect(variants[1].locale).toBe("sv");
    });

    test("TmxSerializeStringDontSerializeUnitsWithNoTranslations", function() {
        expect.assertions(2);

        var tmx = new Tmx();
        expect(tmx).toBeTruthy();

        var res = new ResourceString({
            source: "Asdf asdf",
            sourceLocale: "en-US",
            key: "foobar",
            pathName: "foo/bar/asdf.java",
            project: "webapp",
            targetLocale: "de-DE",
            target: "eins zwei drei"
        });

        tmx.addResource(res);

        res = new ResourceString({
            source: "baby baby",
            sourceLocale: "en-US",
            key: "huzzah",
            pathName: "foo/bar/j.java",
            project: "webapp",
            targetLocale: "de-DE",
            target: "vier fumpf sechs"
        });

        tmx.addResource(res);

        // source-only resource should not appear in the serialized output
        res = new ResourceString({
            source: "oh yeah!",
            sourceLocale: "en-US",
            key: "huzzah",
            pathName: "foo/bar/j.java",
            project: "webapp",
            targetLocale: "de-DE"
        });

        tmx.addResource(res);

        var actual = tmx.serialize();
        var expected = '<?xml version="1.0" encoding="utf-8"?>\n' +
            '<tmx version="1.4">\n' +
            '  <header segtype="paragraph" creationtool="loctool" creationtoolversion="' + loctoolVersion + '" srclang="en-US" adminlang="en-US" datatype="unknown"/>\n' +
            '  <body>\n' +
            '    <tu srclang="en-US">\n' +
            '      <prop type="x-project">webapp</prop>\n' +
            '      <tuv xml:lang="en-US">\n' +
            '        <seg>Asdf asdf</seg>\n' +
            '      </tuv>\n' +
            '      <tuv xml:lang="de-DE">\n' +
            '        <seg>eins zwei drei</seg>\n' +
            '      </tuv>\n' +
            '    </tu>\n' +
            '    <tu srclang="en-US">\n' +
            '      <prop type="x-project">webapp</prop>\n' +
            '      <tuv xml:lang="en-US">\n' +
            '        <seg>baby baby</seg>\n' +
            '      </tuv>\n' +
            '      <tuv xml:lang="de-DE">\n' +
            '        <seg>vier fumpf sechs</seg>\n' +
            '      </tuv>\n' +
            '    </tu>\n' +
            '  </body>\n' +
            '</tmx>';

        diff(actual, expected);
        expect(actual).toBe(expected);
    });
});<|MERGE_RESOLUTION|>--- conflicted
+++ resolved
@@ -2874,7 +2874,6 @@
         tmx.addResource(res);
 
         var base = path.dirname(module.id);
-<<<<<<< HEAD
         if (fs.existsSync(path.join(base, "test/testfiles/test/output.tmx"))) {
             fs.unlinkSync(path.join(base, "test/testfiles/test/output.tmx"));
         }
@@ -2882,20 +2881,6 @@
         tmx.write(path.join(base, "test/testfiles"));
         expect(fs.existsSync(path.join(base, "test/testfiles/test/output.tmx"))).toBeTruthy();
         var actual = fs.readFileSync(path.join(base, "test/testfiles/test/output.tmx"), "utf-8");
-=======
-
-        if (fs.existsSync(path.join(base, "testfiles/test/output.tmx"))) {
-            fs.unlinkSync(path.join(base, "testfiles/test/output.tmx"));
-        }
-
-        expect(!fs.existsSync(path.join(base, "testfiles/test/output.tmx"))).toBeTruthy();
-
-        tmx.write(path.join(base, "testfiles"));
-
-        expect(fs.existsSync(path.join(base, "testfiles/test/output.tmx"))).toBeTruthy();
-
-        var actual = fs.readFileSync(path.join(base, "testfiles/test/output.tmx"), "utf-8");
->>>>>>> 63250bd9
         var expected =
             '<?xml version="1.0" encoding="utf-8"?>\n' +
             '<tmx version="1.4">\n' +
