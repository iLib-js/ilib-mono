<?xml version="1.0" encoding="utf-8"?>
<xliff version="1.2">
  <file original="feelgood/iPadNative/App/FGiPadAppViewController.m" source-language="en-US" target-language="zh-Hans-CN" product-name="ht-iosapp">
    <body>
      <trans-unit id="1" resname="%@ doctors recommend this app" restype="string" datatype="x-objective-c">
        <source>%@ doctors recommend this app</source>
        <target>%@名医生推荐这款应用程序</target>
      </trans-unit>
    </body>
  </file>
  <file original="feelgood/ViewControllers/FGTalk2DocsPaymentViewController.m" source-language="en-US" target-language="zh-Hans-CN" product-name="ht-iosapp">
    <body>
      <trans-unit id="2" resname="Add others for only {start}$10{end} USD / month" restype="string" datatype="x-objective-c">
        <source>Add others for only {start}$10{end} USD / month</source>
        <target>添加其他人只需{start}10{end}美元/月</target>
      </trans-unit>
    </body>
  </file>
  <file original="feelgood/ViewControllers/FGTalk2DocComposeConsultViewController.m" source-language="en-US" target-language="zh-Hans-CN" product-name="ht-iosapp">
    <body>
      <trans-unit id="3" resname="I understand the {start1}Guidelines{end1} for Virtual Consults and agree to {start2}Terms{end2}" restype="string" datatype="x-objective-c">
        <source>I understand the {start1}Guidelines{end1} for Virtual Consults and agree to {start2}Terms{end2}</source>
        <target>我已阅读并接受在线咨询的{start1}协议{end1}和{start2}条款{end2}</target>
      </trans-unit>
    </body>
  </file>
  <file original="feelgood/ViewControllers/FGSpecialitySearchViewController.m" source-language="en-US" target-language="zh-Hans-CN" product-name="ht-iosapp">
    <body>
      <trans-unit id="6" resname="Enter Specialty" restype="string" datatype="x-objective-c">
        <source>Enter Specialty</source>
        <target>输入专科</target>
      </trans-unit>
    </body>
  </file>
  <file original="feelgood/ViewControllers/FGMomentDetailViewController.m" source-language="en-US" target-language="zh-Hans-CN" product-name="ht-iosapp">
    <body>
      <trans-unit id="7" resname="Please don&apos;t include a followup question in your note. To do so, {start}ask a question{end}" restype="string" datatype="x-objective-c">
        <source>Please don't include a followup question in your note. To do so, {start}ask a question{end}</source>
        <target>请不要在您的注意事项中包含后续问题。若想这样做，{start}就咨询一个问题{end}</target>
      </trans-unit>
    </body>
  </file>
  <file original="feelgood/ViewControllers/FGAgreesAndCommentsViewController.m" source-language="en-US" target-language="zh-Hans-CN" product-name="ht-iosapp">
    <body>
      <trans-unit id="8" resname="Dr. Agrees %d" restype="string" datatype="x-objective-c">
        <source>Dr. Agrees %d</source>
        <target>医生同意%d</target>
      </trans-unit>
      <trans-unit id="9" resname="Dr. Agrees %lu" restype="string" datatype="x-objective-c">
        <source>Dr. Agrees %lu</source>
        <target>医生同意%lu</target>
      </trans-unit>
    </body>
  </file>
  <file original="feelgood/HTSymptomTriageStringsManager.m" source-language="en-US" target-language="zh-Hans-CN" product-name="ht-iosapp">
    <body>
      <trans-unit id="10" resname="Please choose, and then tap or type symptoms, or skip to ask our doctors directly." restype="string" datatype="x-objective-c">
        <source>Please choose, and then tap or type symptoms, or skip to ask our doctors directly.</source>
        <target>请选择，然后轻触或输入症状，或跳过此步骤直接询问我们的医生。</target>
        <note annotates="source">symptom triage select subaccount conversational subheader</note>
      </trans-unit>
    </body>
  </file>
  <file original="feelgood/HTSymptomTriageConditionReportViewController.m" source-language="en-US" target-language="zh-Hans-CN" product-name="ht-iosapp">
    <body>
      <trans-unit id="11" resname="LESS\nLIKELY" restype="string" datatype="x-objective-c">
        <source>LESS\nLIKELY</source>
        <target>不太\n可能</target>
        <note annotates="source">match percentage low</note>
      </trans-unit>
      <trans-unit id="12" resname="SOMEWHAT\nLIKELY" restype="string" datatype="x-objective-c">
        <source>SOMEWHAT\nLIKELY</source>
        <target>有点\n可能</target>
        <note annotates="source">match percentage med</note>
      </trans-unit>
      <trans-unit id="13" resname="MORE\nLIKELY" restype="string" datatype="x-objective-c">
        <source>MORE\nLIKELY</source>
        <target>更有\n可能</target>
        <note annotates="source">match percentage hi</note>
      </trans-unit>
    </body>
  </file>
  <file original="feelgood/HTSpecialistNeededUpsellView.m" source-language="en-US" target-language="zh-Hans-CN" product-name="ht-iosapp">
    <body>
      <trans-unit id="14" resname="Located in %@" restype="string" datatype="x-objective-c">
        <source>Located in %@</source>
        <target>位于%@</target>
      </trans-unit>
      <trans-unit id="15" resname="Located in %@ ›" restype="string" datatype="x-objective-c">
        <source>Located in %@ ›</source>
        <target>位于%@ ›</target>
      </trans-unit>
    </body>
  </file>
  <file original="feelgood/HTLocationEnforcer.m" source-language="en-US" target-language="zh-Hans-CN" product-name="ht-iosapp">
    <body>
      <trans-unit id="16" resname="No cancel" restype="string" datatype="x-objective-c">
        <source>No cancel</source>
        <target>否 取消</target>
      </trans-unit>
      <trans-unit id="17" resname="Yes confirm" restype="string" datatype="x-objective-c">
        <source>Yes confirm</source>
        <target>是 确定</target>
      </trans-unit>
    </body>
  </file>
  <file original="feelgood/HTBlankPushNotificationPrePermissionViewController.m" source-language="en-US" target-language="zh-Hans-CN" product-name="ht-iosapp">
    <body>
      <trans-unit id="18" resname="our %@" restype="string" datatype="x-objective-c">
        <source>our %@</source>
        <target>我们的%@</target>
      </trans-unit>
    </body>
  </file>
  <file original="feelgood/Data/FGCheckListCompletedCellData.m" source-language="en-US" target-language="zh-Hans-CN" product-name="ht-iosapp">
    <body>
      <trans-unit id="19" resname="Actions taken %d" restype="string" datatype="x-objective-c">
        <source>Actions taken %d</source>
        <target>采取的行动%d</target>
        <note annotates="source">Footer for incomplete checklist section</note>
      </trans-unit>
    </body>
  </file>
  <file original="feelgood/Data/FGAppDetail.m" source-language="en-US" target-language="zh-Hans-CN" product-name="ht-iosapp">
    <body>
      <trans-unit id="20" resname="by %@" restype="string" datatype="x-objective-c">
        <source>by %@</source>
        <target>通过%@</target>
      </trans-unit>
      <trans-unit id="21" resname="%@ doctor recommends this app" restype="string" datatype="x-objective-c">
        <source>%@ doctor recommends this app</source>
        <target>%@名医生推荐这款应用程序</target>
      </trans-unit>
    </body>
  </file>
  <file original="feelgood/Classes/UI/Concierge/FGConciergeDoctorHeaderView.m" source-language="en-US" target-language="zh-Hans-CN" product-name="ht-iosapp">
    <body>
      <trans-unit id="22" resname="\nWe will connect you with" restype="string" datatype="x-objective-c">
        <source>\nWe will connect you with</source>
        <target>\n我们将为您联系</target>
      </trans-unit>
    </body>
  </file>
  <file original="feelgood/AskDocsV4/HTConsultOptionSpecificExpertObject.m" source-language="en-US" target-language="zh-Hans-CN" product-name="ht-iosapp">
    <body>
      <trans-unit id="23" resname="Speaks spanish" restype="string" datatype="x-objective-c">
        <source>Speaks spanish</source>
        <target>说西班牙语</target>
      </trans-unit>
      <trans-unit id="24" resname="Speaks chinese" restype="string" datatype="x-objective-c">
        <source>Speaks chinese</source>
        <target>说中文</target>
      </trans-unit>
    </body>
  </file>
  <file original="feelgood/AskDocsV4/HTADV4OptionsTableViewDataSource.m" source-language="en-US" target-language="zh-Hans-CN" product-name="ht-iosapp">
    <body>
      <trans-unit id="25" resname="Add a %@ interpreter for %@" restype="string" datatype="x-objective-c">
        <source>Add a %@ interpreter for %@</source>
<<<<<<< HEAD
        <target>多付%@$2添加一名%@$1翻译</target>
=======
        <target>多付%2$@添加一名%1$@翻译</target>
>>>>>>> e6d755e1
      </trans-unit>
    </body>
  </file>
  <file original="feelgood/AskDocsV4/HTADV4ConsultModeContentView.m" source-language="en-US" target-language="zh-Hans-CN" product-name="ht-iosapp">
    <body>
      <trans-unit id="26" resname="Starting at %@%d" restype="string" datatype="x-objective-c">
        <source>Starting at %@%d</source>
        <target>起步价%@%d</target>
      </trans-unit>
      <trans-unit id="27" resname="Starting at %@%.2f" restype="string" datatype="x-objective-c">
        <source>Starting at %@%.2f</source>
        <target>起步价%@%.2f</target>
      </trans-unit>
    </body>
  </file>
  <file original="feelgood/ViewControllers/Settings/Base.lproj/FGMainSettingsViewController.xib" source-language="en-US" target-language="zh-Hans-CN" product-name="ht-iosapp">
    <body>
      <trans-unit id="28" resname="wLz-4h-21J.text" restype="string" datatype="x-xib">
        <source>Show in which language?</source>
        <target>用哪种语言显示?</target>
        <note annotates="source">Class = "UILabel"; text = "Show in which language?"; ObjectID = "wLz-4h-21J";</note>
      </trans-unit>
    </body>
  </file>
</xliff><|MERGE_RESOLUTION|>--- conflicted
+++ resolved
@@ -157,11 +157,7 @@
     <body>
       <trans-unit id="25" resname="Add a %@ interpreter for %@" restype="string" datatype="x-objective-c">
         <source>Add a %@ interpreter for %@</source>
-<<<<<<< HEAD
-        <target>多付%@$2添加一名%@$1翻译</target>
-=======
         <target>多付%2$@添加一名%1$@翻译</target>
->>>>>>> e6d755e1
       </trans-unit>
     </body>
   </file>
