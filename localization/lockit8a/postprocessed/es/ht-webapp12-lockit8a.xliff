<?xml version="1.0" encoding="utf-8"?>
<xliff version="1.2">
  <file original="app/views/topics/feelgood/_ask_prime_doctors_online_large.html.haml" source-language="en-US" target-language="es-US" product-name="ht-webapp12">
    <body>
      <trans-unit id="8" resname="r260502013" restype="string" datatype="ruby">
        <source>Talk now</source>
        <target state="translated">Hablar ahora</target>
      </trans-unit>
    </body>
  </file>
  <file original="app/views/topics/feelgood/_ask_prime_doctors_online.html.haml" source-language="en-US" target-language="es-US" product-name="ht-webapp12">
    <body>
      <trans-unit id="10" resname="r682144103" restype="string" datatype="ruby">
        <source>A real doctor is available for you live</source>
        <target state="translated">Un doctor real está disponible para ti en vivo</target>
      </trans-unit>
    </body>
  </file>
  <file original="app/views/people/feelGood/searchPages/search_results_v2.html.haml" source-language="en-US" target-language="es-US" product-name="ht-webapp12">
    <body>
      <trans-unit id="49" resname="r439492800" restype="string" datatype="ruby">
        <source>Top Results for</source>
        <target state="translated">Mejores Resultados para</target>
      </trans-unit>
      <trans-unit id="50" resname="r872631323" restype="string" datatype="ruby">
        <source>Top Doctor Insights on</source>
<<<<<<< HEAD
        <target state="translated">Mejores Perspicacias Médicas en</target>
=======
        <target state="translated">Mejores Conocimientos Médicos de Doctores en</target>
>>>>>>> d5a6dff6
      </trans-unit>
    </body>
  </file>
  <file original="app/controllers/people_controller.rb" source-language="en-US" target-language="es-US" product-name="ht-webapp12">
    <body>
      <trans-unit id="754" resname="r596448417" restype="string" datatype="ruby">
        <source>Where should we send your answer?</source>
        <target state="translated">¿A dónde debemos enviar tu respuesta?</target>
      </trans-unit>
      <trans-unit id="758" resname="r197146059" restype="string" datatype="ruby">
        <source>per month</source>
        <target state="translated">al mes</target>
      </trans-unit>
    </body>
  </file>
  <file original="public/feelGood/templates/inbox_training_modal.tmpl.html" source-language="en-US" target-language="es-US" product-name="ht-webapp12">
    <body>
      <trans-unit id="806" resname="RB.getStringJS(In addition to live virtual consults, you will also receive {bold_tag_start}Inbox Consults{bold_tag_end}. These are paid, detailed messages from your patients that appear at the top of your homepage feed and must be answered within 24 hours.).format({ bold_tag_start: &apos;&lt;b&gt;&apos;, bold_tag_end: &apos;&lt;/b&gt;&apos; })" restype="string" datatype="html">
        <source>RB.getStringJS(In addition to live virtual consults, you will also receive {bold_tag_start}Inbox Consults{bold_tag_end}.  These are paid, detailed messages from your patients that appear at the top of your homepage feed and must be answered within 24 hours.).format({
    	bold_tag_start: '&lt;b&gt;',
    	bold_tag_end: '&lt;/b&gt;'
    })</source>
        <target state="translated">RB.getStringJS(Además a las consultas virtuales en vivo, también recibirás {bold_tag_start}Consultas en la Bandeja de entrada{bold_tag_end}.  Estos son mensajes pagados y detallados de tus pacientes que aparecen en la parte superior de tu lista de página de inicio y debe responderse dentro de 24 horas).format({
    	bold_tag_start: '&lt;b&gt;',
    	bold_tag_end: '&lt;/b&gt;'
    })</target>
      </trans-unit>
    </body>
  </file>
  <file original="public/javascripts/templates/experts/doc2doc_answer_feedback.tmpl.html" source-language="en-US" target-language="es-US" product-name="ht-webapp12">
    <body>
      <trans-unit id="833" resname="You earned&lt;span class=&quot;points_earned_highlight&quot;&gt;&lt;b&gt;+ &lt;%= answer.points %&gt;&lt;/b&gt;points&lt;/span&gt;" restype="string" datatype="html">
        <source>You earned
				&lt;span class="points_earned_highlight"&gt;
					&lt;b&gt;+ &lt;%= answer.points %&gt;&lt;/b&gt; points
				&lt;/span&gt;</source>
        <target state="translated">Ganaste
				&lt;span class="points_earned_highlight"&gt;
					&lt;b&gt;+ &lt;%= answer.points %&gt;&lt;/b&gt; puntos
				&lt;/span&gt;</target>
      </trans-unit>
      <trans-unit id="834" resname="Today, you&apos;ve earned&lt;span class=&quot;todays_points_highlight&quot;&gt;180 points&lt;/span&gt;for helping millions.&lt;br&gt;Answer&lt;b&gt;X&lt;/b&gt;more questions in the next&lt;b&gt;X&lt;/b&gt;hours to double your daily points." restype="string" datatype="html">
        <source>Today, you've earned &lt;span class="todays_points_highlight"&gt; 180 points&lt;/span&gt; for helping millions.
			&lt;br&gt;
			Answer &lt;b&gt;X&lt;/b&gt; more questions in the next &lt;b&gt;X&lt;/b&gt; hours to double your daily points.</source>
        <target state="translated">Hoy, has ganado &lt;span class="todays_points_highlight"&gt; 180 puntos&lt;/span&gt; por ayudar a millones.
			&lt;br&gt;
			Responde &lt;b&gt;X&lt;/b&gt; más preguntas en las próximas &lt;b&gt;X&lt;/b&gt; horas para duplicar tus puntos diarios.</target>
      </trans-unit>
      <trans-unit id="835" resname="Here are a few patient questions to keep you going.&lt;a&gt;See all your questions &amp;raquo;&lt;/a&gt;" restype="string" datatype="html">
        <source>Here are a few patient questions to keep you going.
		&lt;a&gt;See all your questions &amp;raquo;&lt;/a&gt;</source>
        <target state="translated">Acá están unas pocas preguntas de pacientes para que sigas.
		&lt;a&gt;Ver todas tus preguntas &amp;raquo;&lt;/a&gt;</target>
      </trans-unit>
    </body>
  </file>
  <file original="public/javascripts/templates/layers/answerPanel.tmpl.html" source-language="en-US" target-language="es-US" product-name="ht-webapp12">
    <body>
      <trans-unit id="877" resname="Create a Tip&lt;span class=&quot;sub_title&quot;&gt;Help millions with 100 characters. Inform, inspire, motivate.&lt;/span&gt;" restype="string" datatype="html">
        <source>Create a Tip
		&lt;span class="sub_title"&gt;Help millions with 100 characters. Inform, inspire, motivate.&lt;/span&gt;</source>
        <target state="translated">Crear un Consejo
		&lt;span class="sub_title"&gt;Ayuda a millones con 100 caracteres. Informa, inspira, motiva.&lt;/span&gt;</target>
      </trans-unit>
    </body>
  </file>
  <file original="public/javascripts/templates/layers/askDoc.tmpl.html" source-language="en-US" target-language="es-US" product-name="ht-webapp12">
    <body>
      <trans-unit id="879" resname="Ask Doctors Any Question&lt;span class=&quot;sub_title&quot;&gt;Anytime. Anywhere.&amp;nbsp;&lt;span style=&quot;font-weight: bold&quot;&gt;For free.&lt;/span&gt;&lt;/span&gt;" restype="string" datatype="html">
        <source>Ask Doctors Any Question
		&lt;span class="sub_title"&gt;Anytime. Anywhere.&amp;nbsp;&lt;span style="font-weight: bold"&gt;For free.&lt;/span&gt;&lt;/span&gt;</source>
        <target state="translated">Haz cualquier pregunta a los médicos
		&lt;span class="sub_title"&gt;en cualquier momento. En cualquier lugar.&amp;nbsp;&lt;span style="font-weight: bold"&gt;Gratis.&lt;/span&gt;&lt;/span&gt;</target>
      </trans-unit>
      <trans-unit id="880" resname="improve your question to get a more personalized answer." restype="string" datatype="html">
        <source>improve your question to get a more personalized answer.</source>
        <target state="translated">Mejora tu pregunta para obtener una respuesta más personalizada.</target>
      </trans-unit>
    </body>
  </file>
  <file original="public/javascripts/templates/layers/askDocSpelling.tmpl.html" source-language="en-US" target-language="es-US" product-name="ht-webapp12">
    <body>
      <trans-unit id="881" resname="Ask doctors any question&lt;span class=&quot;sub_title&quot;&gt;Anytime. Anywhere.&lt;span style=&quot;font-weight: bold&quot;&gt;For free.&lt;/span&gt;&lt;/span&gt;" restype="string" datatype="html">
        <source>Ask doctors any question
		&lt;span class="sub_title"&gt;Anytime. Anywhere. &lt;span style="font-weight: bold"&gt;For free.&lt;/span&gt;&lt;/span&gt;</source>
        <target state="translated">Pregunta a los médicos cualquier pregunta
		&lt;span class="sub_title"&gt;en cualquier momento. En cualquier lugar. &lt;span style="font-weight: bold"&gt;Gratis.&lt;/span&gt;&lt;/span&gt;</target>
      </trans-unit>
    </body>
  </file>
  <file original="public/javascripts/templates/layers/doc2DocSuccess.tmpl.html" source-language="en-US" target-language="es-US" product-name="ht-webapp12">
    <body>
      <trans-unit id="883" resname="Curbside Consult&lt;span class=&quot;super&quot;&gt;beta&lt;/span&gt;&lt;span class=&quot;sub_title&quot;&gt;Great answers from your expert colleagues.&lt;/span&gt;" restype="string" datatype="html">
        <source>Curbside Consult &lt;span class="super"&gt;beta&lt;/span&gt;
			&lt;span class="sub_title"&gt;Great answers from your expert colleagues.&lt;/span&gt;</source>
        <target state="translated">Consulta al Borde de la Acera &lt;span class="super"&gt;beta&lt;/span&gt;
			&lt;span class="sub_title"&gt;Estupendas respuestas de tus colegas expertos.&lt;/span&gt;</target>
      </trans-unit>
    </body>
  </file>
  <file original="public/javascripts/templates/layers/editQuestion.tmpl.html" source-language="en-US" target-language="es-US" product-name="ht-webapp12">
    <body>
      <trans-unit id="884" resname="EDIT YOUR QUESTION&lt;span class=&quot;sub_title&quot;&gt;Want to change your question? You can do that here. Remember, proper grammar and correct spelling increase your chances of getting a great answer!" restype="string" datatype="html">
        <source>EDIT YOUR QUESTION
		&lt;span class="sub_title"&gt;Want to change your question? You can do that here. Remember, proper grammar and correct spelling increase your chances of getting a great answer!</source>
        <target state="translated">EDITAR TU PREGUNTA
		&lt;span class="sub_title"&gt;¿Quieres cambiar tu pregunta? Puedes hacer eso aquí. Recuerda, ¡gramática y ortografía correctas incrementan tus probabilidades de obtener un grandiosa respuesta!</target>
      </trans-unit>
    </body>
  </file>
  <file original="public/javascripts/templates/layers/guidelines.tmpl.html" source-language="en-US" target-language="es-US" product-name="ht-webapp12">
    <body>
      <trans-unit id="886" resname="GUIDELINES&lt;span class=&quot;sub_title&quot;&gt;To ask a great HealthTap question, use these helpful guidelines&lt;/span&gt;" restype="string" datatype="html">
        <source>GUIDELINES
		&lt;span class="sub_title"&gt;To ask a great HealthTap question, use these helpful guidelines&lt;/span&gt;</source>
        <target state="translated">INSTRUCCIONES
		&lt;span class="sub_title"&gt;Para hacer una pregunta estupenda a HealthTap, utiliza estas útiles instrucciones&lt;/span&gt;</target>
      </trans-unit>
      <trans-unit id="887" resname="Sweat the details... at least a little.&lt;a onclick=&quot;$(&amp;apos;#ex1&amp;apos;).toggle();&quot; class=&apos;exampleToggle&apos; id=&apos;h1&apos;&gt;Hide examples&lt;/a&gt;&lt;br&gt;&lt;span id=&apos;ex1&apos; class=&apos;guidelineEx&apos;&gt;&lt;span class=&quot;good&quot;&gt;Good:&lt;/span&gt;I had an itchy dry rash on the inside of my elbows for 3 weeks. What could be the causes?&lt;br&gt;&lt;span class=&quot;bad&quot;&gt;Not so good:&lt;/span&gt;Why do I have a rash?&lt;/span&gt;" restype="string" datatype="html">
        <source>Sweat the details... at least a little.  &lt;a onclick="$(&amp;apos;#ex1&amp;apos;).toggle();" class='exampleToggle' id='h1'&gt;Hide examples&lt;/a&gt;&lt;br&gt;
				&lt;span id='ex1' class='guidelineEx'&gt;
					&lt;span class="good"&gt;Good:&lt;/span&gt; I had an itchy dry rash on the inside of my elbows for 3 weeks.  What could be the causes?&lt;br&gt;
					&lt;span class="bad"&gt;Not so good:&lt;/span&gt; Why do I have a rash?
				&lt;/span&gt;</source>
        <target state="translated">Suda los detalles... al menos un poco. &lt;a onclick="$(&amp;apos;#ex1&amp;apos;).toggle();" class='exampleToggle' id='h1'&gt;Esconder ejemplos&lt;/a&gt;&lt;br&gt;
				&lt;span id='ex1' class='guidelineEx'&gt;
					&lt;span class="good"&gt;Bueno:&lt;/span&gt; Tenía un sarpullido seco con comezón en la parte de adentro de mis codos por 3 semanas. ¿Cuáles podrían ser las causas?&lt;br&gt;
					&lt;span class="bad"&gt;No tan bueno:&lt;/span&gt; ¿Por qué tengo un sarpullido? &lt;/span&gt;</target>
      </trans-unit>
      <trans-unit id="888" resname="Make it long enough to be helpful to others. Millions of people all over the world may read your question and its answers.&lt;a onclick=&quot;$(&amp;apos;#ex2&amp;apos;).toggle();&quot; class=&apos;exampleToggle&apos; id=&apos;h2&apos;&gt;Show examples&lt;/a&gt;&lt;br&gt;&lt;span id=&apos;ex2&apos; class=&apos;guidelineEx hide&apos;&gt;&lt;span class=&quot;good&quot;&gt;Good:&lt;/span&gt;What could cause low back pain after doing chores in the house – I’ve never had a back injury?&lt;br&gt;&lt;span class=&quot;bad&quot;&gt;Not so good:&lt;/span&gt;Why back pain?&lt;/span&gt;" restype="string" datatype="html">
        <source>Make it long enough to be helpful to others. Millions of people all over the world may read your question and its answers.  &lt;a onclick="$(&amp;apos;#ex2&amp;apos;).toggle();" class='exampleToggle' id='h2'&gt;Show examples&lt;/a&gt;&lt;br&gt;
				&lt;span id='ex2' class='guidelineEx hide'&gt;
					&lt;span class="good"&gt;Good:&lt;/span&gt; What could cause low back pain after doing chores in the house – I’ve never had a back injury?&lt;br&gt;
					&lt;span class="bad"&gt;Not so good:&lt;/span&gt; Why back pain?
				&lt;/span&gt;</source>
        <target state="translated">Hazla suficientemente larga para ser útil para otros. Millones de personas de todo el mundo pueden leer tu pregunta y sus respuestas. &lt;a onclick="$(&amp;apos;#ex2&amp;apos;).toggle();" class='exampleToggle' id='h2'&gt;Mostrar ejemplos&lt;/a&gt;&lt;br&gt;
				&lt;span id='ex2' class='guidelineEx hide'&gt;
					&lt;span class="good"&gt;Bueno:&lt;/span&gt; ¿Qué podría causar dolor de espalda baja después de hacer el qué hacer de la casa? – ¿Nunca he tenido una lesión en la espalda?&lt;br&gt;
					&lt;span class="bad"&gt;No tan bueno:&lt;/span&gt; Why back pain? &lt;/span&gt;</target>
      </trans-unit>
      <trans-unit id="889" resname="Include sex/gender, when relevant.&lt;a onclick=&quot;$(&amp;apos;#ex3&amp;apos;).toggle();&quot; class=&apos;exampleToggle&apos; id=&apos;h3&apos;&gt;Show examples&lt;/a&gt;&lt;br&gt;&lt;span id=&apos;ex3&apos; class=&apos;guidelineEx hide&apos;&gt;&lt;span class=&quot;good&quot;&gt;Sex/Gender helpful:&lt;/span&gt;What could cause a lump, the size of a quarter, just under a man’s breast.&lt;br&gt;&lt;span class=&quot;bad&quot;&gt;Sex/Gender not necessary:&lt;/span&gt;What could cause a rubbery bump, the size of a jelly bean, under the skin on the back of my hand?&lt;/span&gt;" restype="string" datatype="html">
        <source>Include sex/gender, when relevant.  &lt;a onclick="$(&amp;apos;#ex3&amp;apos;).toggle();" class='exampleToggle' id='h3'&gt;Show examples&lt;/a&gt;&lt;br&gt;
				&lt;span id='ex3' class='guidelineEx hide'&gt;
					&lt;span class="good"&gt;Sex/Gender helpful:&lt;/span&gt; What could cause a lump, the size of a quarter, just under a man’s breast.&lt;br&gt;
					&lt;span class="bad"&gt;Sex/Gender not necessary:&lt;/span&gt; What could cause a rubbery bump, the size of a jelly bean, under the skin on the back of my hand?
				&lt;/span&gt;</source>
        <target state="translated">Incluye sexo/género cuando sea relevante. &lt;a onclick="$(&amp;apos;#ex3&amp;apos;).toggle();" class='exampleToggle' id='h3'&gt;Mostrar ejemplos&lt;/a&gt;&lt;br&gt;
				&lt;span id='ex3' class='guidelineEx hide'&gt;
					&lt;span class="good"&gt;Sexo/Género útil:&lt;/span&gt; Qué podria causar una bola, del tamaño de una moneda, justo debajo del seno de hombre.&lt;br&gt;
					&lt;span class="bad"&gt;Sexo/Género no necesario:&lt;/span&gt; ¿Qué podría causar una bolita, del tamaño de un frijo, debajo de la piel del dorso de mi mano? &lt;/span&gt;</target>
      </trans-unit>
      <trans-unit id="890" resname="Include an approximate age.&lt;a onclick=&quot;$(&amp;apos;#ex4&amp;apos;).toggle();&quot; class=&apos;exampleToggle&apos; id=&apos;h4&apos;&gt;Show examples&lt;/a&gt;&lt;br&gt;&lt;span id=&apos;ex4&apos; class=&apos;guidelineEx hide&apos;&gt;&lt;span class=&quot;good&quot;&gt;Different ages will lead to different answers:&lt;/span&gt;For the past 2 days my 15 year old son has had a fever and been limping as if his leg hurts. What are some things that could cause this?&lt;br&gt;&lt;span class=&quot;good&quot;&gt;&lt;/span&gt;Why has my 3 year old been experiencing some fever and limping as if his leg hurts for the past 2 days?&lt;/span&gt;" restype="string" datatype="html">
        <source>Include an approximate age.  &lt;a onclick="$(&amp;apos;#ex4&amp;apos;).toggle();" class='exampleToggle' id='h4'&gt;Show examples&lt;/a&gt;&lt;br&gt;
				&lt;span id='ex4' class='guidelineEx hide'&gt;
					&lt;span class="good"&gt;Different ages will lead to different answers:&lt;/span&gt; For the past 2 days my 15 year old son has had a fever and been limping as if his leg hurts.  What are some things that could cause this? &lt;br&gt;
					&lt;span class="good"&gt;&lt;/span&gt; Why has my 3 year old been experiencing some fever and limping as if his leg hurts for the past 2 days?
				&lt;/span&gt;</source>
        <target state="translated">Incluye edad aproximada. &lt;a onclick="$(&amp;apos;#ex4&amp;apos;).toggle();" class='exampleToggle' id='h4'&gt;Mostrar ejemplos&lt;/a&gt;&lt;br&gt;
				&lt;span id='ex4' class='guidelineEx hide'&gt;
					&lt;span class="good"&gt;Diferentes edades llevarán a diferentes respuestas:&lt;/span&gt; Por los últimos 2 días, mi hijo de 15 años ha tenido una fiebre y ha estado cojeando como si le doliera su pierna. ¿Qué son algunas de las cosas que podrían causar esto? &lt;br&gt;
					&lt;span class="good"&gt;&lt;/span&gt; ¿Por qué mi bebé de 3 años ha estado experimentando fiebre y cojea como si le doliera su pierna desde los últimos 2 días? &lt;/span&gt;</target>
      </trans-unit>
      <trans-unit id="891" resname="Include weight, height and dosage units, where relevant.&lt;a onclick=&quot;$(&amp;apos;#ex5&amp;apos;).toggle();&quot; class=&apos;exampleToggle&apos; id=&apos;h5&apos;&gt;Show examples&lt;/a&gt;&lt;br&gt;&lt;span id=&apos;ex5&apos; class=&apos;guidelineEx hide&apos;&gt;&lt;span class=&quot;good&quot;&gt;Good:&lt;/span&gt;My son is 3 years old, weights 27 pounds, and is 34 inches tall. Is his size OK for his age?&lt;br&gt;&lt;span class=&quot;bad&quot;&gt;Not so good:&lt;/span&gt;My son is 3, weighs 27, and has a height of 34. Is he OK for his age?&lt;/span&gt;" restype="string" datatype="html">
        <source>Include weight, height and dosage units, where relevant.  &lt;a onclick="$(&amp;apos;#ex5&amp;apos;).toggle();" class='exampleToggle' id='h5'&gt;Show examples&lt;/a&gt;&lt;br&gt;
				&lt;span id='ex5' class='guidelineEx hide'&gt;
					&lt;span class="good"&gt;Good:&lt;/span&gt; My son is 3 years old, weights 27 pounds, and is 34 inches tall. Is his size OK for his age?&lt;br&gt;
					&lt;span class="bad"&gt;Not so good:&lt;/span&gt;  My son is 3, weighs 27, and has a height of 34. Is he OK for his age?
				&lt;/span&gt;</source>
        <target state="translated">Incluye peso, edad y unidades de dosis donde sea relevante &lt;a onclick="$(&amp;apos;#ex5&amp;apos;).toggle();" class='exampleToggle' id='h5'&gt;Mostrar ejemplos&lt;/a&gt;&lt;br&gt;
				&lt;span id='ex5' class='guidelineEx hide'&gt;
					&lt;span class="good"&gt;Bueno:&lt;/span&gt; Mi hijo tiene 3 años, pesa 27 libras y tiene 34 pulgadas de estatura. ¿Está bien su tamaño para su edad?&lt;br&gt;
					&lt;span class="bad"&gt;No tan bien:&lt;/span&gt;  Mi hijo tiene 3, pesa 27 y mide 34. ¿Está bien para su edad? &lt;/span&gt;</target>
      </trans-unit>
      <trans-unit id="892" resname="Please use both brand and generic names for medications, especially if you’re outside of the U.S. or asking about an uncommon medication.&lt;a onclick=&quot;$(&amp;apos;#ex6&amp;apos;).toggle();&quot; class=&apos;exampleToggle&apos; id=&apos;h6&apos;&gt;Show examples&lt;/a&gt;&lt;br&gt;&lt;span id=&apos;ex6&apos; class=&apos;guidelineEx hide&apos;&gt;&lt;span class=&quot;good&quot;&gt;Good:&lt;/span&gt;My son is 5 years old, 55lbs, and has a fever. He took 5ml of Tylenol (acetaminophen120mg/5ml), but his fever persists. Can children of this weight and age take a bigger dose of Tylenol?&lt;br&gt;&lt;span class=&quot;bad&quot;&gt;Not so good:&lt;/span&gt;My son is 5, weighs 55, and has a fever. Tried Tylenol but fever persists. Take more Tylenol?&lt;/span&gt;" restype="string" datatype="html">
        <source>Please use both brand and generic names for medications, especially if you’re outside of the U.S. or asking about an uncommon medication.  &lt;a onclick="$(&amp;apos;#ex6&amp;apos;).toggle();" class='exampleToggle' id='h6'&gt;Show examples&lt;/a&gt;&lt;br&gt;
				&lt;span id='ex6' class='guidelineEx hide'&gt;
					&lt;span class="good"&gt;Good:&lt;/span&gt; My son is 5 years old, 55lbs, and has a fever. He took 5ml of Tylenol (acetaminophen120mg/5ml), but his fever persists. Can children of this weight and age take a bigger dose of Tylenol?&lt;br&gt;
					&lt;span class="bad"&gt;Not so good:&lt;/span&gt;  My son is 5, weighs 55, and has a fever. Tried Tylenol but fever persists. Take more Tylenol?
				&lt;/span&gt;</source>
        <target state="translated">Por favor, usa la el nombre de marca y genérico para medicamentos, especialmente si estás fuera de los EE.UU. o preguntando sobre un medicamento poco común. &lt;a onclick="$(&amp;apos;#ex6&amp;apos;).toggle();" class='exampleToggle' id='h6'&gt;Mostrar ejemplos&lt;/a&gt;&lt;br&gt;
				&lt;span id='ex6' class='guidelineEx hide'&gt;
					&lt;span class="good"&gt;Bueno:&lt;/span&gt; Mi hijo tiene 5 años, 55lbs, y tiene una fiebre. Tomó 5ml de Tylenol (acetaminofen120mg/5ml), pero su fiebre persiste. ¿Pueden los niños de este peso y edad tomar una dosis más grande de Tylenol?&lt;br&gt;
					&lt;span class="bad"&gt;Not tan bueno:&lt;/span&gt;  Mi hijo tiene 5, pesa 55 y tiene una fiebre. Intenté con Tylenol pero fiebre persiste. ¿Tomar más Tylenol? &lt;/span&gt;</target>
      </trans-unit>
      <trans-unit id="893" resname="Try to avoid questions that set doctors up for a YES or NO answer.&lt;a onclick=&quot;$(&amp;apos;#ex7&amp;apos;).toggle();&quot; class=&apos;exampleToggle&apos; id=&apos;h7&apos;&gt;Show examples&lt;/a&gt;&lt;br&gt;&lt;span id=&apos;ex7&apos; class=&apos;guidelineEx hide&apos;&gt;&lt;span class=&quot;good&quot;&gt;Good:&lt;/span&gt;How do antibiotics work in young, school-aged children?&lt;br&gt;&lt;span class=&quot;bad&quot;&gt;Not so good:&lt;/span&gt;Do antibiotics work in children?&lt;/span&gt;" restype="string" datatype="html">
        <source>Try to avoid questions that set doctors up for a YES or NO answer.  &lt;a onclick="$(&amp;apos;#ex7&amp;apos;).toggle();" class='exampleToggle' id='h7'&gt;Show examples&lt;/a&gt;&lt;br&gt;
				&lt;span id='ex7' class='guidelineEx hide'&gt;
					&lt;span class="good"&gt;Good:&lt;/span&gt; How do antibiotics work in young, school-aged children?&lt;br&gt;
					&lt;span class="bad"&gt;Not so good:&lt;/span&gt;  Do antibiotics work in children?
				&lt;/span&gt;</source>
        <target state="translated">Trata de evitar preguntas que hagan que los doctores tengan que contestar SÍ o NO. &lt;a onclick="$(&amp;apos;#ex7&amp;apos;).toggle();" class='exampleToggle' id='h7'&gt;Mostrar ejemplos&lt;/a&gt;&lt;br&gt;
				&lt;span id='ex7' class='guidelineEx hide'&gt;
					&lt;span class="good"&gt;Bueno:&lt;/span&gt; ¿Cómo funcionan los antibióticos en niños jovenes de edad escolar?&lt;br&gt;
					&lt;span class="bad"&gt;Not tan bueno:&lt;/span&gt;  ¿Funcionan los antibióticos en niños? &lt;/span&gt;</target>
      </trans-unit>
      <trans-unit id="894" resname="Try to leave opinions out.&lt;a onclick=&quot;$(&amp;apos;#ex8&amp;apos;).toggle();&quot; class=&apos;exampleToggle&apos; id=&apos;h8&apos;&gt;Show examples&lt;/a&gt;&lt;br&gt;&lt;span id=&apos;ex8&apos; class=&apos;guidelineEx hide&apos;&gt;&lt;span class=&quot;good&quot;&gt;Good:&lt;/span&gt;Why are some people against vaccines, when vaccines are used to prevent bad diseases?&lt;br&gt;&lt;span class=&quot;bad&quot;&gt;Not so good:&lt;/span&gt;Are those anti-vaccine folks completely clueless or just in denial?&lt;/span&gt;" restype="string" datatype="html">
        <source>Try to leave opinions out.  &lt;a onclick="$(&amp;apos;#ex8&amp;apos;).toggle();" class='exampleToggle' id='h8'&gt;Show examples&lt;/a&gt;&lt;br&gt;
				&lt;span id='ex8' class='guidelineEx hide'&gt;
					&lt;span class="good"&gt;Good:&lt;/span&gt; Why are some people against vaccines, when vaccines are used to prevent bad diseases?&lt;br&gt;
					&lt;span class="bad"&gt;Not so good:&lt;/span&gt;  Are those anti-vaccine folks completely clueless or just in denial?
				&lt;/span&gt;</source>
        <target state="translated">Intenta dejar fuera las opiniones. &lt;a onclick="$(&amp;apos;#ex8&amp;apos;).toggle();" class='exampleToggle' id='h8'&gt;Mostrar ejemplos&lt;/a&gt;&lt;br&gt;
				&lt;span id='ex8' class='guidelineEx hide'&gt;
					&lt;span class="good"&gt;Bueno:&lt;/span&gt; ¿Por qué algunas personas están en contra de las vacunas, cuando las vacunas se usan para prevenir males enfermedades?&lt;br&gt;
					&lt;span class="bad"&gt;No tan bueno:&lt;/span&gt;  ¿La gente anti vacuna está perdida o en solo en negación? &lt;/span&gt;</target>
      </trans-unit>
      <trans-unit id="895" resname="The clearer, the better. Use good grammar, avoid profanities and stay away from slang.&lt;a onclick=&quot;$(&amp;apos;#ex9&amp;apos;).toggle();&quot; class=&apos;exampleToggle&apos; id=&apos;h9&apos;&gt;Show examples&lt;/a&gt;&lt;br&gt;&lt;span id=&apos;ex9&apos; class=&apos;guidelineEx hide&apos;&gt;&lt;span class=&quot;good&quot;&gt;Good:&lt;/span&gt;I was doing arm curls and felt a burning pain in my biceps. Could I have torn a muscle?&lt;br&gt;&lt;span class=&quot;bad&quot;&gt;Not so good:&lt;/span&gt;Doing curls, felt something and arm hurts?&lt;/span&gt;" restype="string" datatype="html">
        <source>The clearer, the better. Use good grammar, avoid profanities and stay away from slang.  &lt;a onclick="$(&amp;apos;#ex9&amp;apos;).toggle();" class='exampleToggle' id='h9'&gt;Show examples&lt;/a&gt;&lt;br&gt;
				&lt;span id='ex9' class='guidelineEx hide'&gt;
					&lt;span class="good"&gt;Good:&lt;/span&gt; I was doing arm curls and felt a burning pain in my biceps. Could I have torn a muscle?&lt;br&gt;
					&lt;span class="bad"&gt;Not so good:&lt;/span&gt;  Doing curls, felt something and arm hurts?
				&lt;/span&gt;</source>
        <target state="translated">Entre más claro, mejor. Usa buena gramática, evita blasfemias y aléjate de la jerga. &lt;a onclick="$(&amp;apos;#ex9&amp;apos;).toggle();" class='exampleToggle' id='h9'&gt;Mostrar ejemplos&lt;/a&gt;&lt;br&gt;
				&lt;span id='ex9' class='guidelineEx hide'&gt;
					&lt;span class="good"&gt;Bueno:&lt;/span&gt; Estaba haciendo curIs de bíceps y sentí un dolor quemante en mis bíceps. ¿Podría tener un desgarro muscular?&lt;br&gt;
					&lt;span class="bad"&gt;No tan bueno:&lt;/span&gt;  Haciendo curls, sentí algo y me duele el brazo? &lt;/span&gt;</target>
      </trans-unit>
      <trans-unit id="896" resname="Don’t assume personal historical knowledge. HealthTap doctors often will not have seen your previous questions.&lt;a onclick=&quot;$(&amp;apos;#ex10&amp;apos;).toggle();&quot; class=&apos;exampleToggle&apos; id=&apos;h10&apos;&gt;Show examples&lt;/a&gt;&lt;br&gt;&lt;span id=&apos;ex10&apos; class=&apos;guidelineEx hide&apos;&gt;&lt;span class=&quot;good&quot;&gt;Good:&lt;/span&gt;My 2 year old son got ear tubes two months and now has a fever and pus coming from his right ear. Is this common?&lt;br&gt;&lt;span class=&quot;bad&quot;&gt;Not so good:&lt;/span&gt;And it’s been going on for two days, and pus is coming out too?&lt;/span&gt;" restype="string" datatype="html">
        <source>Don’t assume personal historical knowledge. HealthTap doctors often will not have seen your previous questions.  &lt;a onclick="$(&amp;apos;#ex10&amp;apos;).toggle();" class='exampleToggle' id='h10'&gt;Show examples&lt;/a&gt;&lt;br&gt;
				&lt;span id='ex10' class='guidelineEx hide'&gt;
					&lt;span class="good"&gt;Good:&lt;/span&gt; My 2 year old son got ear tubes two months and now has a fever and pus coming from his right ear. Is this common?&lt;br&gt;
					&lt;span class="bad"&gt;Not so good:&lt;/span&gt;  And it’s been going on for two days, and pus is coming out too?
				&lt;/span&gt;</source>
        <target state="translated">No asumas conocimiento de antecedentes personales. Los doctores de HealthTap a menudo no habrán visto tus preguntas previas. &lt;a onclick="$(&amp;apos;#ex10&amp;apos;).toggle();" class='exampleToggle' id='h10'&gt;Mostrar ejemplos&lt;/a&gt;&lt;br&gt;
				&lt;span id='ex10' class='guidelineEx hide'&gt;
					&lt;span class="good"&gt;Bueno:&lt;/span&gt; A mi hijo de 2 años le pusieron tubos en los oídos hace 2 meses y ahora tiene fiebre y le está saliendo puso del oído derecho. ¿Es común esto?&lt;br&gt;
					&lt;span class="bad"&gt;No tan bueno:&lt;/span&gt;  Y ya tiene 2 días, y también le está saliendo pus? &lt;/span&gt;</target>
      </trans-unit>
      <trans-unit id="897" resname="To maintain privacy, leave your name and the names of others out (unless that “other” is a celebrity who has publicly talked about an issue).&lt;a onclick=&quot;$(&amp;apos;#ex11&amp;apos;).toggle();&quot; class=&apos;exampleToggle&apos; id=&apos;h11&apos;&gt;Show examples&lt;/a&gt;&lt;br&gt;&lt;span id=&apos;ex11&apos; class=&apos;guidelineEx hide&apos;&gt;&lt;span class=&quot;good&quot;&gt;Good:&lt;/span&gt;I just heard the actor Michael J. Fox talk about his Parkinson’s disease. Are there any new, good treatments that have come out in the last 3 years?&lt;br&gt;&lt;span class=&quot;bad&quot;&gt;Not so good:&lt;/span&gt;Hello doctor. My name is John Doe, and I am wondering if there are any good treatments for Parkinson’s disease.&lt;/span&gt;" restype="string" datatype="html">
        <source>To maintain privacy, leave your name and the names of others out (unless that “other” is a celebrity who has publicly talked about an issue).  &lt;a onclick="$(&amp;apos;#ex11&amp;apos;).toggle();" class='exampleToggle' id='h11'&gt;Show examples&lt;/a&gt;&lt;br&gt;
				&lt;span id='ex11' class='guidelineEx hide'&gt;
					&lt;span class="good"&gt;Good:&lt;/span&gt; I just heard the actor Michael J. Fox talk about his Parkinson’s disease. Are there any new, good treatments that have come out in the last 3 years?&lt;br&gt;
					&lt;span class="bad"&gt;Not so good:&lt;/span&gt;  Hello doctor. My name is John Doe, and I am wondering if there are any good treatments for Parkinson’s disease.
				&lt;/span&gt;</source>
        <target state="translated">Para conservar privacidad, deja fuera tu nombre y los nombres de otros (a menos de que ese “otro” sea una celebridad que haya hablado públicamente acerca de un problema). &lt;a onclick="$(&amp;apos;#ex11&amp;apos;).toggle();" class='exampleToggle' id='h11'&gt;Mostrar ejemplos&lt;/a&gt;&lt;br&gt;
				&lt;span id='ex11' class='guidelineEx hide'&gt;
					&lt;span class="good"&gt;Bueno:&lt;/span&gt; Acabo de escuchar al actor Michael J. Fox hablar acerca de su enfermedad de Parkinson. ¿Hay nuevos buenos tratamientos que hayan salido en los últimos 3 años?&lt;br&gt;
					&lt;span class="bad"&gt;No tan bueno:&lt;/span&gt;  Hola doctor. Mi nombre es John Doe, y me pregunto si hay buenos tratamientos para la enfermedad de Parkinson. &lt;/span&gt;</target>
      </trans-unit>
      <trans-unit id="898" resname="Avoid using too many abbreviations because these can get downright confusing.&lt;a onclick=&quot;$(&amp;apos;#ex12&amp;apos;).toggle();&quot; class=&apos;exampleToggle&apos; id=&apos;h12&apos;&gt;Show examples&lt;/a&gt;&lt;br&gt;&lt;span id=&apos;ex12&apos; class=&apos;guidelineEx hide&apos;&gt;&lt;span class=&quot;good&quot;&gt;Good:&lt;/span&gt;How do you know if you are pregnant, if you never have regular periods?&lt;br&gt;&lt;span class=&quot;bad&quot;&gt;Not so good:&lt;/span&gt;How do u no ur prego if u never have reg periods?&lt;/span&gt;" restype="string" datatype="html">
        <source>Avoid using too many abbreviations because these can get downright confusing.  &lt;a onclick="$(&amp;apos;#ex12&amp;apos;).toggle();" class='exampleToggle' id='h12'&gt;Show examples&lt;/a&gt;&lt;br&gt;
				&lt;span id='ex12' class='guidelineEx hide'&gt;
					&lt;span class="good"&gt;Good:&lt;/span&gt; How do you know if you are pregnant, if you never have regular periods?&lt;br&gt;
					&lt;span class="bad"&gt;Not so good:&lt;/span&gt;  How do u no ur prego if u never have reg periods?
				&lt;/span&gt;</source>
        <target state="translated">Evita usar demasiadas abreviaciones porque se pueden poner muy confusas. &lt;a onclick="$(&amp;apos;#ex12&amp;apos;).toggle();" class='exampleToggle' id='h12'&gt;Mostrar ejemplos&lt;/a&gt;&lt;br&gt;
				&lt;span id='ex12' class='guidelineEx hide'&gt;
					&lt;span class="good"&gt;Bueno:&lt;/span&gt; ¿Cómo sabes si estás embarazada si nunca has tenido periodos regulares?&lt;br&gt;
					&lt;span class="bad"&gt;No tan bueno:&lt;/span&gt;  ¿Cómo sabs si stas panzona si nunc tienes priods regus? &lt;/span&gt;</target>
      </trans-unit>
      <trans-unit id="899" resname="Ask in English. This is the language commonly used by doctors on HealthTap.&lt;a onclick=&quot;$(&amp;apos;#ex13&amp;apos;).toggle();&quot; class=&apos;exampleToggle&apos; id=&apos;h13&apos;&gt;Show examples&lt;/a&gt;&lt;br&gt;&lt;span id=&apos;ex13&apos; class=&apos;guidelineEx hide&apos;&gt;&lt;span class=&quot;good&quot;&gt;Good:&lt;/span&gt;I pruned some trees last weekend and my arm has been hurting for 2 days. Could this be the cause?&lt;br&gt;&lt;span class=&quot;bad&quot;&gt;Not so good:&lt;/span&gt;Porque mi brazo me duele mucho esta semana?&lt;/span&gt;" restype="string" datatype="html">
        <source>Ask in English. This is the language commonly used by doctors on HealthTap.  &lt;a onclick="$(&amp;apos;#ex13&amp;apos;).toggle();" class='exampleToggle' id='h13'&gt;Show examples&lt;/a&gt;&lt;br&gt;
				&lt;span id='ex13' class='guidelineEx hide'&gt;
					&lt;span class="good"&gt;Good:&lt;/span&gt; I pruned some trees last weekend and my arm has been hurting for 2 days.  Could this be the cause?&lt;br&gt;
					&lt;span class="bad"&gt;Not so good:&lt;/span&gt;  Porque mi brazo me duele mucho esta semana?
				&lt;/span&gt;</source>
        <target state="translated">Pregunta en inglés. Este es el idioma comúnmente usado por doctores en HealthTap. &lt;a onclick="$(&amp;apos;#ex13&amp;apos;).toggle();" class='exampleToggle' id='h13'&gt;Mostrar ejemplos&lt;/a&gt;&lt;br&gt;
				&lt;span id='ex13' class='guidelineEx hide'&gt;
					&lt;span class="good"&gt;Bueno:&lt;/span&gt; Podé unos árboles el fin de semana pasado y mi brazo me ha estado doliendo por 2 días. ¿Podría ser está la causa?&lt;br&gt;
					&lt;span class="bad"&gt;No tan bueno:&lt;/span&gt;  ¿Por qué mi brazo me duele mucho esta semana? &lt;/span&gt;</target>
      </trans-unit>
    </body>
  </file>
  <file original="public/javascripts/templates/layers/newEpisode/expertNewEpisode.tmpl.html" source-language="en-US" target-language="es-US" product-name="ht-webapp12">
    <body>
      <trans-unit id="901" resname="MESSAGE&lt;span class=&quot;sub_title&quot;&gt;Private and HIPPA secure&lt;/span&gt;" restype="string" datatype="html">
        <source>MESSAGE
		&lt;span class="sub_title"&gt;Private and HIPPA secure&lt;/span&gt;</source>
        <target state="translated">MENSAJE
		&lt;span class="sub_title"&gt;Privado y protegido por HIPAA&lt;/span&gt;</target>
      </trans-unit>
    </body>
  </file>
  <file original="public/javascripts/templates/layers/newEpisode/newEpisode.tmpl.html" source-language="en-US" target-language="es-US" product-name="ht-webapp12">
    <body>
      <trans-unit id="902" resname="Start a Private Conversation&lt;span class=&quot;sub_title&quot;&gt;Enhance your HealthTap experience" restype="string" datatype="html">
        <source>Start a Private Conversation
		&lt;span class="sub_title"&gt;Enhance your HealthTap experience</source>
        <target state="translated">Comenzar una conversación privada
		&lt;span class="sub_title"&gt;Mejora tu experiencia HealthTap</target>
      </trans-unit>
    </body>
  </file>
  <file original="public/javascripts/templates/layers/newEpisode/newEpisodeDocChoose.tmpl.html" source-language="en-US" target-language="es-US" product-name="ht-webapp12">
    <body>
      <trans-unit id="903" resname="Start a Private Conversation&lt;span class=&quot;sub_title&quot;&gt;Ask a more detailed question to a doctor of your choice here, in a private, HIPAA-secure one-on-one setting for a small fee. Add images, scans or supporting documents for an even more personalized answer.&lt;/span&gt;" restype="string" datatype="html">
        <source>Start a Private Conversation
		&lt;span class="sub_title"&gt;Ask a more detailed question to a doctor of your choice here, in a private, HIPAA-secure one-on-one setting for a small fee. Add images, scans or supporting documents for an even more personalized answer.&lt;/span&gt;</source>
        <target state="translated">Comienza una Conversación Privada
		&lt;span class="sub_title"&gt;Haz una pregunta más detallada a un médico de tu elección aquí, en un entorno privado uno a uno protegido por HIPAA, por una pequeña tarifa. Add images, scans or supporting documents for an even more personalized answer.&lt;/span&gt;</target>
      </trans-unit>
    </body>
  </file>
  <file original="public/javascripts/templates/layers/newEpisode/newEpisodeFollowUp.tmpl.html" source-language="en-US" target-language="es-US" product-name="ht-webapp12">
    <body>
      <trans-unit id="904" resname="TO:" restype="string" datatype="html">
        <source>TO:</source>
        <target state="translated">PARA:</target>
      </trans-unit>
    </body>
  </file>
  <file original="public/javascripts/templates/layers/newEpisode/newEpisodeHaveCredit.tmpl.html" source-language="en-US" target-language="es-US" product-name="ht-webapp12">
    <body>
      <trans-unit id="905" resname="ASK A DOCTOR A QUESTION&lt;span class=&quot;sub_title&quot;&gt;Get help directly from any HealthTap doctor of your choice using HealthTap Credits to pay the doctor for their time.&lt;/span&gt;" restype="string" datatype="html">
        <source>ASK A DOCTOR A QUESTION
		&lt;span class="sub_title"&gt;Get help directly from any HealthTap doctor of your choice using HealthTap Credits to pay the doctor for their time.&lt;/span&gt;</source>
        <target state="translated">HAZ UNA PREGUNTA AL MÉDICO
		&lt;span class="sub_title"&gt;Obtén ayuda directa de cualquier médico HealthTap de tu elección utilizando los Créditos HealthTap para pagar al médico por su tiempo.&lt;/span&gt;</target>
      </trans-unit>
    </body>
  </file>
  <file original="public/javascripts/templates/layers/referColleague.tmpl.html" source-language="en-US" target-language="es-US" product-name="ht-webapp12">
    <body>
      <trans-unit id="909" resname="REFER TO A COLLEAGUE&lt;span class=&quot;sub_title&quot;&gt;Know someone who can answer this question? That’s great! Just let us know who and we’ll send it to them.&lt;/span&gt;" restype="string" datatype="html">
        <source>REFER TO A COLLEAGUE
		&lt;span class="sub_title"&gt;Know someone who can answer this question? That’s great! Just let us know who and we’ll send it to them.&lt;/span&gt;</source>
        <target state="translated">REMITIR A UN COLEGA
		&lt;span class="sub_title"&gt;¿Conoces a alguien que pueda responder esta pregunta? ¡Eso es grandioso! Sólo permítenos saber quién y se la enviaremos.&lt;/span&gt;</target>
      </trans-unit>
    </body>
  </file>
  <file original="public/javascripts/templates/layers/referColleagueSuccess.tmpl.html" source-language="en-US" target-language="es-US" product-name="ht-webapp12">
    <body>
      <trans-unit id="910" resname="This question has been sent to doctors in the &lt;%= App.session.referSpecialty %&gt; field" restype="string" datatype="html">
        <source>This question has been sent to doctors in the
					&lt;%= App.session.referSpecialty %&gt;
					field</source>
        <target state="translated">Esta pregunta ha sido enviada a los médicos en el campo de
					&lt;%= App.session.referSpecialty %&gt;</target>
      </trans-unit>
    </body>
  </file>
  <file original="public/javascripts/templates/profile/profile_top_template.tmpl.html" source-language="en-US" target-language="es-US" product-name="ht-webapp12">
    <body>
      <trans-unit id="933" resname="Born on" restype="string" datatype="html">
        <source>Born on</source>
        <target state="translated">Nacido en</target>
      </trans-unit>
    </body>
  </file>
  <file original="public/multipage/legacy/js/mvc/message_layer_view.js" source-language="en-US" target-language="es-US" product-name="ht-webapp12">
    <body>
      <trans-unit id="934" resname="Earn {span_tag_start}{points}{span_tag_end} points             and a boost in your Helpfulness and DocScores." restype="string" datatype="javascript">
        <source>Earn {span_tag_start}{points}{span_tag_end} points             and a boost in your Helpfulness and DocScores.</source>
        <target state="translated">Gana {span_tag_start}{points}{span_tag_end} puntos             y un impulso en tu Utilidad y DocScores.</target>
      </trans-unit>
      <trans-unit id="935" resname="*HealthTap credits are not awarded for clarifications, appointment requests,               responses sent after 72 hours of receiving a patient message or when a patient uses               your promo code for payment." restype="string" datatype="javascript">
        <source>*HealthTap credits are not awarded for clarifications, appointment requests,               responses sent after 72 hours of receiving a patient message or when a patient uses               your promo code for payment.</source>
        <target state="translated">*Los créditos HealthTap no son otorgados por aclaratorias, solicitudes de citas,               respuestas enviadas luego de 72 horas de recibir un mensaje del paciente o cuando un paciente utiliza               tu código de promoción por el pago.</target>
      </trans-unit>
    </body>
  </file>
  <file original="public/multipage/legacy/js/mvc/feed_view.js" source-language="en-US" target-language="es-US" product-name="ht-webapp12">
    <body>
      <trans-unit id="936" resname="HealthTap is for informational purposes only.           Content on HealthTap (including answers) should not be used for medical advice,           diagnosis, or treatment, and interactions on HealthTap do not create a           doctor-patient relationship.  Never disregard or delay seeking professional medical advice           in person because of anything on HealthTap. Call your doctor or 911 (in the U.S.) if you           think you may have a medical emergency. See {link_tag_start}Additional Information &amp;rsaquo;{link_tag_end}" restype="string" datatype="javascript">
        <source>HealthTap is for informational purposes only.           Content on HealthTap (including answers) should not be used for medical advice,           diagnosis, or treatment, and interactions on HealthTap do not create a           doctor-patient relationship.  Never disregard or delay seeking professional medical advice           in person because of anything on HealthTap. Call your doctor or 911 (in the U.S.) if you           think you may have a medical emergency. See {link_tag_start}Additional Information &amp;rsaquo;{link_tag_end}</source>
        <target state="translated">HealthTap es sólo para fines informativos.           El contenido en HealthTap (incluyendo las respuestas) no deberán usarse para asesoría,           diagnóstico o tratamiento médico, y las interacciones en HealthTap no crean una           relación médico-paciente.  Nunca hagas caso omiso o te atrases en buscar asesoría médica profesional           en persona por nada del mundo en HealthTap. Llama a tu médico o al 911 (en los EE.UU.) si           crees que puedas tener una emergencia médica. Ver {link_tag_start}Información Adicional &amp;rsaquo;{link_tag_end}</target>
      </trans-unit>
    </body>
  </file>
  <file original="public/multipage/js/member/newMemberHome.js" source-language="en-US" target-language="es-US" product-name="ht-webapp12">
    <body>
      <trans-unit id="937" resname="HealthTap is for informational purposes only.  Content on HealthTap     (including answers) should not be used for medical advice, diagnosis, or treatment, and interactions     on HealthTap do not create a doctor-patient relationship.  Never disregard or delay seeking professional     medical advice in person because of anything on HealthTap. Call your doctor or 911 (in the U.S.) if     you think you may have a medical emergency. See {link_tag_start}Additional Information &amp;rsaquo;{link_tag_end}" restype="string" datatype="javascript">
        <source>HealthTap is for informational purposes only.  Content on HealthTap     (including answers) should not be used for medical advice, diagnosis, or treatment, and interactions     on HealthTap do not create a doctor-patient relationship.  Never disregard or delay seeking professional     medical advice in person because of anything on HealthTap. Call your doctor or 911 (in the U.S.) if     you think you may have a medical emergency. See {link_tag_start}Additional Information &amp;rsaquo;{link_tag_end}</source>
        <target state="translated">HealthTap es sólo para fines informativos.  El contenido en HealthTap     (incluyendo las respuestas) no deberán usarse para asesoría, diagnóstico o tratamiento médico, y las interacciones     en HealthTap no crean una relación médico-paciente.  Nunca hagas caso omiso o te atrases en buscar asesoría     médica profesional en persona por nada del mundo en HealthTap. Llama a tu médico o al 911 (en los EE.UU.) si     crees que puedas tener una emergencia médica. Ver {link_tag_start}Información Adicional &amp;rsaquo;{link_tag_end}</target>
      </trans-unit>
      <trans-unit id="938" resname="Connect with women doctors who are also mothers for deeper,     experience-based answers to all your pregnancy and parenting questions." restype="string" datatype="javascript">
        <source>Connect with women doctors who are also mothers for deeper,     experience-based answers to all your pregnancy and parenting questions.</source>
        <target state="translated">Conéctate con doctoras que también son mamás para unas respuestas más profundas     y experimentadas a todas tus preguntas de embarazo y crianza.</target>
      </trans-unit>
    </body>
  </file>
  <file original="public/javascripts/controllers/user_questions/show_controller.js" source-language="en-US" target-language="es-US" product-name="ht-webapp12">
    <body>
      <trans-unit id="941" resname="1#There is &lt;b&gt;{n} more answer&lt;/b&gt; from doctors for this question!|            #There are &lt;b&gt;{n} more answers&lt;/b&gt; from doctors for this question!" restype="string" datatype="javascript">
        <source>1#There is &lt;b&gt;{n} more answer&lt;/b&gt; from doctors for this question!|            #There are &lt;b&gt;{n} more answers&lt;/b&gt; from doctors for this question!</source>
        <target state="translated">1#¡Hay &lt;b&gt;{n} respuesta más&lt;/b&gt; de los médicos para esta pregunta!|            #¡Hay &lt;b&gt;{n} respuestas más&lt;/b&gt; de los médicos para esta pregunta!</target>
      </trans-unit>
    </body>
  </file>
  <file original="public/javascripts/app-controller.js" source-language="en-US" target-language="es-US" product-name="ht-webapp12">
    <body>
      <trans-unit id="942" resname="We&apos;re sorry, but it seems your internet connection does not meet                   our minimum requirement for consults. Please try again with a more stable network.                   &lt;br&gt;&lt;br&gt;For assistance, you may contact us at                    {link_tag_start}expertsupport@healthtap.com{link_tag_end}" restype="string" datatype="javascript">
        <source>We're sorry, but it seems your internet connection does not meet                   our minimum requirement for consults. Please try again with a more stable network.                   &lt;br&gt;&lt;br&gt;For assistance, you may contact us at                    {link_tag_start}expertsupport@healthtap.com{link_tag_end}</source>
        <target state="translated">Lo sentimos, pero parece que tu conexión a internet no cumple                   nuestros requisitos mínimos para las consultas. Por favor, intenta de nuevo con una red más estable.                   &lt;br&gt;&lt;br&gt;Para asistencia, puedes contactarnos al                    {link_tag_start}expertsupport@healthtap.com{link_tag_end}</target>
      </trans-unit>
    </body>
  </file>
  <file original="public/feelGood/page_templates/ask_docs_v4/ask.tmpl.html" source-language="en-US" target-language="es-US" product-name="ht-webapp12">
    <body>
      <trans-unit id="957" resname="What would you like to ask our doctors?" restype="string" datatype="javascript">
        <source>What would you like to ask our doctors?</source>
        <target state="translated">¿Qué te gustaría preguntarles a nuestros doctores?</target>
      </trans-unit>
    </body>
  </file>
  <file original="public/feelGood/js/ask_docs/similar_questions.js" source-language="en-US" target-language="es-US" product-name="ht-webapp12">
    <body>
      <trans-unit id="982" resname="Send your question to receive one or more information text answers           within a day from our network of {n} doctors across 137 specialties." restype="string" datatype="javascript">
        <source>Send your question to receive one or more information text answers           within a day from our network of {n} doctors across 137 specialties.</source>
        <target state="translated">Envía tu pregunta para recibir una respuesta textual educativa o más           dentro de un día por parte de nuestra red de {n} médicos a lo largo de 137 especialidades.</target>
      </trans-unit>
    </body>
  </file>
  <file original="public/feelGood/js/ask_docs/doctor_search_header.js" source-language="en-US" target-language="es-US" product-name="ht-webapp12">
    <body>
      <trans-unit id="983" resname="No {specialist_name} is available right now.           You may still consult one by secure message or appointment." restype="string" datatype="javascript">
        <source>No {specialist_name} is available right now.           You may still consult one by secure message or appointment.</source>
        <target state="translated">Ningún {specialist_name} está disponible en este momento.           Todavía puedes consultar una por mensaje protegido o cita.</target>
      </trans-unit>
    </body>
  </file>
  <file original="test_call.html.haml" source-language="en-US" target-language="es-US" product-name="ht-webapp12">
    <body>
      <trans-unit id="992" resname="r927688850" restype="string" datatype="x-haml">
        <source>No</source>
        <target state="translated">No</target>
      </trans-unit>
    </body>
  </file>
  <file original="for_members.html.haml" source-language="en-US" target-language="es-US" product-name="ht-webapp12">
    <body>
      <trans-unit id="993" resname="r516963162" restype="string" datatype="x-haml">
        <source>Doctor recommended health and</source>
        <target state="translated">Aplicaciones de salud y bienestar recomendadas</target>
      </trans-unit>
      <trans-unit id="994" resname="r811333675" restype="string" datatype="x-haml">
        <source>wellness iOS and Android apps</source>
        <target state="translated">por doctores para iOS y Android</target>
      </trans-unit>
    </body>
  </file>
  <file original="search_results.html.haml" source-language="en-US" target-language="es-US" product-name="ht-webapp12">
    <body>
      <trans-unit id="997" resname="r864785970" restype="string" datatype="x-haml">
        <source>no</source>
        <target state="translated">no</target>
      </trans-unit>
    </body>
  </file>
  <file original="_golden_lead_body.html.haml" source-language="en-US" target-language="es-US" product-name="ht-webapp12">
    <body>
      <trans-unit id="1003" resname="r456554357" restype="string" datatype="x-haml">
        <source>to help you and your practice thrive on our popular platform that NBC, CBS, the New York Times, and the Wall Street Journal have featured as the leading digital healthcare solution for doctors.</source>
        <target state="translated">para ayudarte a ti y a tu consultorio a prosperar en nuestra popular plataforma que NBC, CBS, el New York Times y Wall Street Journal han destacado como la solución digital para la atención a la salud líder para doctores.</target>
      </trans-unit>
    </body>
  </file>
  <file original="contact_us_email.html.haml" source-language="en-US" target-language="es-US" product-name="ht-webapp12">
    <body>
      <trans-unit id="1005" resname="r591089991" restype="string" datatype="x-haml">
        <source>From:</source>
        <target state="translated">Desde:</target>
      </trans-unit>
    </body>
  </file>
  <file original="concierge_recruitment_doctor_v2.html.haml" source-language="en-US" target-language="es-US" product-name="ht-webapp12">
    <body>
      <trans-unit id="1006" resname="r763661460" restype="string" datatype="x-haml">
        <source>even</source>
        <target state="translated">par</target>
      </trans-unit>
    </body>
  </file>
  <file original="public/feelGood/templates/consult_panel.tmpl.html" source-language="en-US" target-language="es-US" product-name="ht-webapp12">
    <body>
      <trans-unit id="1015" resname="Upcoming Appointments" restype="string" datatype="html">
        <source>Upcoming Appointments</source>
        <target state="translated">Citas Próximas</target>
      </trans-unit>
    </body>
  </file>
  <file original="public/feelGood/templates/connect_doctor_module.tmpl.html" source-language="en-US" target-language="es-US" product-name="ht-webapp12">
    <body>
      <trans-unit id="1016" resname="Search name, specialty, topic" restype="string" datatype="javascript">
        <source>Search name, specialty, topic</source>
        <target state="translated">Buscar nombre, especialidad, tema</target>
      </trans-unit>
    </body>
  </file>
</xliff><|MERGE_RESOLUTION|>--- conflicted
+++ resolved
@@ -24,11 +24,7 @@
       </trans-unit>
       <trans-unit id="50" resname="r872631323" restype="string" datatype="ruby">
         <source>Top Doctor Insights on</source>
-<<<<<<< HEAD
-        <target state="translated">Mejores Perspicacias Médicas en</target>
-=======
         <target state="translated">Mejores Conocimientos Médicos de Doctores en</target>
->>>>>>> d5a6dff6
       </trans-unit>
     </body>
   </file>
