--- conflicted
+++ resolved
@@ -2,15 +2,9 @@
 <xliff version="1.2">
   <file original="src/com/healthtap/userhtexpress/fragments/main/AskQuestionToDocFragment.java" source-language="en-US" target-language="zh-Hans-CN" product-name="ht-androidapp">
     <body>
-<<<<<<< HEAD
-      <trans-unit id="1" resname="r547162446" restype="string" datatype="java">
-        <source>\nTry a Virtual Consult ›</source>
-        <target state="translated">\n尝试一次在线咨询 ›</target>
-=======
       <trans-unit id="1" resname="r682432029" restype="string" datatype="java">
         <source>Try a Virtual Consult ›</source>
         <target>尝试一次在线咨询 ›</target>
->>>>>>> c586a64a
       </trans-unit>
     </body>
   </file>
