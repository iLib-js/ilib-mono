--- conflicted
+++ resolved
@@ -53,17 +53,9 @@
     test("ProjectGeneratesExtractedXliff", function() {
         expect.assertions(2);
         // set up first
-<<<<<<< HEAD
         rmrf("./test/testfiles/loctest-extracted.xliff");
         expect(!fs.existsSync("./test/testfiles/loctest-extracted.xliff")).toBeTruthy();
         var project = ProjectFactory('./test/testfiles', {'locales': ['ja-JP']});
-=======
-        rmrf("./testfiles/loctest-extracted.xliff");
-
-        expect(!fs.existsSync("./testfiles/loctest-extracted.xliff")).toBeTruthy();
-
-        var project = ProjectFactory('./testfiles', {'locales': ['ja-JP']});
->>>>>>> 63250bd9
         project.addPath("md/test1.md");
         project.init(function() {
             project.extract(function() {
@@ -82,7 +74,6 @@
     test("ProjectGeneratesNewStringsXliffs", function() {
         expect.assertions(6);
         // set up first
-<<<<<<< HEAD
         rmrf("./test/testfiles/loctest-new-es-US.xliff");
         rmrf("./test/testfiles/loctest-new-ja-JP.xliff");
         rmrf("./test/testfiles/loctest-new-zh-Hans-CN.xliff");
@@ -90,17 +81,6 @@
         expect(!fs.existsSync("./test/testfiles/loctest-new-ja-JP.xliff")).toBeTruthy();
         expect(!fs.existsSync("./test/testfiles/loctest-new-zh-Hans-CN.xliff")).toBeTruthy();
         var project = ProjectFactory('./test/testfiles', {'locales': ['ja-JP']});
-=======
-        rmrf("./testfiles/loctest-new-es-US.xliff");
-        rmrf("./testfiles/loctest-new-ja-JP.xliff");
-        rmrf("./testfiles/loctest-new-zh-Hans-CN.xliff");
-
-        expect(!fs.existsSync("./testfiles/loctest-new-es-US.xliff")).toBeTruthy();
-        expect(!fs.existsSync("./testfiles/loctest-new-ja-JP.xliff")).toBeTruthy();
-        expect(!fs.existsSync("./testfiles/loctest-new-zh-Hans-CN.xliff")).toBeTruthy();
-
-        var project = ProjectFactory('./testfiles', {'locales': ['ja-JP']});
->>>>>>> 63250bd9
         project.addPath("md/test1.md");
         project.init(function() {
             project.extract(function() {
@@ -121,7 +101,6 @@
     test("ProjectLocalizeOnlyGeneratesNoXliffs", function() {
         expect.assertions(8);
         // set up first
-<<<<<<< HEAD
         rmrf("./test/testfiles/loctest-extracted.xliff");
         rmrf("./test/testfiles/loctest-new-es-US.xliff");
         rmrf("./test/testfiles/loctest-new-ja-JP.xliff");
@@ -131,19 +110,6 @@
         expect(!fs.existsSync("./test/testfiles/loctest-new-ja-JP.xliff")).toBeTruthy();
         expect(!fs.existsSync("./test/testfiles/loctest-new-zh-Hans-CN.xliff")).toBeTruthy();
         var project = ProjectFactory('./test/testfiles', {'localizeOnly': true, 'locales': ['ja-JP']});
-=======
-        rmrf("./testfiles/loctest-extracted.xliff");
-        rmrf("./testfiles/loctest-new-es-US.xliff");
-        rmrf("./testfiles/loctest-new-ja-JP.xliff");
-        rmrf("./testfiles/loctest-new-zh-Hans-CN.xliff");
-
-        expect(!fs.existsSync("./testfiles/loctest-extracted.xliff")).toBeTruthy();
-        expect(!fs.existsSync("./testfiles/loctest-new-es-US.xliff")).toBeTruthy();
-        expect(!fs.existsSync("./testfiles/loctest-new-ja-JP.xliff")).toBeTruthy();
-        expect(!fs.existsSync("./testfiles/loctest-new-zh-Hans-CN.xliff")).toBeTruthy();
-
-        var project = ProjectFactory('./testfiles', {'localizeOnly': true, 'locales': ['ja-JP']});
->>>>>>> 63250bd9
         project.addPath("md/test1.md");
         project.init(function() {
             project.extract(function() {
@@ -165,23 +131,12 @@
     test("ProjectGeneratesCorrectPluralCategoriesInNewStringsXliffs", function() {
         expect.assertions(9);
         // set up first
-<<<<<<< HEAD
         rmrf("./test/testfiles/project2/loctest-new-es-US.xliff");
         rmrf("./test/testfiles/project2/loctest-new-ja-JP.xliff");
         rmrf("./test/testfiles/project2/loctest-new-ru-RU.xliff");
         expect(!fs.existsSync("./test/testfiles/project2/loctest-new-es-US.xliff")).toBeTruthy();
         expect(!fs.existsSync("./test/testfiles/project2/loctest-new-ja-JP.xliff")).toBeTruthy();
         expect(!fs.existsSync("./test/testfiles/project2/loctest-new-ru-RU.xliff")).toBeTruthy();
-=======
-        rmrf("./testfiles/project2/loctest-new-es-US.xliff");
-        rmrf("./testfiles/project2/loctest-new-ja-JP.xliff");
-        rmrf("./testfiles/project2/loctest-new-ru-RU.xliff");
-
-        expect(!fs.existsSync("./testfiles/project2/loctest-new-es-US.xliff")).toBeTruthy();
-        expect(!fs.existsSync("./testfiles/project2/loctest-new-ja-JP.xliff")).toBeTruthy();
-        expect(!fs.existsSync("./testfiles/project2/loctest-new-ru-RU.xliff")).toBeTruthy();
-
->>>>>>> 63250bd9
         // adds Japanese and Russian to the list of locales to generate
         var project = ProjectFactory('./test/testfiles/project2', {});
         project.addPath("res/values/strings.xml");
@@ -231,12 +186,7 @@
                                 '</xliff>';
                             diff(actual, expected);
                             expect(actual).toBe(expected);
-<<<<<<< HEAD
                             filename = "./test/testfiles/project2/loctest-new-ja-JP.xliff";
-=======
-
-                            filename = "./testfiles/project2/loctest-new-ja-JP.xliff";
->>>>>>> 63250bd9
                             expect(fs.existsSync(filename)).toBeTruthy();
                             actual = fs.readFileSync(filename, "utf8");
                             expected =
@@ -266,12 +216,7 @@
                                 '</xliff>';
                             diff(actual, expected);
                             expect(actual).toBe(expected);
-<<<<<<< HEAD
                             filename = "./test/testfiles/project2/loctest-new-ru-RU.xliff";
-=======
-
-                            filename = "./testfiles/project2/loctest-new-ru-RU.xliff";
->>>>>>> 63250bd9
                             expect(fs.existsSync(filename)).toBeTruthy();
                             actual = fs.readFileSync(filename, "utf8");
                             expected =
@@ -325,23 +270,12 @@
     test("ProjectGeneratesCorrectPluralCategoriesInNewStringsXliffs20", function() {
         expect.assertions(9);
         // set up first
-<<<<<<< HEAD
         rmrf("./test/testfiles/project2/loctest-new-es-US.xliff");
         rmrf("./test/testfiles/project2/loctest-new-ja-JP.xliff");
         rmrf("./test/testfiles/project2/loctest-new-ru-RU.xliff");
         expect(!fs.existsSync("./test/testfiles/project2/loctest-new-es-US.xliff")).toBeTruthy();
         expect(!fs.existsSync("./test/testfiles/project2/loctest-new-ja-JP.xliff")).toBeTruthy();
         expect(!fs.existsSync("./test/testfiles/project2/loctest-new-ru-RU.xliff")).toBeTruthy();
-=======
-        rmrf("./testfiles/project2/loctest-new-es-US.xliff");
-        rmrf("./testfiles/project2/loctest-new-ja-JP.xliff");
-        rmrf("./testfiles/project2/loctest-new-ru-RU.xliff");
-
-        expect(!fs.existsSync("./testfiles/project2/loctest-new-es-US.xliff")).toBeTruthy();
-        expect(!fs.existsSync("./testfiles/project2/loctest-new-ja-JP.xliff")).toBeTruthy();
-        expect(!fs.existsSync("./testfiles/project2/loctest-new-ru-RU.xliff")).toBeTruthy();
-
->>>>>>> 63250bd9
         // adds Japanese and Russian to the list of locales to generate
         var project = ProjectFactory('./test/testfiles/project2', {
             xliffVersion: 2
@@ -411,12 +345,7 @@
                                 '</xliff>';
                             diff(actual, expected);
                             expect(actual).toBe(expected);
-<<<<<<< HEAD
                             filename = "./test/testfiles/project2/loctest-new-ja-JP.xliff";
-=======
-
-                            filename = "./testfiles/project2/loctest-new-ja-JP.xliff";
->>>>>>> 63250bd9
                             expect(fs.existsSync(filename)).toBeTruthy();
                             actual = fs.readFileSync(filename, "utf8");
                             expected =
@@ -456,12 +385,7 @@
                                 '</xliff>';
                             diff(actual, expected);
                             expect(actual).toBe(expected);
-<<<<<<< HEAD
                             filename = "./test/testfiles/project2/loctest-new-ru-RU.xliff";
-=======
-
-                            filename = "./testfiles/project2/loctest-new-ru-RU.xliff";
->>>>>>> 63250bd9
                             expect(fs.existsSync(filename)).toBeTruthy();
                             actual = fs.readFileSync(filename, "utf8");
                             expected =
@@ -537,7 +461,6 @@
 
     test("ProjectIsResourcePathYes", function() {
         expect.assertions(1);
-<<<<<<< HEAD
         var project = ProjectFactory('./test/testfiles', {});
         expect(project.isResourcePath("js", "test/testfiles/public/localized_js/file.js")).toBeTruthy();
     });
@@ -549,27 +472,10 @@
     test("ProjectIsResourcePathNoTargetPath", function() {
         expect.assertions(1);
         var project = ProjectFactory('./test/testfiles', {});
-=======
-
-        var project = ProjectFactory('./testfiles', {});
-        expect(project.isResourcePath("js", "testfiles/public/localized_js/file.js")).toBeTruthy();
-    });
-    test("ProjectIsResourcePathNo", function() {
-        expect.assertions(1);
-
-        var project = ProjectFactory('./testfiles', {});
-        expect(!project.isResourcePath("js", "testfiles/public/file.js")).toBeTruthy();
-    });
-    test("ProjectIsResourcePathNoTargetPath", function() {
-        expect.assertions(1);
-
-        var project = ProjectFactory('./testfiles', {});
->>>>>>> 63250bd9
         expect(!project.isResourcePath("js", "public/localized_js/file.js")).toBeTruthy();
     });
     test("ProjectIsResourcePathSubpath", function() {
         expect.assertions(1);
-<<<<<<< HEAD
         var project = ProjectFactory('./test/testfiles', {});
         expect(project.isResourcePath("js", "test/testfiles/public/localized_js/zh/Hant/TW/file.js")).toBeTruthy();
     });
@@ -577,27 +483,11 @@
         expect.assertions(1);
         var project = ProjectFactory('./test/testfiles', {});
         expect(project.isResourcePath("js", "test/testfiles/public/localized_js/resources.json")).toBeTruthy();
-=======
-
-        var project = ProjectFactory('./testfiles', {});
-        expect(project.isResourcePath("js", "testfiles/public/localized_js/zh/Hant/TW/file.js")).toBeTruthy();
-    });
-    test("ProjectIsResourcePathAnyFileName", function() {
-        expect.assertions(1);
-
-        var project = ProjectFactory('./testfiles', {});
-        expect(project.isResourcePath("js", "testfiles/public/localized_js/resources.json")).toBeTruthy();
->>>>>>> 63250bd9
     });
 
     test("GetOutputLocaleMapped", function() {
         expect.assertions(1);
-<<<<<<< HEAD
         var project = ProjectFactory('./test/testfiles', {
-=======
-
-        var project = ProjectFactory('./testfiles', {
->>>>>>> 63250bd9
             localeMap: {
                 "da-DK": "da",
                 "pt-BR": "pt"
@@ -607,12 +497,7 @@
     });
     test("GetOutputLocaleNotMapped", function() {
         expect.assertions(1);
-<<<<<<< HEAD
         var project = ProjectFactory('./test/testfiles', {
-=======
-
-        var project = ProjectFactory('./testfiles', {
->>>>>>> 63250bd9
             localeMap: {
                 "da-DK": "da",
                 "pt-BR": "pt"
@@ -622,23 +507,12 @@
     });
     test("GetOutputLocaleNoMap", function() {
         expect.assertions(1);
-<<<<<<< HEAD
         var project = ProjectFactory('./test/testfiles', {});
         expect(project.getOutputLocale("da-DK").toString()).toBe("da-DK");
     });
     test("GetOutputLocaleBogusMap", function() {
         expect.assertions(3);
         var project = ProjectFactory('./test/testfiles', {
-=======
-
-        var project = ProjectFactory('./testfiles', {});
-        expect(project.getOutputLocale("da-DK"), "da-DK").toBeTruthy();
-    });
-    test("GetOutputLocaleBogusMap", function() {
-        expect.assertions(3);
-
-        var project = ProjectFactory('./testfiles', {
->>>>>>> 63250bd9
             localeMap: {
                 "da-DK": undefined,
                 "pt-BR": null,
@@ -651,12 +525,7 @@
     });
     test("GetOutputLocaleInherit", function() {
         expect.assertions(2);
-<<<<<<< HEAD
         var project = ProjectFactory('./test/testfiles', {
-=======
-
-        var project = ProjectFactory('./testfiles', {
->>>>>>> 63250bd9
             localeInherit: {
                 "en-AU": "en-GB",
                 "en-CN": "en-GB"
@@ -667,12 +536,7 @@
     });
     test("GetOutputLocaleInheritEmpty", function() {
         expect.assertions(2);
-<<<<<<< HEAD
         var project = ProjectFactory('./test/testfiles', {
-=======
-
-        var project = ProjectFactory('./testfiles', {
->>>>>>> 63250bd9
             localeInherit: {
                 "en-AU": "en-GB",
                 "en-CN": "en-GB"
@@ -683,15 +547,8 @@
     });
     test("GetOutputLocaleInheritEmpty2", function() {
         expect.assertions(2);
-<<<<<<< HEAD
         var project = ProjectFactory('./test/testfiles', {});
         expect(project.getLocaleInherit("ko-KR")).toBeUndefined();
         expect(project.getLocaleInherit()).toBeUndefined();
-=======
-
-        var project = ProjectFactory('./testfiles', {});
-        test.equals(project.getLocaleInherit("ko-KR"), undefined);
-        test.equals(project.getLocaleInherit(), undefined);
->>>>>>> 63250bd9
     });
 });