<?xml version="1.0" encoding="utf-8"?>
<xliff version="1.2">
  <file original="app/views/what_we_make/virtual_practice.html.haml" source-language="en-US" target-language="es-US" product-name="ht-webapp12">
    <body>
      <trans-unit id="14" resname="r210018806" restype="string" datatype="ruby">
        <source>HealthTap is a platform for me to participate in patient education. Indeed, it's also a place where doctors can learn pearls from each other, and that's very valuable.</source>
        <target state="translated">HealthTap es una plataforma que me permite participar en la educación del paciente. En efecto, también es un lugar donde doctores pueden aprender perlas el uno del otro, y eso es muy valioso.</target>
      </trans-unit>
    </body>
  </file>
  <file original="app/views/what_we_make/member_faqs.html.haml" source-language="en-US" target-language="es-US" product-name="ht-webapp12">
    <body>
      <trans-unit id="18" resname="r23627956" restype="string" datatype="ruby">
        <source>Who are the doctors on HealthTap?  Are they all U.S.-licensed doctors in good standing?  How are they selected?</source>
        <target state="translated">¿Quiénes son los doctores en HealthTap? ¿Todos son doctores acreditados en los EE.UU. con buena reputación? ¿Cómo son seleccionados?</target>
      </trans-unit>
      <trans-unit id="19" resname="r340023370" restype="string" datatype="ruby">
        <source>All doctors on HealthTap are licensed to practice medicine in the U.S. and are in good standing.  They include doctors from leading U.S. medical institutions (like Stanford and Harvard), as well as private practices from across the country.  HealthTap Medical Experts are independent third parties, and are not employed by or affiliated with HealthTap.  Admission to the HealthTap network is by application and invitation only.</source>
        <target state="translated">Todos los doctores en HealthTap están acreditados para practicar medicina en los EE.UU. y tienen buena reputación. Están incluidos doctores de instituciones médicas líderes en los EE.UU. (como Stanford y Harvard), así como consultorios privados de todo el país. Los Expertos Médicos de HealthTap son terceras partes independientes, y son empleados de o están afiliados con HealthTap. La admisión a la red de HealthTap es solo por aplicación e invitación.</target>
      </trans-unit>
    </body>
  </file>
  <file original="app/views/what_we_make/medical_expert_faqs.html.haml" source-language="en-US" target-language="es-US" product-name="ht-webapp12">
    <body>
      <trans-unit id="33" resname="r425388093" restype="string" datatype="ruby">
        <source>Learn more &amp;raquo;</source>
        <target state="translated">Aprender más &amp;raquo;</target>
      </trans-unit>
      <trans-unit id="34" resname="r425388093" restype="string" datatype="ruby">
        <source>Learn more &amp;raquo;</source>
        <target state="translated">Aprender más &amp;raquo;</target>
      </trans-unit>
      <trans-unit id="35" resname="r425388093" restype="string" datatype="ruby">
        <source>Learn more &amp;raquo;</source>
        <target state="translated">Aprender más &amp;raquo;</target>
      </trans-unit>
    </body>
  </file>
  <file original="app/views/user_questions/feelGood/show.html.haml" source-language="en-US" target-language="es-US" product-name="ht-webapp12">
    <body>
      <trans-unit id="49" resname="r303142986" restype="plural" datatype="ruby" extype="other">
        <source>doctors agree</source>
        <target state="translated">doctores aprueban</target>
      </trans-unit>
    </body>
  </file>
  <file original="app/views/user_questions/feelGood/_related_questions.html.haml" source-language="en-US" target-language="es-US" product-name="ht-webapp12">
    <body>
      <trans-unit id="54" resname="r715147900" restype="plural" datatype="ruby" extype="other">
        <source>doctors responded</source>
        <target state="translated">doctores respondieron</target>
      </trans-unit>
    </body>
  </file>
  <file original="app/views/static_pages/virtual_care_course.html.haml" source-language="en-US" target-language="es-US" product-name="ht-webapp12">
    <body>
      <trans-unit id="67" resname="r694073249" restype="string" datatype="ruby">
        <source>What you'll learn</source>
        <target state="translated">Lo que tú aprenderás</target>
      </trans-unit>
    </body>
  </file>
  <file original="app/views/static_pages/press.html.haml" source-language="en-US" target-language="es-US" product-name="ht-webapp12">
    <body>
      <trans-unit id="79" resname="r88717700" restype="string" datatype="ruby">
        <source>How [HealthTap] Disrupted the Health Care Industry</source>
        <target state="translated">Como [HealthTap] Alteró a la Industria de Atención a la Salud</target>
      </trans-unit>
    </body>
  </file>
  <file original="app/views/static_pages/partnerships.html.haml" source-language="en-US" target-language="es-US" product-name="ht-webapp12">
    <body>
      <trans-unit id="105" resname="r1059748184" restype="string" datatype="ruby">
        <source>Partner with an industry innovator to earn more income while improving client satisfaction and retention across your book of business</source>
        <target state="translated">Asóciate con un innovador de la industria para ganar más ingresos mientras mejoras la satisfacción y retención de clientes en tu libro de negocio</target>
      </trans-unit>
    </body>
  </file>
  <file original="app/views/people/feelGood/searchPages/search_results.html.haml" source-language="en-US" target-language="es-US" product-name="ht-webapp12">
    <body>
      <trans-unit id="198" resname="r1072022560" restype="plural" datatype="ruby" extype="one">
        <source>1 doctor responded</source>
        <target state="translated">1 doctor contestó</target>
      </trans-unit>
    </body>
  </file>
  <file original="app/views/people/feelGood/feed/_answer.html.haml" source-language="en-US" target-language="es-US" product-name="ht-webapp12">
    <body>
      <trans-unit id="209" resname="r80475342" restype="plural" datatype="ruby" extype="one">
        <source>1 doctor agrees</source>
        <target state="translated">1 de acuerdo de doctor</target>
      </trans-unit>
      <trans-unit id="211" resname="r619530839" restype="plural" datatype="ruby" extype="one">
        <source>See 1 more answer</source>
        <target state="translated">Ver 1 respuesta más</target>
      </trans-unit>
    </body>
  </file>
  <file original="app/views/people/feelGood/doctorView.html.haml" source-language="en-US" target-language="es-US" product-name="ht-webapp12">
    <body>
      <trans-unit id="213" resname="r271968593" restype="string" datatype="ruby">
        <source>I specialize in</source>
        <target state="translated">Me especializo en</target>
        <note annotates="source">this is a section title. Ie. Title: Specialty, Content: Internal Medicine</note>
      </trans-unit>
      <trans-unit id="214" resname="r356270234" restype="string" datatype="ruby">
        <source>I have been in practice</source>
        <target state="translated">He estado ejerciendo por</target>
        <note annotates="source">this is a section title. Ie. Title: Specialty, Content: Internal Medicine</note>
      </trans-unit>
      <trans-unit id="215" resname="r510407877" restype="string" datatype="ruby">
        <source>I speak</source>
        <target state="translated">Hablo</target>
        <note annotates="source">this is a section title. Ie. Title: Specialty, Content: Internal Medicine</note>
      </trans-unit>
      <trans-unit id="217" resname="r567271824" restype="string" datatype="ruby">
        <source>My answers and insights have</source>
<<<<<<< HEAD
        <target state="translated">Mis respuestas y perspicacias han</target>
=======
        <target state="translated">Mis respuestas y conocimientos médicos tienen</target>
>>>>>>> d5a6dff6
        <note annotates="source">this is a section title. Ie. Specialty: Internal Medicine</note>
      </trans-unit>
      <trans-unit id="218" resname="r212262046" restype="string" datatype="ruby">
        <source>Here are kind words from others</source>
        <target state="accepted">Aquí están algunos comentarios de otros</target>
        <note annotates="source">this is a section title. Ie. Specialty: Internal Medicine</note>
      </trans-unit>
      <trans-unit id="219" resname="r873521129" restype="string" datatype="ruby">
        <source>I am located at</source>
        <target state="translated">Estoy ubicado en</target>
        <note annotates="source">this is a section title. Ie. Specialty: Internal Medicine</note>
      </trans-unit>
      <trans-unit id="220" resname="r724582636" restype="string" datatype="ruby">
        <source>Accepted Insurance Plans</source>
        <target state="translated">Planes de Seguros Aceptados</target>
        <note annotates="source">this is a section title. Ie. Specialty: Internal Medicine</note>
      </trans-unit>
      <trans-unit id="221" resname="r685628399" restype="string" datatype="ruby">
        <source>I was educated and trained at</source>
        <target state="translated">Fui educado y entrenado en</target>
        <note annotates="source">this is a section title. Ie. Specialty: Internal Medicine</note>
      </trans-unit>
    </body>
  </file>
  <file original="app/views/people/feelGood/_checklist_discover.html.haml" source-language="en-US" target-language="es-US" product-name="ht-webapp12">
    <body>
      <trans-unit id="230" resname="r799856089" restype="plural" datatype="ruby" extype="one">
        <source>1 checklist</source>
        <target state="translated">1 listado</target>
      </trans-unit>
    </body>
  </file>
  <file original="app/views/general_mailer/partials/_member_digest_available_doctors.html.haml" source-language="en-US" target-language="es-US" product-name="ht-webapp12">
    <body>
      <trans-unit id="252" resname="r679754283" restype="string" datatype="ruby">
        <source>Mon</source>
        <target state="translated">Lun</target>
        <note annotates="source">TODO day of week names</note>
      </trans-unit>
      <trans-unit id="253" resname="r1041185459" restype="string" datatype="ruby">
        <source>Tue</source>
        <target state="translated">Mar</target>
        <note annotates="source">TODO day of week names</note>
      </trans-unit>
      <trans-unit id="254" resname="r159036084" restype="string" datatype="ruby">
        <source>Wed</source>
        <target state="translated">Mie</target>
        <note annotates="source">TODO day of week names</note>
      </trans-unit>
      <trans-unit id="255" resname="r1067788090" restype="string" datatype="ruby">
        <source>Thu</source>
        <target state="translated">Jue</target>
        <note annotates="source">TODO day of week names</note>
      </trans-unit>
      <trans-unit id="256" resname="r299714378" restype="string" datatype="ruby">
        <source>Fri</source>
        <target state="translated">Vie</target>
        <note annotates="source">TODO day of week names</note>
      </trans-unit>
      <trans-unit id="257" resname="r1028080409" restype="string" datatype="ruby">
        <source>Sat</source>
        <target state="translated">Sab</target>
        <note annotates="source">TODO day of week names</note>
      </trans-unit>
    </body>
  </file>
  <file original="app/views/general_mailer/member_question_removed.html.haml" source-language="en-US" target-language="es-US" product-name="ht-webapp12">
    <body>
      <trans-unit id="270" resname="r467990956" restype="string" datatype="ruby">
        <source>Prescriptions, referrals, and more</source>
        <target state="translated">Recetas, referencias y más</target>
      </trans-unit>
    </body>
  </file>
  <file original="app/models/user_question/i18n.rb" source-language="en-US" target-language="es-US" product-name="ht-webapp12">
    <body>
      <trans-unit id="310" resname="r915620520" restype="string" datatype="ruby">
        <source>Interesting Fact</source>
        <target state="translated">Dato Interesante</target>
      </trans-unit>
      <trans-unit id="312" resname="r343116157" restype="string" datatype="ruby">
        <source>Translation approved by HealthTap doctors</source>
        <target state="translated">Traducción aprobada por doctores de HealthTap</target>
      </trans-unit>
    </body>
  </file>
  <file original="app/models/member_profile_value_store.rb" source-language="en-US" target-language="es-US" product-name="ht-webapp12">
    <body>
      <trans-unit id="781" resname="r585512997" restype="string" datatype="ruby">
        <source>Friend</source>
        <target state="translated">Amigo</target>
      </trans-unit>
      <trans-unit id="782" resname="r768519146" restype="string" datatype="ruby">
        <source>Cousin</source>
        <target state="translated">Primo</target>
      </trans-unit>
      <trans-unit id="783" resname="r871141049" restype="string" datatype="ruby">
        <source>Patient</source>
        <target state="translated">Paciente</target>
      </trans-unit>
    </body>
  </file>
  <file original="app/mailers/general_mailer.rb" source-language="en-US" target-language="es-US" product-name="ht-webapp12">
    <body>
      <trans-unit id="837" resname="r250644003" restype="string" datatype="ruby">
        <source>HealthTap</source>
        <target state="translated">HealthTap</target>
      </trans-unit>
      <trans-unit id="842" resname="r250644003" restype="string" datatype="ruby">
        <source>HealthTap</source>
        <target state="translated">HealthTap</target>
      </trans-unit>
      <trans-unit id="845" resname="r191487616" restype="string" datatype="ruby">
        <source>"HealthTap"</source>
        <target state="translated">”HealthTap”.</target>
      </trans-unit>
      <trans-unit id="849" resname="r191487616" restype="string" datatype="ruby">
        <source>"HealthTap"</source>
        <target state="translated">”HealthTap”.</target>
      </trans-unit>
    </body>
  </file>
  <file original="app/controllers/api/v2/settings_controller.rb" source-language="en-US" target-language="es-US" product-name="ht-webapp12">
    <body>
      <trans-unit id="873" resname="r474845996" restype="string" datatype="ruby">
        <source>Your current password was incorrect. Please try again.</source>
        <target state="translated">Tu contraseña actual fue incorrecta. Por favor, intenta de nuevo.</target>
      </trans-unit>
      <trans-unit id="874" resname="r146165250" restype="string" datatype="ruby">
        <source>Your new password must be at least 6 characters. Please try again.</source>
        <target state="translated">Tu nuev contraseña debe de ser de al menos 6 caracteres. Por favor intenta otra vez.</target>
      </trans-unit>
      <trans-unit id="875" resname="r849501100" restype="string" datatype="ruby">
        <source>Your new passwords do not match. Please try again.</source>
        <target state="translated">Tus nuevas contraseñas no coinciden. Por favor intenta otra vez.</target>
      </trans-unit>
    </body>
  </file>
  <file original="_vp_director_of_marketing.html.haml" source-language="en-US" target-language="es-US" product-name="ht-webapp12">
    <body>
      <trans-unit id="879" resname="r918907465" restype="string" datatype="x-haml">
        <source>%p.requirements With our marketing team you will:</source>
        <target state="translated">%p.requirements Con nuestro equipo de mercadotecnia tú:</target>
      </trans-unit>
    </body>
  </file>
  <file original="_vp_director_of_business_development.html.haml" source-language="en-US" target-language="es-US" product-name="ht-webapp12">
    <body>
      <trans-unit id="880" resname="r858377893" restype="string" datatype="x-haml">
        <source>%p.requirements As HealthTap's Director of Business Development, you will:</source>
        <target state="translated">%p.requirements  Como Director de Desarrollo de Negocios de HealthTap, tú:</target>
      </trans-unit>
    </body>
  </file>
  <file original="_ux_designer.html.haml" source-language="en-US" target-language="es-US" product-name="ht-webapp12">
    <body>
      <trans-unit id="881" resname="r970540065" restype="string" datatype="x-haml">
        <source>%p.requirements As a leading UX Designer at HealthTap, you will:</source>
        <target state="translated">%p.requirements  Como Diseñador de UX líder en HealthTap, tú:</target>
      </trans-unit>
    </body>
  </file>
  <file original="_special_assistant_to_the_ceo.html.haml" source-language="en-US" target-language="es-US" product-name="ht-webapp12">
    <body>
      <trans-unit id="882" resname="r575918091" restype="string" datatype="x-haml">
        <source>%p.requirements As Special Assistant to the CEO at HealthTap, you will:</source>
        <target state="translated">%p.requirements  Como Asistente Especial al CEO en HealthTap, tú:</target>
      </trans-unit>
    </body>
  </file>
  <file original="_software_engineer_frontend.html.haml" source-language="en-US" target-language="es-US" product-name="ht-webapp12">
    <body>
      <trans-unit id="883" resname="r622529709" restype="string" datatype="x-haml">
        <source>%p.requirements As a front End engineer at HealthTap, you will:</source>
        <target state="translated">%p.requirements  Como Ingeniero de Front End en HealthTap, tú:</target>
      </trans-unit>
    </body>
  </file>
  <file original="_software_engineer_backend.html.haml" source-language="en-US" target-language="es-US" product-name="ht-webapp12">
    <body>
      <trans-unit id="884" resname="r514379817" restype="string" datatype="x-haml">
        <source>%p.requirements As an engineer at HealthTap, you will:</source>
        <target state="translated">%p.requirements  Como Ingeniero en HealthTap, tú:</target>
      </trans-unit>
    </body>
  </file>
  <file original="_quality_assurance_lead.html.haml" source-language="en-US" target-language="es-US" product-name="ht-webapp12">
    <body>
      <trans-unit id="885" resname="r850022825" restype="string" datatype="x-haml">
        <source>%p.requirements As the Quality Assurance Lead at HealthTap, you will:</source>
        <target state="translated">%p.requirements  Como Líder de Garantía de Calidad en HealthTap, tú:</target>
      </trans-unit>
    </body>
  </file>
  <file original="_office_manager.html.haml" source-language="en-US" target-language="es-US" product-name="ht-webapp12">
    <body>
      <trans-unit id="886" resname="r245967759" restype="string" datatype="x-haml">
        <source>%p.requirements As HealthTap Office Manager you will:</source>
        <target state="translated">%p.requirements  Como Administrador de Oficina de HealthTap, tú:</target>
      </trans-unit>
    </body>
  </file>
  <file original="_mobile_app_developer_android_and_ios.html.haml" source-language="en-US" target-language="es-US" product-name="ht-webapp12">
    <body>
      <trans-unit id="887" resname="r620136874" restype="string" datatype="x-haml">
        <source>%p.requirements As a mobile apps developer at HealthTap, you will:</source>
        <target state="translated">%p.requirements  Como desarrollador de aplicaciones móviles en HealthTap, tú:</target>
      </trans-unit>
    </body>
  </file>
  <file original="_lead_product_manager.html.haml" source-language="en-US" target-language="es-US" product-name="ht-webapp12">
    <body>
      <trans-unit id="888" resname="r289189791" restype="string" datatype="x-haml">
        <source>%p.requirements As a member of the product team at HealthTap, you will:</source>
        <target state="translated">%p.requirements Como miembro del equipo de producto en HealthTap, tú:</target>
      </trans-unit>
    </body>
  </file>
  <file original="_it_and_operations_engineer.html.haml" source-language="en-US" target-language="es-US" product-name="ht-webapp12">
    <body>
      <trans-unit id="889" resname="r1039468538" restype="string" datatype="x-haml">
        <source>%p.requirements As an IT Operations Engineer at HealthTap, you will:</source>
        <target state="translated">%p.requirements  Como Ingeniero de Operaciones de IT en HealthTap, tú:</target>
      </trans-unit>
    </body>
  </file>
  <file original="_director_of_medical_expert_network_physicians.html.haml" source-language="en-US" target-language="es-US" product-name="ht-webapp12">
    <body>
      <trans-unit id="890" resname="r570575113" restype="string" datatype="x-haml">
        <source>%p.requirements With fellow team members you will:</source>
        <target state="translated">%p.requirements Con tus compañeros de equipo, tú:</target>
      </trans-unit>
    </body>
  </file>
  <file original="_director_of_engineering.html.haml" source-language="en-US" target-language="es-US" product-name="ht-webapp12">
    <body>
      <trans-unit id="891" resname="r613722336" restype="string" datatype="x-haml">
        <source>%p.requirements As HealthTap's Director of Engineering, you will:</source>
        <target state="translated">%p.requirements  Como Director de Ingeniería de HealthTap, tú:</target>
      </trans-unit>
    </body>
  </file>
  <file original="_director_of_community_development_users.html.haml" source-language="en-US" target-language="es-US" product-name="ht-webapp12">
    <body>
      <trans-unit id="892" resname="r1046388541" restype="string" datatype="x-haml">
        <source>%p.requirements With our community development team you will:</source>
        <target state="translated">%p.requirements Con nuestro equipo de desarrollo comunitario, tú:</target>
      </trans-unit>
    </body>
  </file>
  <file original="test_call.html.haml" source-language="en-US" target-language="es-US" product-name="ht-webapp12">
    <body>
      <trans-unit id="895" resname="r927688850" restype="string" datatype="x-haml">
        <source>No</source>
        <target state="translated">No</target>
      </trans-unit>
    </body>
  </file>
  <file original="second_opinions.html.haml" source-language="en-US" target-language="es-US" product-name="ht-webapp12">
    <body>
      <trans-unit id="896" resname="r303864001" restype="string" datatype="x-haml">
        <source>可信赖的顶尖专家</source>
        <target state="translated">可信赖的顶尖专家</target>
      </trans-unit>
      <trans-unit id="897" resname="r469764042" restype="string" datatype="x-haml">
        <source>从涵盖137个专科领域的数千名美国顶尖医生团队中选择专家会诊，帮助您更全面地了解病情，做出明智的治疗决定。</source>
        <target state="translated">从涵盖137个专科领域的数千名美国顶尖医生团队中选择专家会诊，帮助您更全面地了解病情，做出明智的治疗决定。</target>
      </trans-unit>
      <trans-unit id="898" resname="r917944035" restype="string" datatype="x-haml">
        <source>咨询顶尖美国医生</source>
        <target state="translated">咨询顶尖美国医生</target>
      </trans-unit>
      <trans-unit id="899" resname="r512944245" restype="string" datatype="x-haml">
        <source>通过我们的网络您可咨询71000多名美国顶级医生，涉及超过137个专科领域，附属于世界顶尖的医院、大学和医疗机构。我们非常重视信用和服务质量，对所有的医生都进行了严格的资质审核和质控把关。我们仅选择各个专科领域的顶级医生，以确保客户得到最专业的会诊咨询服务。</source>
        <target state="translated">通过我们的网络您可咨询71000多名美国顶级医生，涉及超过137个专科领域，附属于世界顶尖的医院、大学和医疗机构。我们非常重视信用和服务质量，对所有的医生都进行了严格的资质审核和质控把关。我们仅选择各个专科领域的顶级医生，以确保客户得到最专业的会诊咨询服务。</target>
      </trans-unit>
      <trans-unit id="900" resname="r780941480" restype="string" datatype="x-haml">
        <source>我曾经从医生手里拿到过一份报告，那份报告我完全看不懂。那周我预约了一次HealthTap咨询，接触到一位特别棒的医生，他的详细说明让我充分理解了报告的准确意思，非常专业和友好！谢谢你HealthTap！</source>
        <target state="translated">我曾经从医生手里拿到过一份报告，那份报告我完全看不懂。那周我预约了一次HealthTap咨询，接触到一位特别棒的医生，他的详细说明让我充分理解了报告的准确意思，非常专业和友好！谢谢你HealthTap！</target>
      </trans-unit>
    </body>
  </file>
  <file original="search_results.html.haml" source-language="en-US" target-language="es-US" product-name="ht-webapp12">
    <body>
      <trans-unit id="926" resname="r864785970" restype="string" datatype="x-haml">
        <source>no</source>
        <target state="translated">no</target>
      </trans-unit>
    </body>
  </file>
  <file original="_broker_distribution_agreement.html.haml" source-language="en-US" target-language="es-US" product-name="ht-webapp12">
    <body>
      <trans-unit id="928" resname="r194620643" restype="string" datatype="x-haml">
        <source>This HealthTap Software Distribution Agreement for Independent Brokers (this “Agreement”) is entered into by and between HealthTap, Inc., a Delaware corporation, having its principal place of business at 270 University Avenue, Floor 2, Palo Alto, California 94301 (“HealthTap”), and the broker entity or individual broker signatory to this Agreement (the “Licensee”), effective as of the date of execution of this Agreement by both parties (“Effective Date”). If this Agreement is entered into by or on behalf of an entity, it shall govern all brokers or agents of such entity and any broker not covered by this Agreement shall have no right or license to distribute the HealthTap Software.</source>
        <target state="translated">Este Acuerdo de Distribución de Software de HealthTap para Agentes Independientes (este “Acuerdo”) es concertado por y entre HealthTap, Inc., una corporación de Delaware, que tiene su lugar de negocios princial en 270 University Avenue, Floor 2, Palo Alto, California 94301 (”HealthTap”), y la entidad intermediaria o el intermediario individual signatario de este Acuerdo (el “Licenciatario”), efectivo desde la fecha de ejecución de este Acuerdo por las dos partes (”Fecha Efectiva”). Si este Acuerdo se concerta por o en nombre de una entidad, gobernara a todos los intermediarios o agentes de dicha entidad y cualquier otro intermediario no cubierto por este Acuerdo no tendrá derecho o licencia para distribuir Software de HealthTap.</target>
      </trans-unit>
    </body>
  </file>
  <file original="welcome.html.haml" source-language="en-US" target-language="es-US" product-name="ht-webapp12">
    <body>
      <trans-unit id="985" resname="r240906367" restype="string" datatype="x-haml">
        <source>Sign up &amp;raquo;</source>
        <target state="translated">Registrarse &amp;raquo;</target>
      </trans-unit>
      <trans-unit id="986" resname="r431569462" restype="string" datatype="x-haml">
        <source>Login &amp;raquo;</source>
        <target state="translated">Iniciar sesión &amp;raquo;</target>
      </trans-unit>
    </body>
  </file>
  <file original="public/feelGood/templates/inbox_training_modal.tmpl.html" source-language="en-US" target-language="es-US" product-name="ht-webapp12">
    <body>
      <trans-unit id="991" resname="RB.getStringJS(In addition to live virtual consults, you will also receive {bold_tag_start}Inbox Consults{bold_tag_end}. These are paid, detailed messages from your patients that appear at the top of your homepage feed and must be answered within 24 hours.).format({ bold_tag_start: &apos;&lt;b&gt;&apos;, bold_tag_end: &apos;&lt;/b&gt;&apos; })" restype="string" datatype="html">
        <source>RB.getStringJS(In addition to live virtual consults, you will also receive {bold_tag_start}Inbox Consults{bold_tag_end}.  These are paid, detailed messages from your patients that appear at the top of your homepage feed and must be answered within 24 hours.).format({
    	bold_tag_start: '&lt;b&gt;',
    	bold_tag_end: '&lt;/b&gt;'
    })</source>
        <target state="translated">RB.getStringJS(Además a las consultas virtuales en vivo, también recibirás {bold_tag_start}Consultas en la Bandeja de entrada{bold_tag_end}.  Estos son mensajes pagados y detallados de tus pacientes que aparecen en la parte superior de tu lista de página de inicio y debe responderse dentro de 24 horas).format({
    	bold_tag_start: '&lt;b&gt;',
    	bold_tag_end: '&lt;/b&gt;'
    })</target>
      </trans-unit>
    </body>
  </file>
  <file original="public/javascripts/templates/experts/doc2doc_answer_feedback.tmpl.html" source-language="en-US" target-language="es-US" product-name="ht-webapp12">
    <body>
      <trans-unit id="995" resname="You earned&lt;span class=&quot;points_earned_highlight&quot;&gt;&lt;b&gt;+ &lt;%= answer.points %&gt;&lt;/b&gt;points&lt;/span&gt;" restype="string" datatype="html">
        <source>You earned
				&lt;span class="points_earned_highlight"&gt;
					&lt;b&gt;+ &lt;%= answer.points %&gt;&lt;/b&gt; points
				&lt;/span&gt;</source>
        <target state="translated">Ganaste
				&lt;span class="points_earned_highlight"&gt;
					&lt;b&gt;+ &lt;%= answer.points %&gt;&lt;/b&gt; puntos
				&lt;/span&gt;</target>
      </trans-unit>
      <trans-unit id="996" resname="Today, you&apos;ve earned&lt;span class=&quot;todays_points_highlight&quot;&gt;180 points&lt;/span&gt;for helping millions.&lt;br&gt;Answer&lt;b&gt;X&lt;/b&gt;more questions in the next&lt;b&gt;X&lt;/b&gt;hours to double your daily points." restype="string" datatype="html">
        <source>Today, you've earned &lt;span class="todays_points_highlight"&gt; 180 points&lt;/span&gt; for helping millions.
			&lt;br&gt;
			Answer &lt;b&gt;X&lt;/b&gt; more questions in the next &lt;b&gt;X&lt;/b&gt; hours to double your daily points.</source>
        <target state="translated">Hoy, has ganado &lt;span class="todays_points_highlight"&gt; 180 puntos&lt;/span&gt; por ayudar a millones.
			&lt;br&gt;
			Responde &lt;b&gt;X&lt;/b&gt; más preguntas en las próximas &lt;b&gt;X&lt;/b&gt; horas para duplicar tus puntos diarios.</target>
      </trans-unit>
      <trans-unit id="997" resname="Here are a few patient questions to keep you going.&lt;a&gt;See all your questions &amp;raquo;&lt;/a&gt;" restype="string" datatype="html">
        <source>Here are a few patient questions to keep you going.
		&lt;a&gt;See all your questions &amp;raquo;&lt;/a&gt;</source>
        <target state="translated">Acá están unas pocas preguntas de pacientes para que sigas.
		&lt;a&gt;Ver todas tus preguntas &amp;raquo;&lt;/a&gt;</target>
      </trans-unit>
    </body>
  </file>
  <file original="public/javascripts/templates/layers/answerPanel.tmpl.html" source-language="en-US" target-language="es-US" product-name="ht-webapp12">
    <body>
      <trans-unit id="1004" resname="Create a Tip&lt;span class=&quot;sub_title&quot;&gt;Help millions with 100 characters. Inform, inspire, motivate.&lt;/span&gt;" restype="string" datatype="html">
        <source>Create a Tip
		&lt;span class="sub_title"&gt;Help millions with 100 characters. Inform, inspire, motivate.&lt;/span&gt;</source>
        <target state="translated">Crear un Consejo
		&lt;span class="sub_title"&gt;Ayuda a millones con 100 caracteres. Informa, inspira, motiva.&lt;/span&gt;</target>
      </trans-unit>
    </body>
  </file>
  <file original="public/javascripts/templates/layers/askDoc.tmpl.html" source-language="en-US" target-language="es-US" product-name="ht-webapp12">
    <body>
      <trans-unit id="1005" resname="Ask Doctors Any Question&lt;span class=&quot;sub_title&quot;&gt;Anytime. Anywhere.&amp;nbsp;&lt;span style=&quot;font-weight: bold&quot;&gt;For free.&lt;/span&gt;&lt;/span&gt;" restype="string" datatype="html">
        <source>Ask Doctors Any Question
		&lt;span class="sub_title"&gt;Anytime. Anywhere.&amp;nbsp;&lt;span style="font-weight: bold"&gt;For free.&lt;/span&gt;&lt;/span&gt;</source>
        <target state="translated">Haz cualquier pregunta a los médicos
		&lt;span class="sub_title"&gt;en cualquier momento. En cualquier lugar.&amp;nbsp;&lt;span style="font-weight: bold"&gt;Gratis.&lt;/span&gt;&lt;/span&gt;</target>
      </trans-unit>
    </body>
  </file>
  <file original="public/javascripts/templates/layers/askDocSpelling.tmpl.html" source-language="en-US" target-language="es-US" product-name="ht-webapp12">
    <body>
      <trans-unit id="1006" resname="Ask doctors any question&lt;span class=&quot;sub_title&quot;&gt;Anytime. Anywhere.&lt;span style=&quot;font-weight: bold&quot;&gt;For free.&lt;/span&gt;&lt;/span&gt;" restype="string" datatype="html">
        <source>Ask doctors any question
		&lt;span class="sub_title"&gt;Anytime. Anywhere. &lt;span style="font-weight: bold"&gt;For free.&lt;/span&gt;&lt;/span&gt;</source>
        <target state="translated">Pregunta a los médicos cualquier pregunta
		&lt;span class="sub_title"&gt;en cualquier momento. En cualquier lugar. &lt;span style="font-weight: bold"&gt;Gratis.&lt;/span&gt;&lt;/span&gt;</target>
      </trans-unit>
    </body>
  </file>
  <file original="public/javascripts/templates/layers/doc2DocSuccess.tmpl.html" source-language="en-US" target-language="es-US" product-name="ht-webapp12">
    <body>
      <trans-unit id="1007" resname="Curbside Consult&lt;span class=&quot;super&quot;&gt;beta&lt;/span&gt;&lt;span class=&quot;sub_title&quot;&gt;Great answers from your expert colleagues.&lt;/span&gt;" restype="string" datatype="html">
        <source>Curbside Consult &lt;span class="super"&gt;beta&lt;/span&gt;
			&lt;span class="sub_title"&gt;Great answers from your expert colleagues.&lt;/span&gt;</source>
        <target state="translated">Consulta al Borde de la Acera &lt;span class="super"&gt;beta&lt;/span&gt;
			&lt;span class="sub_title"&gt;Estupendas respuestas de tus colegas expertos.&lt;/span&gt;</target>
      </trans-unit>
    </body>
  </file>
  <file original="public/javascripts/templates/layers/editQuestion.tmpl.html" source-language="en-US" target-language="es-US" product-name="ht-webapp12">
    <body>
      <trans-unit id="1008" resname="EDIT YOUR QUESTION&lt;span class=&quot;sub_title&quot;&gt;Want to change your question? You can do that here. Remember, proper grammar and correct spelling increase your chances of getting a great answer!" restype="string" datatype="html">
        <source>EDIT YOUR QUESTION
		&lt;span class="sub_title"&gt;Want to change your question? You can do that here. Remember, proper grammar and correct spelling increase your chances of getting a great answer!</source>
        <target state="translated">EDITAR TU PREGUNTA
		&lt;span class="sub_title"&gt;¿Quieres cambiar tu pregunta? Puedes hacer eso aquí. Recuerda, ¡gramática y ortografía correctas incrementan tus probabilidades de obtener un grandiosa respuesta!</target>
      </trans-unit>
    </body>
  </file>
  <file original="public/javascripts/templates/layers/guidelines.tmpl.html" source-language="en-US" target-language="es-US" product-name="ht-webapp12">
    <body>
      <trans-unit id="1009" resname="GUIDELINES&lt;span class=&quot;sub_title&quot;&gt;To ask a great HealthTap question, use these helpful guidelines&lt;/span&gt;" restype="string" datatype="html">
        <source>GUIDELINES
		&lt;span class="sub_title"&gt;To ask a great HealthTap question, use these helpful guidelines&lt;/span&gt;</source>
        <target state="translated">INSTRUCCIONES
		&lt;span class="sub_title"&gt;Para hacer una pregunta estupenda a HealthTap, utiliza estas útiles instrucciones&lt;/span&gt;</target>
      </trans-unit>
      <trans-unit id="1010" resname="Sweat the details... at least a little.&lt;a onclick=&quot;$(&amp;apos;#ex1&amp;apos;).toggle();&quot; class=&apos;exampleToggle&apos; id=&apos;h1&apos;&gt;Hide examples&lt;/a&gt;&lt;br&gt;&lt;span id=&apos;ex1&apos; class=&apos;guidelineEx&apos;&gt;&lt;span class=&quot;good&quot;&gt;Good:&lt;/span&gt;I had an itchy dry rash on the inside of my elbows for 3 weeks. What could be the causes?&lt;br&gt;&lt;span class=&quot;bad&quot;&gt;Not so good:&lt;/span&gt;Why do I have a rash?&lt;/span&gt;" restype="string" datatype="html">
        <source>Sweat the details... at least a little.  &lt;a onclick="$(&amp;apos;#ex1&amp;apos;).toggle();" class='exampleToggle' id='h1'&gt;Hide examples&lt;/a&gt;&lt;br&gt;
				&lt;span id='ex1' class='guidelineEx'&gt;
					&lt;span class="good"&gt;Good:&lt;/span&gt; I had an itchy dry rash on the inside of my elbows for 3 weeks.  What could be the causes?&lt;br&gt;
					&lt;span class="bad"&gt;Not so good:&lt;/span&gt; Why do I have a rash?
				&lt;/span&gt;</source>
        <target state="translated">Suda los detalles... al menos un poco. &lt;a onclick="$(&amp;apos;#ex1&amp;apos;).toggle();" class='exampleToggle' id='h1'&gt;Esconder ejemplos&lt;/a&gt;&lt;br&gt;
				&lt;span id='ex1' class='guidelineEx'&gt;
					&lt;span class="good"&gt;Bueno:&lt;/span&gt; Tenía un sarpullido seco con comezón en la parte de adentro de mis codos por 3 semanas. ¿Cuáles podrían ser las causas?&lt;br&gt;
					&lt;span class="bad"&gt;No tan bueno:&lt;/span&gt; ¿Por qué tengo un sarpullido? &lt;/span&gt;</target>
      </trans-unit>
      <trans-unit id="1011" resname="Make it long enough to be helpful to others. Millions of people all over the world may read your question and its answers.&lt;a onclick=&quot;$(&amp;apos;#ex2&amp;apos;).toggle();&quot; class=&apos;exampleToggle&apos; id=&apos;h2&apos;&gt;Show examples&lt;/a&gt;&lt;br&gt;&lt;span id=&apos;ex2&apos; class=&apos;guidelineEx hide&apos;&gt;&lt;span class=&quot;good&quot;&gt;Good:&lt;/span&gt;What could cause low back pain after doing chores in the house – I’ve never had a back injury?&lt;br&gt;&lt;span class=&quot;bad&quot;&gt;Not so good:&lt;/span&gt;Why back pain?&lt;/span&gt;" restype="string" datatype="html">
        <source>Make it long enough to be helpful to others. Millions of people all over the world may read your question and its answers.  &lt;a onclick="$(&amp;apos;#ex2&amp;apos;).toggle();" class='exampleToggle' id='h2'&gt;Show examples&lt;/a&gt;&lt;br&gt;
				&lt;span id='ex2' class='guidelineEx hide'&gt;
					&lt;span class="good"&gt;Good:&lt;/span&gt; What could cause low back pain after doing chores in the house – I’ve never had a back injury?&lt;br&gt;
					&lt;span class="bad"&gt;Not so good:&lt;/span&gt; Why back pain?
				&lt;/span&gt;</source>
        <target state="translated">Hazla suficientemente larga para ser útil para otros. Millones de personas de todo el mundo pueden leer tu pregunta y sus respuestas. &lt;a onclick="$(&amp;apos;#ex2&amp;apos;).toggle();" class='exampleToggle' id='h2'&gt;Mostrar ejemplos&lt;/a&gt;&lt;br&gt;
				&lt;span id='ex2' class='guidelineEx hide'&gt;
					&lt;span class="good"&gt;Bueno:&lt;/span&gt; ¿Qué podría causar dolor de espalda baja después de hacer el qué hacer de la casa? – ¿Nunca he tenido una lesión en la espalda?&lt;br&gt;
					&lt;span class="bad"&gt;No tan bueno:&lt;/span&gt; Why back pain? &lt;/span&gt;</target>
      </trans-unit>
      <trans-unit id="1012" resname="Include sex/gender, when relevant.&lt;a onclick=&quot;$(&amp;apos;#ex3&amp;apos;).toggle();&quot; class=&apos;exampleToggle&apos; id=&apos;h3&apos;&gt;Show examples&lt;/a&gt;&lt;br&gt;&lt;span id=&apos;ex3&apos; class=&apos;guidelineEx hide&apos;&gt;&lt;span class=&quot;good&quot;&gt;Sex/Gender helpful:&lt;/span&gt;What could cause a lump, the size of a quarter, just under a man’s breast.&lt;br&gt;&lt;span class=&quot;bad&quot;&gt;Sex/Gender not necessary:&lt;/span&gt;What could cause a rubbery bump, the size of a jelly bean, under the skin on the back of my hand?&lt;/span&gt;" restype="string" datatype="html">
        <source>Include sex/gender, when relevant.  &lt;a onclick="$(&amp;apos;#ex3&amp;apos;).toggle();" class='exampleToggle' id='h3'&gt;Show examples&lt;/a&gt;&lt;br&gt;
				&lt;span id='ex3' class='guidelineEx hide'&gt;
					&lt;span class="good"&gt;Sex/Gender helpful:&lt;/span&gt; What could cause a lump, the size of a quarter, just under a man’s breast.&lt;br&gt;
					&lt;span class="bad"&gt;Sex/Gender not necessary:&lt;/span&gt; What could cause a rubbery bump, the size of a jelly bean, under the skin on the back of my hand?
				&lt;/span&gt;</source>
        <target state="translated">Incluye sexo/género cuando sea relevante. &lt;a onclick="$(&amp;apos;#ex3&amp;apos;).toggle();" class='exampleToggle' id='h3'&gt;Mostrar ejemplos&lt;/a&gt;&lt;br&gt;
				&lt;span id='ex3' class='guidelineEx hide'&gt;
					&lt;span class="good"&gt;Sexo/Género útil:&lt;/span&gt; Qué podria causar una bola, del tamaño de una moneda, justo debajo del seno de hombre.&lt;br&gt;
					&lt;span class="bad"&gt;Sexo/Género no necesario:&lt;/span&gt; ¿Qué podría causar una bolita, del tamaño de un frijo, debajo de la piel del dorso de mi mano? &lt;/span&gt;</target>
      </trans-unit>
      <trans-unit id="1013" resname="Include an approximate age.&lt;a onclick=&quot;$(&amp;apos;#ex4&amp;apos;).toggle();&quot; class=&apos;exampleToggle&apos; id=&apos;h4&apos;&gt;Show examples&lt;/a&gt;&lt;br&gt;&lt;span id=&apos;ex4&apos; class=&apos;guidelineEx hide&apos;&gt;&lt;span class=&quot;good&quot;&gt;Different ages will lead to different answers:&lt;/span&gt;For the past 2 days my 15 year old son has had a fever and been limping as if his leg hurts. What are some things that could cause this?&lt;br&gt;&lt;span class=&quot;good&quot;&gt;&lt;/span&gt;Why has my 3 year old been experiencing some fever and limping as if his leg hurts for the past 2 days?&lt;/span&gt;" restype="string" datatype="html">
        <source>Include an approximate age.  &lt;a onclick="$(&amp;apos;#ex4&amp;apos;).toggle();" class='exampleToggle' id='h4'&gt;Show examples&lt;/a&gt;&lt;br&gt;
				&lt;span id='ex4' class='guidelineEx hide'&gt;
					&lt;span class="good"&gt;Different ages will lead to different answers:&lt;/span&gt; For the past 2 days my 15 year old son has had a fever and been limping as if his leg hurts.  What are some things that could cause this? &lt;br&gt;
					&lt;span class="good"&gt;&lt;/span&gt; Why has my 3 year old been experiencing some fever and limping as if his leg hurts for the past 2 days?
				&lt;/span&gt;</source>
        <target state="translated">Incluye edad aproximada. &lt;a onclick="$(&amp;apos;#ex4&amp;apos;).toggle();" class='exampleToggle' id='h4'&gt;Mostrar ejemplos&lt;/a&gt;&lt;br&gt;
				&lt;span id='ex4' class='guidelineEx hide'&gt;
					&lt;span class="good"&gt;Diferentes edades llevarán a diferentes respuestas:&lt;/span&gt; Por los últimos 2 días, mi hijo de 15 años ha tenido una fiebre y ha estado cojeando como si le doliera su pierna. ¿Qué son algunas de las cosas que podrían causar esto? &lt;br&gt;
					&lt;span class="good"&gt;&lt;/span&gt; ¿Por qué mi bebé de 3 años ha estado experimentando fiebre y cojea como si le doliera su pierna desde los últimos 2 días? &lt;/span&gt;</target>
      </trans-unit>
      <trans-unit id="1014" resname="Include weight, height and dosage units, where relevant.&lt;a onclick=&quot;$(&amp;apos;#ex5&amp;apos;).toggle();&quot; class=&apos;exampleToggle&apos; id=&apos;h5&apos;&gt;Show examples&lt;/a&gt;&lt;br&gt;&lt;span id=&apos;ex5&apos; class=&apos;guidelineEx hide&apos;&gt;&lt;span class=&quot;good&quot;&gt;Good:&lt;/span&gt;My son is 3 years old, weights 27 pounds, and is 34 inches tall. Is his size OK for his age?&lt;br&gt;&lt;span class=&quot;bad&quot;&gt;Not so good:&lt;/span&gt;My son is 3, weighs 27, and has a height of 34. Is he OK for his age?&lt;/span&gt;" restype="string" datatype="html">
        <source>Include weight, height and dosage units, where relevant.  &lt;a onclick="$(&amp;apos;#ex5&amp;apos;).toggle();" class='exampleToggle' id='h5'&gt;Show examples&lt;/a&gt;&lt;br&gt;
				&lt;span id='ex5' class='guidelineEx hide'&gt;
					&lt;span class="good"&gt;Good:&lt;/span&gt; My son is 3 years old, weights 27 pounds, and is 34 inches tall. Is his size OK for his age?&lt;br&gt;
					&lt;span class="bad"&gt;Not so good:&lt;/span&gt;  My son is 3, weighs 27, and has a height of 34. Is he OK for his age?
				&lt;/span&gt;</source>
        <target state="translated">Incluye peso, edad y unidades de dosis donde sea relevante &lt;a onclick="$(&amp;apos;#ex5&amp;apos;).toggle();" class='exampleToggle' id='h5'&gt;Mostrar ejemplos&lt;/a&gt;&lt;br&gt;
				&lt;span id='ex5' class='guidelineEx hide'&gt;
					&lt;span class="good"&gt;Bueno:&lt;/span&gt; Mi hijo tiene 3 años, pesa 27 libras y tiene 34 pulgadas de estatura. ¿Está bien su tamaño para su edad?&lt;br&gt;
					&lt;span class="bad"&gt;No tan bien:&lt;/span&gt;  Mi hijo tiene 3, pesa 27 y mide 34. ¿Está bien para su edad? &lt;/span&gt;</target>
      </trans-unit>
      <trans-unit id="1015" resname="Please use both brand and generic names for medications, especially if you’re outside of the U.S. or asking about an uncommon medication.&lt;a onclick=&quot;$(&amp;apos;#ex6&amp;apos;).toggle();&quot; class=&apos;exampleToggle&apos; id=&apos;h6&apos;&gt;Show examples&lt;/a&gt;&lt;br&gt;&lt;span id=&apos;ex6&apos; class=&apos;guidelineEx hide&apos;&gt;&lt;span class=&quot;good&quot;&gt;Good:&lt;/span&gt;My son is 5 years old, 55lbs, and has a fever. He took 5ml of Tylenol (acetaminophen120mg/5ml), but his fever persists. Can children of this weight and age take a bigger dose of Tylenol?&lt;br&gt;&lt;span class=&quot;bad&quot;&gt;Not so good:&lt;/span&gt;My son is 5, weighs 55, and has a fever. Tried Tylenol but fever persists. Take more Tylenol?&lt;/span&gt;" restype="string" datatype="html">
        <source>Please use both brand and generic names for medications, especially if you’re outside of the U.S. or asking about an uncommon medication.  &lt;a onclick="$(&amp;apos;#ex6&amp;apos;).toggle();" class='exampleToggle' id='h6'&gt;Show examples&lt;/a&gt;&lt;br&gt;
				&lt;span id='ex6' class='guidelineEx hide'&gt;
					&lt;span class="good"&gt;Good:&lt;/span&gt; My son is 5 years old, 55lbs, and has a fever. He took 5ml of Tylenol (acetaminophen120mg/5ml), but his fever persists. Can children of this weight and age take a bigger dose of Tylenol?&lt;br&gt;
					&lt;span class="bad"&gt;Not so good:&lt;/span&gt;  My son is 5, weighs 55, and has a fever. Tried Tylenol but fever persists. Take more Tylenol?
				&lt;/span&gt;</source>
        <target state="translated">Por favor, usa la el nombre de marca y genérico para medicamentos, especialmente si estás fuera de los EE.UU. o preguntando sobre un medicamento poco común. &lt;a onclick="$(&amp;apos;#ex6&amp;apos;).toggle();" class='exampleToggle' id='h6'&gt;Mostrar ejemplos&lt;/a&gt;&lt;br&gt;
				&lt;span id='ex6' class='guidelineEx hide'&gt;
					&lt;span class="good"&gt;Bueno:&lt;/span&gt; Mi hijo tiene 5 años, 55lbs, y tiene una fiebre. Tomó 5ml de Tylenol (acetaminofen120mg/5ml), pero su fiebre persiste. ¿Pueden los niños de este peso y edad tomar una dosis más grande de Tylenol?&lt;br&gt;
					&lt;span class="bad"&gt;Not tan bueno:&lt;/span&gt;  Mi hijo tiene 5, pesa 55 y tiene una fiebre. Intenté con Tylenol pero fiebre persiste. ¿Tomar más Tylenol? &lt;/span&gt;</target>
      </trans-unit>
      <trans-unit id="1016" resname="Try to avoid questions that set doctors up for a YES or NO answer.&lt;a onclick=&quot;$(&amp;apos;#ex7&amp;apos;).toggle();&quot; class=&apos;exampleToggle&apos; id=&apos;h7&apos;&gt;Show examples&lt;/a&gt;&lt;br&gt;&lt;span id=&apos;ex7&apos; class=&apos;guidelineEx hide&apos;&gt;&lt;span class=&quot;good&quot;&gt;Good:&lt;/span&gt;How do antibiotics work in young, school-aged children?&lt;br&gt;&lt;span class=&quot;bad&quot;&gt;Not so good:&lt;/span&gt;Do antibiotics work in children?&lt;/span&gt;" restype="string" datatype="html">
        <source>Try to avoid questions that set doctors up for a YES or NO answer.  &lt;a onclick="$(&amp;apos;#ex7&amp;apos;).toggle();" class='exampleToggle' id='h7'&gt;Show examples&lt;/a&gt;&lt;br&gt;
				&lt;span id='ex7' class='guidelineEx hide'&gt;
					&lt;span class="good"&gt;Good:&lt;/span&gt; How do antibiotics work in young, school-aged children?&lt;br&gt;
					&lt;span class="bad"&gt;Not so good:&lt;/span&gt;  Do antibiotics work in children?
				&lt;/span&gt;</source>
        <target state="translated">Trata de evitar preguntas que hagan que los doctores tengan que contestar SÍ o NO. &lt;a onclick="$(&amp;apos;#ex7&amp;apos;).toggle();" class='exampleToggle' id='h7'&gt;Mostrar ejemplos&lt;/a&gt;&lt;br&gt;
				&lt;span id='ex7' class='guidelineEx hide'&gt;
					&lt;span class="good"&gt;Bueno:&lt;/span&gt; ¿Cómo funcionan los antibióticos en niños jovenes de edad escolar?&lt;br&gt;
					&lt;span class="bad"&gt;Not tan bueno:&lt;/span&gt;  ¿Funcionan los antibióticos en niños? &lt;/span&gt;</target>
      </trans-unit>
      <trans-unit id="1017" resname="Try to leave opinions out.&lt;a onclick=&quot;$(&amp;apos;#ex8&amp;apos;).toggle();&quot; class=&apos;exampleToggle&apos; id=&apos;h8&apos;&gt;Show examples&lt;/a&gt;&lt;br&gt;&lt;span id=&apos;ex8&apos; class=&apos;guidelineEx hide&apos;&gt;&lt;span class=&quot;good&quot;&gt;Good:&lt;/span&gt;Why are some people against vaccines, when vaccines are used to prevent bad diseases?&lt;br&gt;&lt;span class=&quot;bad&quot;&gt;Not so good:&lt;/span&gt;Are those anti-vaccine folks completely clueless or just in denial?&lt;/span&gt;" restype="string" datatype="html">
        <source>Try to leave opinions out.  &lt;a onclick="$(&amp;apos;#ex8&amp;apos;).toggle();" class='exampleToggle' id='h8'&gt;Show examples&lt;/a&gt;&lt;br&gt;
				&lt;span id='ex8' class='guidelineEx hide'&gt;
					&lt;span class="good"&gt;Good:&lt;/span&gt; Why are some people against vaccines, when vaccines are used to prevent bad diseases?&lt;br&gt;
					&lt;span class="bad"&gt;Not so good:&lt;/span&gt;  Are those anti-vaccine folks completely clueless or just in denial?
				&lt;/span&gt;</source>
        <target state="translated">Intenta dejar fuera las opiniones. &lt;a onclick="$(&amp;apos;#ex8&amp;apos;).toggle();" class='exampleToggle' id='h8'&gt;Mostrar ejemplos&lt;/a&gt;&lt;br&gt;
				&lt;span id='ex8' class='guidelineEx hide'&gt;
					&lt;span class="good"&gt;Bueno:&lt;/span&gt; ¿Por qué algunas personas están en contra de las vacunas, cuando las vacunas se usan para prevenir males enfermedades?&lt;br&gt;
					&lt;span class="bad"&gt;No tan bueno:&lt;/span&gt;  ¿La gente anti vacuna está perdida o en solo en negación? &lt;/span&gt;</target>
      </trans-unit>
      <trans-unit id="1018" resname="The clearer, the better. Use good grammar, avoid profanities and stay away from slang.&lt;a onclick=&quot;$(&amp;apos;#ex9&amp;apos;).toggle();&quot; class=&apos;exampleToggle&apos; id=&apos;h9&apos;&gt;Show examples&lt;/a&gt;&lt;br&gt;&lt;span id=&apos;ex9&apos; class=&apos;guidelineEx hide&apos;&gt;&lt;span class=&quot;good&quot;&gt;Good:&lt;/span&gt;I was doing arm curls and felt a burning pain in my biceps. Could I have torn a muscle?&lt;br&gt;&lt;span class=&quot;bad&quot;&gt;Not so good:&lt;/span&gt;Doing curls, felt something and arm hurts?&lt;/span&gt;" restype="string" datatype="html">
        <source>The clearer, the better. Use good grammar, avoid profanities and stay away from slang.  &lt;a onclick="$(&amp;apos;#ex9&amp;apos;).toggle();" class='exampleToggle' id='h9'&gt;Show examples&lt;/a&gt;&lt;br&gt;
				&lt;span id='ex9' class='guidelineEx hide'&gt;
					&lt;span class="good"&gt;Good:&lt;/span&gt; I was doing arm curls and felt a burning pain in my biceps. Could I have torn a muscle?&lt;br&gt;
					&lt;span class="bad"&gt;Not so good:&lt;/span&gt;  Doing curls, felt something and arm hurts?
				&lt;/span&gt;</source>
        <target state="translated">Entre más claro, mejor. Usa buena gramática, evita blasfemias y aléjate de la jerga. &lt;a onclick="$(&amp;apos;#ex9&amp;apos;).toggle();" class='exampleToggle' id='h9'&gt;Mostrar ejemplos&lt;/a&gt;&lt;br&gt;
				&lt;span id='ex9' class='guidelineEx hide'&gt;
					&lt;span class="good"&gt;Bueno:&lt;/span&gt; Estaba haciendo curIs de bíceps y sentí un dolor quemante en mis bíceps. ¿Podría tener un desgarro muscular?&lt;br&gt;
					&lt;span class="bad"&gt;No tan bueno:&lt;/span&gt;  Haciendo curls, sentí algo y me duele el brazo? &lt;/span&gt;</target>
      </trans-unit>
      <trans-unit id="1019" resname="Don’t assume personal historical knowledge. HealthTap doctors often will not have seen your previous questions.&lt;a onclick=&quot;$(&amp;apos;#ex10&amp;apos;).toggle();&quot; class=&apos;exampleToggle&apos; id=&apos;h10&apos;&gt;Show examples&lt;/a&gt;&lt;br&gt;&lt;span id=&apos;ex10&apos; class=&apos;guidelineEx hide&apos;&gt;&lt;span class=&quot;good&quot;&gt;Good:&lt;/span&gt;My 2 year old son got ear tubes two months and now has a fever and pus coming from his right ear. Is this common?&lt;br&gt;&lt;span class=&quot;bad&quot;&gt;Not so good:&lt;/span&gt;And it’s been going on for two days, and pus is coming out too?&lt;/span&gt;" restype="string" datatype="html">
        <source>Don’t assume personal historical knowledge. HealthTap doctors often will not have seen your previous questions.  &lt;a onclick="$(&amp;apos;#ex10&amp;apos;).toggle();" class='exampleToggle' id='h10'&gt;Show examples&lt;/a&gt;&lt;br&gt;
				&lt;span id='ex10' class='guidelineEx hide'&gt;
					&lt;span class="good"&gt;Good:&lt;/span&gt; My 2 year old son got ear tubes two months and now has a fever and pus coming from his right ear. Is this common?&lt;br&gt;
					&lt;span class="bad"&gt;Not so good:&lt;/span&gt;  And it’s been going on for two days, and pus is coming out too?
				&lt;/span&gt;</source>
        <target state="translated">No asumas conocimiento de antecedentes personales. Los doctores de HealthTap a menudo no habrán visto tus preguntas previas. &lt;a onclick="$(&amp;apos;#ex10&amp;apos;).toggle();" class='exampleToggle' id='h10'&gt;Mostrar ejemplos&lt;/a&gt;&lt;br&gt;
				&lt;span id='ex10' class='guidelineEx hide'&gt;
					&lt;span class="good"&gt;Bueno:&lt;/span&gt; A mi hijo de 2 años le pusieron tubos en los oídos hace 2 meses y ahora tiene fiebre y le está saliendo puso del oído derecho. ¿Es común esto?&lt;br&gt;
					&lt;span class="bad"&gt;No tan bueno:&lt;/span&gt;  Y ya tiene 2 días, y también le está saliendo pus? &lt;/span&gt;</target>
      </trans-unit>
      <trans-unit id="1020" resname="To maintain privacy, leave your name and the names of others out (unless that “other” is a celebrity who has publicly talked about an issue).&lt;a onclick=&quot;$(&amp;apos;#ex11&amp;apos;).toggle();&quot; class=&apos;exampleToggle&apos; id=&apos;h11&apos;&gt;Show examples&lt;/a&gt;&lt;br&gt;&lt;span id=&apos;ex11&apos; class=&apos;guidelineEx hide&apos;&gt;&lt;span class=&quot;good&quot;&gt;Good:&lt;/span&gt;I just heard the actor Michael J. Fox talk about his Parkinson’s disease. Are there any new, good treatments that have come out in the last 3 years?&lt;br&gt;&lt;span class=&quot;bad&quot;&gt;Not so good:&lt;/span&gt;Hello doctor. My name is John Doe, and I am wondering if there are any good treatments for Parkinson’s disease.&lt;/span&gt;" restype="string" datatype="html">
        <source>To maintain privacy, leave your name and the names of others out (unless that “other” is a celebrity who has publicly talked about an issue).  &lt;a onclick="$(&amp;apos;#ex11&amp;apos;).toggle();" class='exampleToggle' id='h11'&gt;Show examples&lt;/a&gt;&lt;br&gt;
				&lt;span id='ex11' class='guidelineEx hide'&gt;
					&lt;span class="good"&gt;Good:&lt;/span&gt; I just heard the actor Michael J. Fox talk about his Parkinson’s disease. Are there any new, good treatments that have come out in the last 3 years?&lt;br&gt;
					&lt;span class="bad"&gt;Not so good:&lt;/span&gt;  Hello doctor. My name is John Doe, and I am wondering if there are any good treatments for Parkinson’s disease.
				&lt;/span&gt;</source>
        <target state="translated">Para conservar privacidad, deja fuera tu nombre y los nombres de otros (a menos de que ese “otro” sea una celebridad que haya hablado públicamente acerca de un problema). &lt;a onclick="$(&amp;apos;#ex11&amp;apos;).toggle();" class='exampleToggle' id='h11'&gt;Mostrar ejemplos&lt;/a&gt;&lt;br&gt;
				&lt;span id='ex11' class='guidelineEx hide'&gt;
					&lt;span class="good"&gt;Bueno:&lt;/span&gt; Acabo de escuchar al actor Michael J. Fox hablar acerca de su enfermedad de Parkinson. ¿Hay nuevos buenos tratamientos que hayan salido en los últimos 3 años?&lt;br&gt;
					&lt;span class="bad"&gt;No tan bueno:&lt;/span&gt;  Hola doctor. Mi nombre es John Doe, y me pregunto si hay buenos tratamientos para la enfermedad de Parkinson. &lt;/span&gt;</target>
      </trans-unit>
      <trans-unit id="1021" resname="Avoid using too many abbreviations because these can get downright confusing.&lt;a onclick=&quot;$(&amp;apos;#ex12&amp;apos;).toggle();&quot; class=&apos;exampleToggle&apos; id=&apos;h12&apos;&gt;Show examples&lt;/a&gt;&lt;br&gt;&lt;span id=&apos;ex12&apos; class=&apos;guidelineEx hide&apos;&gt;&lt;span class=&quot;good&quot;&gt;Good:&lt;/span&gt;How do you know if you are pregnant, if you never have regular periods?&lt;br&gt;&lt;span class=&quot;bad&quot;&gt;Not so good:&lt;/span&gt;How do u no ur prego if u never have reg periods?&lt;/span&gt;" restype="string" datatype="html">
        <source>Avoid using too many abbreviations because these can get downright confusing.  &lt;a onclick="$(&amp;apos;#ex12&amp;apos;).toggle();" class='exampleToggle' id='h12'&gt;Show examples&lt;/a&gt;&lt;br&gt;
				&lt;span id='ex12' class='guidelineEx hide'&gt;
					&lt;span class="good"&gt;Good:&lt;/span&gt; How do you know if you are pregnant, if you never have regular periods?&lt;br&gt;
					&lt;span class="bad"&gt;Not so good:&lt;/span&gt;  How do u no ur prego if u never have reg periods?
				&lt;/span&gt;</source>
        <target state="translated">Evita usar demasiadas abreviaciones porque se pueden poner muy confusas. &lt;a onclick="$(&amp;apos;#ex12&amp;apos;).toggle();" class='exampleToggle' id='h12'&gt;Mostrar ejemplos&lt;/a&gt;&lt;br&gt;
				&lt;span id='ex12' class='guidelineEx hide'&gt;
					&lt;span class="good"&gt;Bueno:&lt;/span&gt; ¿Cómo sabes si estás embarazada si nunca has tenido periodos regulares?&lt;br&gt;
					&lt;span class="bad"&gt;No tan bueno:&lt;/span&gt;  ¿Cómo sabs si stas panzona si nunc tienes priods regus? &lt;/span&gt;</target>
      </trans-unit>
      <trans-unit id="1022" resname="Ask in English. This is the language commonly used by doctors on HealthTap.&lt;a onclick=&quot;$(&amp;apos;#ex13&amp;apos;).toggle();&quot; class=&apos;exampleToggle&apos; id=&apos;h13&apos;&gt;Show examples&lt;/a&gt;&lt;br&gt;&lt;span id=&apos;ex13&apos; class=&apos;guidelineEx hide&apos;&gt;&lt;span class=&quot;good&quot;&gt;Good:&lt;/span&gt;I pruned some trees last weekend and my arm has been hurting for 2 days. Could this be the cause?&lt;br&gt;&lt;span class=&quot;bad&quot;&gt;Not so good:&lt;/span&gt;Porque mi brazo me duele mucho esta semana?&lt;/span&gt;" restype="string" datatype="html">
        <source>Ask in English. This is the language commonly used by doctors on HealthTap.  &lt;a onclick="$(&amp;apos;#ex13&amp;apos;).toggle();" class='exampleToggle' id='h13'&gt;Show examples&lt;/a&gt;&lt;br&gt;
				&lt;span id='ex13' class='guidelineEx hide'&gt;
					&lt;span class="good"&gt;Good:&lt;/span&gt; I pruned some trees last weekend and my arm has been hurting for 2 days.  Could this be the cause?&lt;br&gt;
					&lt;span class="bad"&gt;Not so good:&lt;/span&gt;  Porque mi brazo me duele mucho esta semana?
				&lt;/span&gt;</source>
        <target state="translated">Pregunta en inglés. Este es el idioma comúnmente usado por doctores en HealthTap. &lt;a onclick="$(&amp;apos;#ex13&amp;apos;).toggle();" class='exampleToggle' id='h13'&gt;Mostrar ejemplos&lt;/a&gt;&lt;br&gt;
				&lt;span id='ex13' class='guidelineEx hide'&gt;
					&lt;span class="good"&gt;Bueno:&lt;/span&gt; Podé unos árboles el fin de semana pasado y mi brazo me ha estado doliendo por 2 días. ¿Podría ser está la causa?&lt;br&gt;
					&lt;span class="bad"&gt;No tan bueno:&lt;/span&gt;  ¿Por qué mi brazo me duele mucho esta semana? &lt;/span&gt;</target>
      </trans-unit>
    </body>
  </file>
  <file original="public/javascripts/templates/layers/newEpisode/expertNewEpisode.tmpl.html" source-language="en-US" target-language="es-US" product-name="ht-webapp12">
    <body>
      <trans-unit id="1023" resname="MESSAGE&lt;span class=&quot;sub_title&quot;&gt;Private and HIPPA secure&lt;/span&gt;" restype="string" datatype="html">
        <source>MESSAGE
		&lt;span class="sub_title"&gt;Private and HIPPA secure&lt;/span&gt;</source>
        <target state="translated">MENSAJE
		&lt;span class="sub_title"&gt;Privado y protegido por HIPAA&lt;/span&gt;</target>
      </trans-unit>
    </body>
  </file>
  <file original="public/javascripts/templates/layers/newEpisode/newEpisode.tmpl.html" source-language="en-US" target-language="es-US" product-name="ht-webapp12">
    <body>
      <trans-unit id="1024" resname="Start a Private Conversation&lt;span class=&quot;sub_title&quot;&gt;Enhance your HealthTap experience" restype="string" datatype="html">
        <source>Start a Private Conversation
		&lt;span class="sub_title"&gt;Enhance your HealthTap experience</source>
        <target state="translated">Comenzar una conversación privada
		&lt;span class="sub_title"&gt;Mejora tu experiencia HealthTap</target>
      </trans-unit>
    </body>
  </file>
  <file original="public/javascripts/templates/layers/newEpisode/newEpisodeDocChoose.tmpl.html" source-language="en-US" target-language="es-US" product-name="ht-webapp12">
    <body>
      <trans-unit id="1025" resname="Start a Private Conversation&lt;span class=&quot;sub_title&quot;&gt;Ask a more detailed question to a doctor of your choice here, in a private, HIPAA-secure one-on-one setting for a small fee. Add images, scans or supporting documents for an even more personalized answer.&lt;/span&gt;" restype="string" datatype="html">
        <source>Start a Private Conversation
		&lt;span class="sub_title"&gt;Ask a more detailed question to a doctor of your choice here, in a private, HIPAA-secure one-on-one setting for a small fee. Add images, scans or supporting documents for an even more personalized answer.&lt;/span&gt;</source>
        <target state="translated">Comienza una Conversación Privada
		&lt;span class="sub_title"&gt;Haz una pregunta más detallada a un médico de tu elección aquí, en un entorno privado uno a uno protegido por HIPAA, por una pequeña tarifa. Add images, scans or supporting documents for an even more personalized answer.&lt;/span&gt;</target>
      </trans-unit>
    </body>
  </file>
  <file original="public/javascripts/templates/layers/newEpisode/newEpisodeHaveCredit.tmpl.html" source-language="en-US" target-language="es-US" product-name="ht-webapp12">
    <body>
      <trans-unit id="1026" resname="ASK A DOCTOR A QUESTION&lt;span class=&quot;sub_title&quot;&gt;Get help directly from any HealthTap doctor of your choice using HealthTap Credits to pay the doctor for their time.&lt;/span&gt;" restype="string" datatype="html">
        <source>ASK A DOCTOR A QUESTION
		&lt;span class="sub_title"&gt;Get help directly from any HealthTap doctor of your choice using HealthTap Credits to pay the doctor for their time.&lt;/span&gt;</source>
        <target state="translated">HAZ UNA PREGUNTA AL MÉDICO
		&lt;span class="sub_title"&gt;Obtén ayuda directa de cualquier médico HealthTap de tu elección utilizando los Créditos HealthTap para pagar al médico por su tiempo.&lt;/span&gt;</target>
      </trans-unit>
    </body>
  </file>
  <file original="public/javascripts/templates/layers/referColleague.tmpl.html" source-language="en-US" target-language="es-US" product-name="ht-webapp12">
    <body>
      <trans-unit id="1027" resname="REFER TO A COLLEAGUE&lt;span class=&quot;sub_title&quot;&gt;Know someone who can answer this question? That’s great! Just let us know who and we’ll send it to them.&lt;/span&gt;" restype="string" datatype="html">
        <source>REFER TO A COLLEAGUE
		&lt;span class="sub_title"&gt;Know someone who can answer this question? That’s great! Just let us know who and we’ll send it to them.&lt;/span&gt;</source>
        <target state="translated">REMITIR A UN COLEGA
		&lt;span class="sub_title"&gt;¿Conoces a alguien que pueda responder esta pregunta? ¡Eso es grandioso! Sólo permítenos saber quién y se la enviaremos.&lt;/span&gt;</target>
      </trans-unit>
    </body>
  </file>
  <file original="public/javascripts/templates/layers/referColleagueSuccess.tmpl.html" source-language="en-US" target-language="es-US" product-name="ht-webapp12">
    <body>
      <trans-unit id="1029" resname="This question has been sent to doctors in the &lt;%= App.session.referSpecialty %&gt; field" restype="string" datatype="html">
        <source>This question has been sent to doctors in the
					&lt;%= App.session.referSpecialty %&gt;
					field</source>
        <target state="translated">Esta pregunta ha sido enviada a los médicos en el campo de
					&lt;%= App.session.referSpecialty %&gt;</target>
      </trans-unit>
    </body>
  </file>
  <file original="public/multipage/legacy/js/mvc/message_layer_view.js" source-language="en-US" target-language="es-US" product-name="ht-webapp12">
    <body>
      <trans-unit id="1032" resname="Earn {span_tag_start}{points}{span_tag_end} points             and a boost in your Helpfulness and DocScores." restype="string" datatype="javascript">
        <source>Earn {span_tag_start}{points}{span_tag_end} points             and a boost in your Helpfulness and DocScores.</source>
        <target state="translated">Gana {span_tag_start}{points}{span_tag_end} puntos             y un impulso en tu Utilidad y DocScores.</target>
      </trans-unit>
      <trans-unit id="1033" resname="*HealthTap credits are not awarded for clarifications, appointment requests,               responses sent after 72 hours of receiving a patient message or when a patient uses               your promo code for payment." restype="string" datatype="javascript">
        <source>*HealthTap credits are not awarded for clarifications, appointment requests,               responses sent after 72 hours of receiving a patient message or when a patient uses               your promo code for payment.</source>
        <target state="translated">*Los créditos HealthTap no son otorgados por aclaratorias, solicitudes de citas,               respuestas enviadas luego de 72 horas de recibir un mensaje del paciente o cuando un paciente utiliza               tu código de promoción por el pago.</target>
      </trans-unit>
    </body>
  </file>
  <file original="public/multipage/legacy/js/mvc/feed_view.js" source-language="en-US" target-language="es-US" product-name="ht-webapp12">
    <body>
      <trans-unit id="1036" resname="HealthTap is for informational purposes only.           Content on HealthTap (including answers) should not be used for medical advice,           diagnosis, or treatment, and interactions on HealthTap do not create a           doctor-patient relationship.  Never disregard or delay seeking professional medical advice           in person because of anything on HealthTap. Call your doctor or 911 (in the U.S.) if you           think you may have a medical emergency. See {link_tag_start}Additional Information &amp;rsaquo;{link_tag_end}" restype="string" datatype="javascript">
        <source>HealthTap is for informational purposes only.           Content on HealthTap (including answers) should not be used for medical advice,           diagnosis, or treatment, and interactions on HealthTap do not create a           doctor-patient relationship.  Never disregard or delay seeking professional medical advice           in person because of anything on HealthTap. Call your doctor or 911 (in the U.S.) if you           think you may have a medical emergency. See {link_tag_start}Additional Information &amp;rsaquo;{link_tag_end}</source>
        <target state="translated">HealthTap es sólo para fines informativos.           El contenido en HealthTap (incluyendo las respuestas) no deberán usarse para asesoría,           diagnóstico o tratamiento médico, y las interacciones en HealthTap no crean una           relación médico-paciente.  Nunca hagas caso omiso o te atrases en buscar asesoría médica profesional           en persona por nada del mundo en HealthTap. Llama a tu médico o al 911 (en los EE.UU.) si           crees que puedas tener una emergencia médica. Ver {link_tag_start}Información Adicional &amp;rsaquo;{link_tag_end}</target>
      </trans-unit>
    </body>
  </file>
  <file original="public/multipage/js/member/newMemberHome.js" source-language="en-US" target-language="es-US" product-name="ht-webapp12">
    <body>
      <trans-unit id="1046" resname="HealthTap is for informational purposes only.  Content on HealthTap     (including answers) should not be used for medical advice, diagnosis, or treatment, and interactions     on HealthTap do not create a doctor-patient relationship.  Never disregard or delay seeking professional     medical advice in person because of anything on HealthTap. Call your doctor or 911 (in the U.S.) if     you think you may have a medical emergency. See {link_tag_start}Additional Information &amp;rsaquo;{link_tag_end}" restype="string" datatype="javascript">
        <source>HealthTap is for informational purposes only.  Content on HealthTap     (including answers) should not be used for medical advice, diagnosis, or treatment, and interactions     on HealthTap do not create a doctor-patient relationship.  Never disregard or delay seeking professional     medical advice in person because of anything on HealthTap. Call your doctor or 911 (in the U.S.) if     you think you may have a medical emergency. See {link_tag_start}Additional Information &amp;rsaquo;{link_tag_end}</source>
        <target state="translated">HealthTap es sólo para fines informativos.  El contenido en HealthTap     (incluyendo las respuestas) no deberán usarse para asesoría, diagnóstico o tratamiento médico, y las interacciones     en HealthTap no crean una relación médico-paciente.  Nunca hagas caso omiso o te atrases en buscar asesoría     médica profesional en persona por nada del mundo en HealthTap. Llama a tu médico o al 911 (en los EE.UU.) si     crees que puedas tener una emergencia médica. Ver {link_tag_start}Información Adicional &amp;rsaquo;{link_tag_end}</target>
      </trans-unit>
      <trans-unit id="1047" resname="Connect with women doctors who are also mothers for deeper,     experience-based answers to all your pregnancy and parenting questions." restype="string" datatype="javascript">
        <source>Connect with women doctors who are also mothers for deeper,     experience-based answers to all your pregnancy and parenting questions.</source>
        <target state="translated">Conéctate con doctoras que también son mamás para unas respuestas más profundas     y experimentadas a todas tus preguntas de embarazo y crianza.</target>
      </trans-unit>
    </body>
  </file>
  <file original="public/javascripts/controllers/user_questions/show_controller.js" source-language="en-US" target-language="es-US" product-name="ht-webapp12">
    <body>
      <trans-unit id="1062" resname="1#There is &lt;b&gt;{n} more answer&lt;/b&gt; from doctors for this question!|            #There are &lt;b&gt;{n} more answers&lt;/b&gt; from doctors for this question!" restype="string" datatype="javascript">
        <source>1#There is &lt;b&gt;{n} more answer&lt;/b&gt; from doctors for this question!|            #There are &lt;b&gt;{n} more answers&lt;/b&gt; from doctors for this question!</source>
        <target state="translated">1#¡Hay &lt;b&gt;{n} respuesta más&lt;/b&gt; de los médicos para esta pregunta!|            #¡Hay &lt;b&gt;{n} respuestas más&lt;/b&gt; de los médicos para esta pregunta!</target>
      </trans-unit>
    </body>
  </file>
  <file original="public/javascripts/app-controller.js" source-language="en-US" target-language="es-US" product-name="ht-webapp12">
    <body>
      <trans-unit id="1067" resname="We&apos;re sorry, but it seems your internet connection does not meet                   our minimum requirement for consults. Please try again with a more stable network.                   &lt;br&gt;&lt;br&gt;For assistance, you may contact us at                    {link_tag_start}expertsupport@healthtap.com{link_tag_end}" restype="string" datatype="javascript">
        <source>We're sorry, but it seems your internet connection does not meet                   our minimum requirement for consults. Please try again with a more stable network.                   &lt;br&gt;&lt;br&gt;For assistance, you may contact us at                    {link_tag_start}expertsupport@healthtap.com{link_tag_end}</source>
        <target state="translated">Lo sentimos, pero parece que tu conexión a internet no cumple                   nuestros requisitos mínimos para las consultas. Por favor, intenta de nuevo con una red más estable.                   &lt;br&gt;&lt;br&gt;Para asistencia, puedes contactarnos al                    {link_tag_start}expertsupport@healthtap.com{link_tag_end}</target>
      </trans-unit>
    </body>
  </file>
  <file original="public/feelGood/js/utility.js" source-language="en-US" target-language="es-US" product-name="ht-webapp12">
    <body>
      <trans-unit id="1091" resname="Son" restype="string" datatype="javascript">
        <source>Son</source>
        <target state="translated">Hijo</target>
      </trans-unit>
      <trans-unit id="1092" resname="Daughter" restype="string" datatype="javascript">
        <source>Daughter</source>
        <target state="translated">Hija</target>
      </trans-unit>
      <trans-unit id="1093" resname="Grandson" restype="string" datatype="javascript">
        <source>Grandson</source>
        <target state="translated">Nieto</target>
      </trans-unit>
      <trans-unit id="1094" resname="Granddaughter" restype="string" datatype="javascript">
        <source>Granddaughter</source>
        <target state="translated">Nieta</target>
      </trans-unit>
      <trans-unit id="1095" resname="Stepson" restype="string" datatype="javascript">
        <source>Stepson</source>
        <target state="translated">Hijastro</target>
      </trans-unit>
      <trans-unit id="1096" resname="Stepdaughter" restype="string" datatype="javascript">
        <source>Stepdaughter</source>
        <target state="translated">Hijastra</target>
      </trans-unit>
      <trans-unit id="1097" resname="Nephew" restype="string" datatype="javascript">
        <source>Nephew</source>
        <target state="translated">Sobrino</target>
      </trans-unit>
      <trans-unit id="1098" resname="Niece" restype="string" datatype="javascript">
        <source>Niece</source>
        <target state="translated">Sobrina</target>
      </trans-unit>
    </body>
  </file>
  <file original="public/feelGood/js/consult_participants.js" source-language="en-US" target-language="es-US" product-name="ht-webapp12">
    <body>
      <trans-unit id="1136" resname="Owner" restype="string" datatype="javascript">
        <source>Owner</source>
        <target state="translated">Dueño</target>
      </trans-unit>
      <trans-unit id="1137" resname="Invited" restype="string" datatype="javascript">
        <source>Invited</source>
        <target state="translated">Invitado</target>
      </trans-unit>
      <trans-unit id="1138" resname="Removed" restype="string" datatype="javascript">
        <source>Removed</source>
        <target state="translated">Eliminado</target>
      </trans-unit>
      <trans-unit id="1139" resname="Left consult" restype="string" datatype="javascript">
        <source>Left consult</source>
        <target state="translated">Dejó la consulta</target>
      </trans-unit>
      <trans-unit id="1140" resname="Joined" restype="string" datatype="javascript">
        <source>Joined</source>
        <target state="translated">Se unió</target>
      </trans-unit>
    </body>
  </file>
  <file original="public/feelGood/js/ask_docs/similar_questions.js" source-language="en-US" target-language="es-US" product-name="ht-webapp12">
    <body>
      <trans-unit id="1144" resname="Send your question to receive one or more information text answers           within a day from our network of {n} doctors across 137 specialties." restype="string" datatype="javascript">
        <source>Send your question to receive one or more information text answers           within a day from our network of {n} doctors across 137 specialties.</source>
        <target state="translated">Envía tu pregunta para recibir una respuesta textual educativa o más           dentro de un día por parte de nuestra red de {n} médicos a lo largo de 137 especialidades.</target>
      </trans-unit>
    </body>
  </file>
  <file original="public/feelGood/js/ask_docs/doctor_search_header.js" source-language="en-US" target-language="es-US" product-name="ht-webapp12">
    <body>
      <trans-unit id="1146" resname="No {specialist_name} is available right now.           You may still consult one by secure message or appointment." restype="string" datatype="javascript">
        <source>No {specialist_name} is available right now.           You may still consult one by secure message or appointment.</source>
        <target state="translated">Ningún {specialist_name} está disponible en este momento.           Todavía puedes consultar una por mensaje protegido o cita.</target>
      </trans-unit>
    </body>
  </file>
  <file original="config/timezones.yml" source-language="en-US" target-language="es-US" product-name="ht-webapp12">
    <body>
      <trans-unit id="1149" resname="American Samoa" restype="string" datatype="x-yaml">
        <source>American Samoa</source>
        <target state="translated">Soma americana</target>
      </trans-unit>
      <trans-unit id="1150" resname="Pacific Time (US &amp; Canada)" restype="string" datatype="x-yaml">
        <source>Pacific Time</source>
        <target state="translated">Hora del Pacífico</target>
      </trans-unit>
      <trans-unit id="1151" resname="Hawaii" restype="string" datatype="x-yaml">
        <source>Hawaii Time</source>
        <target state="translated">Hora de Hawái</target>
      </trans-unit>
      <trans-unit id="1152" resname="Alaska" restype="string" datatype="x-yaml">
        <source>Alaska Time</source>
        <target state="translated">Hora de Alaska</target>
      </trans-unit>
      <trans-unit id="1153" resname="Mountain Time (US &amp; Canada)" restype="string" datatype="x-yaml">
        <source>Mountain Time</source>
        <target state="translated">Hora de la Montaña</target>
      </trans-unit>
      <trans-unit id="1154" resname="Central Time (US &amp; Canada)" restype="string" datatype="x-yaml">
        <source>Central Time</source>
        <target state="translated">Hora Central</target>
      </trans-unit>
      <trans-unit id="1155" resname="Eastern Time (US &amp; Canada)" restype="string" datatype="x-yaml">
        <source>Eastern Time</source>
        <target state="translated">Hora del Este</target>
      </trans-unit>
      <trans-unit id="1156" resname="Auckland" restype="string" datatype="x-yaml">
        <source>auckland</source>
        <target state="translated">Auckland</target>
      </trans-unit>
    </body>
  </file>
</xliff><|MERGE_RESOLUTION|>--- conflicted
+++ resolved
@@ -115,11 +115,7 @@
       </trans-unit>
       <trans-unit id="217" resname="r567271824" restype="string" datatype="ruby">
         <source>My answers and insights have</source>
-<<<<<<< HEAD
-        <target state="translated">Mis respuestas y perspicacias han</target>
-=======
         <target state="translated">Mis respuestas y conocimientos médicos tienen</target>
->>>>>>> d5a6dff6
         <note annotates="source">this is a section title. Ie. Specialty: Internal Medicine</note>
       </trans-unit>
       <trans-unit id="218" resname="r212262046" restype="string" datatype="ruby">
