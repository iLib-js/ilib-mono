/*
 * PluginManager.js - Load a list of plugins and maintain them
 *
 * Copyright © 2022 JEDLSoft
 *
 * Licensed under the Apache License, Version 2.0 (the "License");
 * you may not use this file except in compliance with the License.
 * You may obtain a copy of the License at
 *
 *     http://www.apache.org/licenses/LICENSE-2.0
 *
 * Unless required by applicable law or agreed to in writing, software
 * distributed under the License is distributed on an "AS IS" BASIS,
 * WITHOUT WARRANTIES OR CONDITIONS OF ANY KIND, either express or implied.
 *
 * See the License for the specific language governing permissions and
 * limitations under the License.
 */

import path from 'node:path';
import log4js from 'log4js';

import FormatterManager from './FormatterManager.js';
import ParserManager from './ParserManager.js';
import RuleManager from './RuleManager.js';
import RuleSet from './RuleSet.js';
import XliffPlugin from './plugins/XliffPlugin.js';
import AnsiConsoleFormatter from './formatters/AnsiConsoleFormatter.js';
import ResourceICUPlurals from './rules/ResourceICUPlurals.js';
import ResourceQuoteStyle from './rules/ResourceQuoteStyle.js';
import ResourceUniqueKeys from './rules/ResourceUniqueKeys.js';
import ResourceEdgeWhitespace from './rules/ResourceEdgeWhitespace.js';
import ResourceCompleteness from './rules/ResourceCompleteness.js';
import ResourceDNTTerms from './rules/ResourceDNTTerms.js';

const logger = log4js.getLogger("i18nlint.PluginManager");

// built-in declarative rules
export const regexRules = [
    {
        type: "resource-matcher",
        name: "resource-url-match",
        description: "Ensure that URLs that appear in the source string are also used in the translated string",
        note: "URL '{matchString}' from the source string does not appear in the target string",
        regexps: [ "((https?|github|ftps?|mailto|file|data|irc):\\/\\/)([\\da-zA-Z\\.-]+)\\.([a-zA-Z\\.]{2,6})([\\/\w\\.-]*)*\\/?" ],
        link: "https://github.com/ilib-js/i18nlint/blob/main/docs/resource-url-match.md"
    },
    {
        type: "resource-matcher",
        name: "resource-named-params",
        description: "Ensure that named parameters that appear in the source string are also used in the translated string",
        note: "The named parameter '{matchString}' from the source string does not appear in the target string",
        regexps: [ "\\{\\w+\\}" ],
        link: "https://github.com/ilib-js/i18nlint/blob/main/docs/resource-named-params.md"
    },
    {
        type: "resource-target",
        name: "resource-no-fullwidth-latin",
        description: "Ensure that the target does not contain any full-width Latin characters.",
        note: "The full-width characters '{matchString}' are not allowed in the target string. Use ASCII letters instead.",
        regexps: [ "[\\uFF21-\\uFF3A\\uFF41-\\uFF5A]+" ],
        link: "https://github.com/ilib-js/i18nlint/blob/main/docs/resource-no-fullwidth.md"
    },
    {
        type: "resource-target",
        name: "resource-no-fullwidth-digits",
        description: "Ensure that the target does not contain any full-width digits.",
        note: "The full-width characters '{matchString}' are not allowed in the target string. Use ASCII digits instead.",
        regexps: [ "[\\uFF10-\\uFF19]+" ],
        link: "https://github.com/ilib-js/i18nlint/blob/main/docs/resource-no-fullwidth-digits.md"
    },
    {
        type: "resource-target",
        name: "resource-no-fullwidth-punctuation-subset",
        description: "Ensure that the target does not contain specific full-width punctuation: percent sign, question mark, or exclamation mark.",
        note: "The full-width characters '{matchString}' are not allowed in the target string. Use ASCII symbols instead.",
        regexps: [ "[\\uFF01|\\uFF05|\\uFF1F]+" ],
        link: "https://github.com/ilib-js/i18nlint/blob/main/docs/resource-no-fullwidth-punctuation-subset.md"
    },
<<<<<<< HEAD
        {
        type: "resource-target",
        name: "resource-no-space-between-double-byte-kana-and-single-byte-character",
        description: "Ensure that the target does not contain a space character between a double-byte kana and single-byte character.",
        note: "The space character is not allowed in the target string. Remove the space character.",
        regexp: [ "([\u3040-\u309F]|[\u30A0-\u30FF]|[\u4E00-\u9FAF])\s+[\x00-\xFF]|[\x00-\xFF]\s+([\u3040-\u309F]|[\u30A0-\u30FF]|[\u4E00-\u9FAF])" ],
        link: "https://github.com/ilib-js/i18nlint/blob/main/docs/resource-no-space-between-double-byte-kana-and-single-byte-character.md",
        severity: "warning",
    }
=======
    {
        type: "resource-target",
        name: "resource-no-halfwidth-kana-characters",
        description: "Ensure that the target does not contain half-width kana characters.",
        note: "The half-width kana characters are not allowed in the target string. Use full-width characters.",
        regexps: [ "[ｧ-ﾝﾞﾟ]+" ],
        link: "https://github.com/ilib-js/i18nlint/blob/main/docs/resource-no-halfwidth-kana-characters.md",
        severity: "warning",
    },
    {
        type: "resource-target",
        name: "resource-no-double-byte-space",
        description: "Ensure that the target does not contain double-byte space characters.",
        note: "Double-byte space characters should not be used in the target string. Use ASCII symbols instead.",
        // per https://en.wikipedia.org/wiki/Whitespace_character
        regexps: [ "[\\u1680\\u2000\\u2001\\u2002\\u2003\\u2004\\u2005\\u2006\\u2007\\u2008\\u2009\\u200A\\u2028\\u2029\\u202F\\u205F\\u3000]+" ],
        link: "https://github.com/ilib-js/i18nlint/blob/main/docs/resource-no-double-byte-space.md",
        severity: "warning",
    },
    {
        type: "resource-target",
        name: "resource-no-space-with-fullwidth-punctuation",
        description: "Ensure that there is no whitespace adjacent to the fullwidth punctuation characters.",
        note: "There should be no space adjacent to fullwidth punctuation characters '{matchString}'. Remove it.",
        regexps: [ "(\\s+[\\u3001\\u3002\\u3008-\\u3011\\u3014-\\u301B]|[\\u3001\\u3002\\u3008-\\u3011\\u3014-\\u301B]\\s+)" ],
        link: "https://github.com/ilib-js/i18nlint/blob/main/docs/resource-no-space-with-fullwidth-punctuation.md",
        severity: "warning",
    },
>>>>>>> 85dff486
];

// built-in ruleset that contains all the built-in rules
export const builtInRulesets = {
    generic: {
        // programmatic rules
        "resource-icu-plurals": true,
        "resource-quote-style": true,
        "resource-state-checker": true,
        "resource-unique-keys": true,
        "resource-edge-whitespace": true,
        "resource-completeness": true,

        // declarative rules from above
        "resource-url-match": true,
        "resource-named-params": true,
        "resource-no-fullwidth-latin": true,
        "resource-no-fullwidth-digits": true,
        "resource-no-fullwidth-punctuation-subset": true,
<<<<<<< HEAD
        "resource-no-space-between-double-byte-kana-and-single-byte-character": true,
=======
        "resource-no-halfwidth-kana-characters": true,
        "resource-no-space-with-fullwidth-punctuation": true,
>>>>>>> 85dff486
    }
};

/**
 * @private
 */
function attemptLoad(name) {
    logger.trace(`Trying module ${name}`);
    return import(name);
};

/*
 * Attempt to load the plugin in various places:
 *
 * - from the node_modules where i18nlint was loaded
 * - from the current directory's node_modules
 * - from the plugins directory one directory up
 *
 * Each time it attempts to load it, it will try two ways:
 *
 * - As-is. Maybe it is a fully specified package name?
 * - With the "i18nlint-" prefix. Try again except with
 * the prefix. This allows the users to configure plugins
 * in the config file more tersely, similar to the way
 * babel plugins can be named with only the unique part.
 *
 * @private
 */
function loadPlugin(name, API) {
    return attemptLoad(name).catch(e1 => {
        const name2 = `ilib-lint-${name}`;
        return attemptLoad(name2).catch(e2 => {
            const name3 = path.join(process.cwd(), "node_modules", name);
            return attemptLoad(name3).catch(e3 => {
                const name4 = path.join(process.cwd(), "node_modules", `ilib-lint-${name}`);
                return attemptLoad(name4).catch(e4 => {
                    const name5 = path.join(process.cwd(), "..", "plugins", name + ".js")
                    return attemptLoad(name5).catch(e5 => {
                        // on the last attempt, don't catch the exception. Just let it
                        // go to the overall `catch` clause below.
                        const name6 = path.join(process.cwd(), "..", "plugins", `ilib-lint-${name}` + ".js")
                        return attemptLoad(name6);
                    });
                });
            });
        });
    }).then((module) => {
        const Main = module.default;
        const plugin = new Main(API);
        plugin.init();
        return plugin;
    }).catch(e2 => {
        logger.trace(`Could not load plugin ${name}`);
        return undefined;
    });
};

function getAPI() {
    return {
        /**
         * Return the i18nlint's log4js logger so that the plugin can put its output into
         * the regular i18nlint stream.
         * @param {string} category the logger category to return
         * @returns {Logger} a logger instance
         */
        getLogger: function(category) {
            return log4js.getLogger(category);
        }
    };
};

/**
 * @class Represent a plugin manager, which loads a list of plugins
 * and then maintains references to them
 */
class PluginManager {
    /**
     * Construct a new plugin manager.
     */
    constructor(options) {
        this.parserMgr = new ParserManager();
        this.formatterMgr = new FormatterManager();
        this.ruleMgr = new RuleManager();

        // default rules
        this.ruleMgr.add([
            ResourceICUPlurals,
            ResourceQuoteStyle,
            ResourceUniqueKeys,
            ResourceEdgeWhitespace,
            ResourceCompleteness,
            ResourceDNTTerms,
        ]);
        this.ruleMgr.add(regexRules);

        if (options) {
            if (options.rulesData) {
                this.ruleMgr.add(options.rulesData);
            }
            if (options.rulesets) {
                this.ruleMgr.addRuleSetDefinitions(options.rulesets);
            }
        }

        // add the default "generic" ruleset above
        this.ruleMgr.addRuleSetDefinitions(builtInRulesets);

        // install the default formatter
        this.formatterMgr.add(AnsiConsoleFormatter);

        // install the default parser, rules
        this.add(new XliffPlugin());
    }

    /**
     * Return the parser manager for this plugin manager.
     * This manages both the built-in parsers, and the parsers
     * loaded from the plugins.
     *
     * @returns {ParserManager} the parser manager for this
     * plugin manager.
     */
    getParserManager() {
        return this.parserMgr;
    }

    /**
     * Return the formatter manager for this plugin manager. This
     * manages both the built-in formatters, and the formatters
     * loaded from the plugins.
     *
     * @returns {FormatterManager} the formatter manager for this
     * plugin manager.
     */
    getFormatterManager() {
        return this.formatterMgr;
    }

    /**
     * Return the rule manager for this plugin manager. This
     * manages both the built-in rules, and the rules
     * loaded from the plugins.
     *
     * @returns {RuleManager} the rule manager for this
     * plugin manager.
     */
    getRuleManager() {
        return this.ruleMgr;
    }

    /**
     * Return the rules in this manager. This is from both the
     * built-in rules and the rules loaded from the plugins.
     *
     * @returns {FormatterManager} the rule set for this plugin manager.
     */
    getRuleSet() {
        return this.rules;
    }

    /**
     * Add the already-loaded plugin to this manager.
     *
     * @param {Plugin} a plugin to add
     */
    add(plugin) {
        if (!plugin) return;
        this.parserMgr.add(plugin.getParsers());
        this.formatterMgr.add(plugin.getFormatters());
        this.ruleMgr.add(plugin.getRules());
        this.ruleMgr.addRuleSetDefinitions(plugin.getRuleSets());
    }

    /**
     * Load the named plugin or plugins. If the names param is given
     * as a string, a single plugin is loaded. If it is an array of strings,
     * each named plugin is loaded. This method returns Promise
     *
     * @param {String|Array.<String>} names name or names of plugins to load
     * @returns {Promise} a promise to load the named plugins.
     * @accept {Array.<Object>} an array of promise statuses. The status
     * field will either be "fulfilled" and the value field will be the
     * Plugin instance, or "rejected" and the reason field will be filled
     * with a description of why the plugin could not be loaded.
     * @reject the plugins could not be found or loaded
     */
    load(names) {
        const API = getAPI();
        if (typeof(name) === 'string') {
            names = [ names ];
        }
        return Promise.allSettled(names.map(name => {
            return loadPlugin(name, API).then((plugin) => {
                this.add(plugin);
            });
        }));
    }
};

export default PluginManager;<|MERGE_RESOLUTION|>--- conflicted
+++ resolved
@@ -77,7 +77,6 @@
         regexps: [ "[\\uFF01|\\uFF05|\\uFF1F]+" ],
         link: "https://github.com/ilib-js/i18nlint/blob/main/docs/resource-no-fullwidth-punctuation-subset.md"
     },
-<<<<<<< HEAD
         {
         type: "resource-target",
         name: "resource-no-space-between-double-byte-kana-and-single-byte-character",
@@ -87,7 +86,6 @@
         link: "https://github.com/ilib-js/i18nlint/blob/main/docs/resource-no-space-between-double-byte-kana-and-single-byte-character.md",
         severity: "warning",
     }
-=======
     {
         type: "resource-target",
         name: "resource-no-halfwidth-kana-characters",
@@ -116,7 +114,6 @@
         link: "https://github.com/ilib-js/i18nlint/blob/main/docs/resource-no-space-with-fullwidth-punctuation.md",
         severity: "warning",
     },
->>>>>>> 85dff486
 ];
 
 // built-in ruleset that contains all the built-in rules
@@ -136,12 +133,9 @@
         "resource-no-fullwidth-latin": true,
         "resource-no-fullwidth-digits": true,
         "resource-no-fullwidth-punctuation-subset": true,
-<<<<<<< HEAD
         "resource-no-space-between-double-byte-kana-and-single-byte-character": true,
-=======
         "resource-no-halfwidth-kana-characters": true,
         "resource-no-space-with-fullwidth-punctuation": true,
->>>>>>> 85dff486
     }
 };
 
