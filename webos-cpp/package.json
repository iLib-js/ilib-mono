{
    "name": "sample-webos-cpp",
    "description": "Sample localization project",
    "repository": "git@github.com:iLib-js/ilib-loctool-samples.git",
    "license": "Apache-2.0",
    "version": "1.0.0",
    "scripts": {
<<<<<<< HEAD
        "loc": "loctool -2 --xliffStyle custom --localeMap es-CO:es",
        "debug": "node --inspect-brk node_modules/loctool/loctool.js -2 --xliffStyle custom --localeMap es-CO:es",
        "clean": "rm -rf *.xliff resources",
        "test": "echo success"
    },
    "devDependencies": {
=======
        "loc": "loctool -2 --xliffStyle custom",
        "debug": "node --inspect-brk node_modules/loctool/loctool.js -2 --xliffStyle custom",
        "loc-generate": "loctool generate -2 -x xliffs --projectType custom --sourceLocale en-KR --resourceFileTypes json=webos-json-resource --resourceFileNames json=cppstrings.json --plugins webos-cpp -l ko-KR --projectId sample-webos-cpp",
        "loc-generate-debug": "node --inspect-brk node_modules/loctool/loctool.js generate -2 -x xliffs --projectType custom --sourceLocale en-KR --resourceFileTypes json=webos-json-resource --plugins webos-cpp -l ko-KR --projectId sample-webos-cpp",
        "clean": "rm -rf *.xliff resources",
        "test": "echo success"
    },
    "dependencies": {
>>>>>>> 975fc622
        "ilib-loctool-webos-cpp": "^1.1.7",
        "ilib-loctool-webos-json-resource": "^1.3.11",
        "loctool": "^2.18.0"
    }
}<|MERGE_RESOLUTION|>--- conflicted
+++ resolved
@@ -5,23 +5,14 @@
     "license": "Apache-2.0",
     "version": "1.0.0",
     "scripts": {
-<<<<<<< HEAD
         "loc": "loctool -2 --xliffStyle custom --localeMap es-CO:es",
         "debug": "node --inspect-brk node_modules/loctool/loctool.js -2 --xliffStyle custom --localeMap es-CO:es",
-        "clean": "rm -rf *.xliff resources",
-        "test": "echo success"
-    },
-    "devDependencies": {
-=======
-        "loc": "loctool -2 --xliffStyle custom",
-        "debug": "node --inspect-brk node_modules/loctool/loctool.js -2 --xliffStyle custom",
         "loc-generate": "loctool generate -2 -x xliffs --projectType custom --sourceLocale en-KR --resourceFileTypes json=webos-json-resource --resourceFileNames json=cppstrings.json --plugins webos-cpp -l ko-KR --projectId sample-webos-cpp",
         "loc-generate-debug": "node --inspect-brk node_modules/loctool/loctool.js generate -2 -x xliffs --projectType custom --sourceLocale en-KR --resourceFileTypes json=webos-json-resource --plugins webos-cpp -l ko-KR --projectId sample-webos-cpp",
         "clean": "rm -rf *.xliff resources",
         "test": "echo success"
     },
     "dependencies": {
->>>>>>> 975fc622
         "ilib-loctool-webos-cpp": "^1.1.7",
         "ilib-loctool-webos-json-resource": "^1.3.11",
         "loctool": "^2.18.0"
