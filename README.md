# ilib-loctool-samples

This project contains sample projects of various types
that can each be localized with the ilib loctool. Use these as
the basis to start your own project. You can also try running
`loctool init` to create a small starter project.json file to get
your localization project off the ground.

## Trying Them Out

Each subdirectory is a project that contains a `package.json`
file which depends on the loctool plus whatever plugins are
necessary to localize that project. The scripts in that
`package.json` all have the same targets:

- loc - run the localization tool on this project
- debug - run the localization tool on this project with the
chrome debugging tools. Open `chrome://inspect/#devices` in
chrome and click on "Open dedicated DevTools for Node" to watch
the localization tool running in the debugger.
- clean - clean up the localization results so that you can
run it all again.

For each subdirectory, run the loctool with:

```
> npm install
> npm run loc
```

Then view the results. The output goes into different directories,
depending on how the type of the project.

## Sample Translations

Each subdirectory contains an "xliffs" directory that contains the
translations for that project. The translations are usually partial
translations so that you can see what happens to things that are
not translated. For projects where the source file is copied and
translated, such as HTML or markdown, the untranslated strings usually
appear in the translated file written in the source language English.
For projects which use resource files, the untranslated strings
are usually left out. For both types of projects, the new strings
will appear in a `[projectname]-new-[locale].xliff` file in the root
which you can send to your translators. See the [documentation](https://github.com/ilib-js/loctool)
for the loctool for more details on how to do a localization cycle.

## What Project Types are Available?

- android - a sample Android mobile app project. The source strings
are in `res/values/strings.xml` and `res/layout/t1.xml`, and the output
goes into `res/values-[locale]/strings.xml`

- markdown - a sample project containing Github-flavored markdown
files to translate. The source file is in `md/en-US/README.md` and
the output goes into `locale/[locale]/README.md`.

- webos-js - a sample project containing JavaScript
files to translate. It is optimized for webOS web applications
The source files are in `src/*.js` and
the output goes into `resources/[locale]/strings.json`.

<<<<<<< HEAD
- webos-cpp - a sample project containing C++ files to translate.
It is optimized for webOS web applications
The source files are in `src/*.cpp` and
the output goes into `resources/[locale]/cppstrings.json`.

=======
- webos-qml - a sample project containing QML
files to translate. It is optimized for webOS qml applications
The source files are in `src/*.qml` and
the output goes into `resources/[projectID]_[locale].ts`.

- webos-c - a sample project containing C files to translate.
It is optimized for webOS web applications
The source files are in `src/*.c` and
the output goes into `resources/[locale]/cstrings.json`.
>>>>>>> 56dd803e

## Mixing and Matching

Most projects are not homogeneous. For example, you may have a single
project that contains both your Android and your iOS app at the
same time. Or, it contains a webapp with both a front end in React
and a backend in Python, and a documentation directory full of
markdown files. With the loctool, you can create a project
that includes all the plugins at the same time to support all of
those file types. Merge the settings for each of the plugins into
one project.json and make sure the mappings are set correctly so
that you can apply the correct settings to the right files.

# License

Copyright 2021 JEDLSoft

Licensed under the Apache License, Version 2.0 (the "License");
you may not use this file except in compliance with the License.
You may obtain a copy of the License at

    http://www.apache.org/licenses/LICENSE-2.0

Unless required by applicable law or agreed to in writing, software
distributed under the License is distributed on an "AS IS" BASIS,
WITHOUT WARRANTIES OR CONDITIONS OF ANY KIND, either express or implied.
See the License for the specific language governing permissions and
limitations under the License.<|MERGE_RESOLUTION|>--- conflicted
+++ resolved
@@ -60,13 +60,6 @@
 The source files are in `src/*.js` and
 the output goes into `resources/[locale]/strings.json`.
 
-<<<<<<< HEAD
-- webos-cpp - a sample project containing C++ files to translate.
-It is optimized for webOS web applications
-The source files are in `src/*.cpp` and
-the output goes into `resources/[locale]/cppstrings.json`.
-
-=======
 - webos-qml - a sample project containing QML
 files to translate. It is optimized for webOS qml applications
 The source files are in `src/*.qml` and
@@ -76,7 +69,11 @@
 It is optimized for webOS web applications
 The source files are in `src/*.c` and
 the output goes into `resources/[locale]/cstrings.json`.
->>>>>>> 56dd803e
+
+- webos-cpp - a sample project containing C++ files to translate.
+It is optimized for webOS web applications
+The source files are in `src/*.cpp` and
+the output goes into `resources/[locale]/cppstrings.json`.
 
 ## Mixing and Matching
 
