/*
 * DBTranslationSet.test.js - test the Database Translation Set object.
 *
 * Copyright © 2016-2017, 2023 HealthTap, Inc.
 *
 * Licensed under the Apache License, Version 2.0 (the "License");
 * you may not use this file except in compliance with the License.
 * You may obtain a copy of the License at
 *
 *     http://www.apache.org/licenses/LICENSE-2.0
 *
 * Unless required by applicable law or agreed to in writing, software
 * distributed under the License is distributed on an "AS IS" BASIS,
 * WITHOUT WARRANTIES OR CONDITIONS OF ANY KIND, either express or implied.
 *
 * See the License for the specific language governing permissions and
 * limitations under the License.
 */

if (!DBTranslationSet) {
    var DBTranslationSet = require("../lib/DBTranslationSet.js");
    var ResourceString = require("../lib/ResourceString.js");
    var ResourceArray = require("../lib/ResourceArray.js");
    var ResourcePlural = require("../lib/ResourcePlural.js");
    var TranslationSet = require("../lib/TranslationSet.js");
}
<<<<<<< HEAD
describe.skip("dbtranslationset", function() {
=======

describe("dbtranslationset", function() {
>>>>>>> 63250bd9
    test("SetUp", function() {
        expect.assertions(1);

        var ts = new DBTranslationSet();

        ts.clear(function() {
            ts.size(function(s) {
                expect(s).toBe(0);

                ts.close();
            })
        });
    });

    test("DBTranslationSetConstructor", function() {
        expect.assertions(1);

        var ts = new DBTranslationSet();
        expect(ts).toBeTruthy();
        ts.close();
    });

    test("DBTranslationSetRightSourceLocaleDefault", function() {
        expect.assertions(1);

        var ts = new DBTranslationSet();

        expect(ts.sourceLocale).toBe("en-US");
        ts.close();
    });

    test("DBTranslationSetGetEmpty", function() {
        expect.assertions(2);

        var ts = new DBTranslationSet();

        ts.getBy({
            project: "asdf"
        }, function(r) {
            expect(r).toBeTruthy();
            expect(r.length).toBe(0);
            ts.close();
        });
    });

    test("DBTranslationSetGet", function() {
        expect.assertions(10);

        var ts = new DBTranslationSet();
        var res = new ResourceString({
            project: "a",
            context: "b",
            sourceLocale: "de-DE",
            key: "asdf",
            source: "This is a test"
        });

        ts.add(res, function(err, info) {
            expect(err).toBe(null);
            expect(info).toBeTruthy();
            expect(info.affectedRows).toBe(1);

            ts.getBy({
                key: "asdf"
            }, function(resources) {
                expect(resources).toBeTruthy();

                expect(resources.length).toBe(1);
                expect(resources[0].getProject()).toBe("a");
                expect(resources[0].getContext()).toBe("b");
                expect(resources[0].getLocale()).toBe("de-DE");
                expect(resources[0].getKey()).toBe("asdf");
                expect(resources[0].getSource()).toBe("This is a test");

                ts.close();
            });
        });
    });

    test("DBTranslationSetGetComplicated", function() {
        expect.assertions(18);

        var ts = new DBTranslationSet();
        var res = new ResourceString({
            project: "a",
            context: "b",
            sourceLocale: "de-DE",
            key: "foofoo",
            source: "This is yet another test"
        });

        ts.add(res, function(err, info) {
            expect(err).toBe(null);
            expect(info).toBeTruthy();
            expect(info.affectedRows).toBe(1);

            res = new ResourceString({
                project: "a",
                context: "b",
                sourceLocale: "fr-FR",
                key: "asdf",
                source: "Ceci est une teste."
            });

            ts.add(res, function(err, info) {
                expect(err).toBe(null);
                expect(info).toBeTruthy();
                expect(info.affectedRows).toBe(1);

                ts.getBy({
                    project: "a",
                    context: "b",
                    key: "asdf"
                }, function(resources) {
                    expect(resources).toBeTruthy();

                    expect(resources.length).toBe(2);
                    expect(resources[0].getProject()).toBe("a");
                    expect(resources[0].getContext()).toBe("b");
                    expect(resources[0].getLocale()).toBe("de-DE");
                    expect(resources[0].getKey()).toBe("asdf");
                    expect(resources[0].getSource()).toBe("This is a test");

                    expect(resources[1].getProject()).toBe("a");
                    expect(resources[1].getContext()).toBe("b");
                    expect(resources[1].getLocale()).toBe("fr-FR");
                    expect(resources[1].getKey()).toBe("asdf");
                    expect(resources[1].getSource()).toBe("Ceci est une teste.");

                    ts.close();
                });
            });
        });
    });

    test("DBTranslationSetGetNoMatches", function() {
        expect.assertions(2);

        var ts = new DBTranslationSet();
        ts.getBy({
            project: "asdfasdfasdf"
        }, function(resources) {
            expect(resources).toBeTruthy();

            expect(resources.length).toBe(0);

            ts.close();
        });
    });

    test("DBTranslationSetRemove", function() {
        expect.assertions(13);

        var ts = new DBTranslationSet();
        var res = new ResourceString({
            project: "a",
            context: "b",
            sourceLocale: "nl-NL",
            key: "foofoo",
            source: "Dit is noch een test."
        });

        ts.add(res, function(err, info) {
            expect(err).toBe(null);
            expect(info).toBeTruthy();
            expect(info.affectedRows).toBe(1);

            // make sure it is there
            ts.getBy({
                project: "a",
                context: "b",
                key: "foofoo",
                sourceLocale: "nl-NL"
            }, function(resources) {
                expect(resources).toBeTruthy();

                expect(resources.length).toBe(1);
                expect(resources[0].getProject()).toBe("a");
                expect(resources[0].getContext()).toBe("b");
                expect(resources[0].getLocale()).toBe("nl-NL");
                expect(resources[0].getKey()).toBe("foofoo");
                expect(resources[0].getSource()).toBe("Dit is noch een test.");

                // now remove it and make sure it is no longer there
                ts.remove(res, function(err, info) {
                    expect(err).toBe(null);
                    expect(info).toBeTruthy();

                    ts.getBy({
                        project: "a",
                        context: "b",
                        key: "foofoo",
                        sourceLocale: "nl-NL"
                    }, function(resources) {
                        expect(resources.length).toBe(0); // not found
                        ts.close();
                    });
                });
            });
        });
    });

    test("DBTranslationSetRemoveNonExistent", function() {
        expect.assertions(5);

        var ts = new DBTranslationSet();

        // make sure it is not there
        ts.getBy({
            project: "a",
            context: "b",
            key: "foofoo",
            sourceLocale: "nl-NL"
        }, function(resources) {
            expect(resources).toBeTruthy();

            expect(resources.length).toBe(0);

            // now remove it and make sure it is no longer there
            ts.remove({
                project: "a",
                context: "b",
                key: "foofoo",
                sourceLocale: "nl-NL"
            }, function(err, info) {
                expect(err).toBe(null);
                expect(info).toBeTruthy();

                ts.getBy({
                    project: "a",
                    context: "b",
                    key: "foofoo",
                    sourceLocale: "nl-NL"
                }, function(resources) {
                    expect(resources.length).toBe(0); // still not found
                    ts.close();
                });
            });
        });
    });

    test("DBTranslationSetRemoveNoParams", function() {
        expect.assertions(13);

        var ts = new DBTranslationSet();
        var res = new ResourceString({
            project: "a",
            context: "b",
            sourceLocale: "nl-NL",
            key: "foofoo",
            source: "Dit is noch een test."
        });

        ts.add(res, function(err, info) {
            expect(err).toBe(null);
            expect(info).toBeTruthy();
            expect(info.affectedRows).toBe(1);

            // make sure it is there
            ts.getBy({
                project: "a",
                context: "b",
                key: "foofoo",
                sourceLocale: "nl-NL"
            }, function(resources) {
                expect(resources).toBeTruthy();

                expect(resources.length).toBe(1);
                expect(resources[0].getProject()).toBe("a");
                expect(resources[0].getContext()).toBe("b");
                expect(resources[0].getLocale()).toBe("nl-NL");
                expect(resources[0].getKey()).toBe("foofoo");
                expect(resources[0].getSource()).toBe("Dit is noch een test.");

                // now remove with bogus params and make sure it didn't ruin the db
                ts.remove({
                    resType: "string"
                }, function(err, info) {
                    console.log("err is " + err + " and info is " + JSON.stringify(info));
                    expect(err).toBeTruthy();
                    expect(!info).toBeTruthy();

                    ts.getBy({
                        project: "a",
                        context: "b",
                        key: "foofoo",
                        sourceLocale: "nl-NL"
                    }, function(resources) {
                        expect(resources.length).toBe(1); // still there
                        ts.close();
                    });
                });
            });
        });
    });

    test("DBTranslationSetAddAll", function() {
        expect.assertions(20);

        var ts = new DBTranslationSet();
        var set = new TranslationSet();
        set.addAll([
            new ResourceString({
                project: "a",
                context: "b",
                key: "barbar",
                source: "Elephants can fly!",
                sourceLocale: "en-US"
            }),
            new ResourceString({
                project: "a",
                context: "b",
                key: "barbar",
                source: "Elephants can fly!",
                sourceLocale: "en-US",
                target: "Olifanten koennen fliegen!",
                targetLocale: "de-DE"
            }),
            new ResourceString({
                project: "a",
                context: "b",
                key: "barbar",
                source: "Elephants can fly!",
                sourceLocale: "en-US",
                target: "Oliephanten kunnen fliegen!",
                targetLocale: "nl-NL"
            })
        ]);

        ts.addAll(set, function(err, info) {
            expect(err).toBe(null);
            expect(info).toBeTruthy();
            expect(info.affectedRows).toBe(3);

            ts.getBy({
                project: "a",
                context: "b",
                key: "barbar",
                sort: "id"
            }, function(resources) {
                expect(resources).toBeTruthy();

                expect(resources.length).toBe(3);
                expect(resources[0].getProject()).toBe("a");
                expect(resources[0].getContext()).toBe("b");
                expect(resources[0].getKey()).toBe("barbar");
                expect(resources[0].getSourceLocale()).toBe("en-US");
                expect(resources[0].getSource()).toBe("Elephants can fly!");

                expect(resources[1].getProject()).toBe("a");
                expect(resources[1].getContext()).toBe("b");
                expect(resources[1].getKey()).toBe("barbar");
                expect(resources[1].getSourceLocale()).toBe("en-US");
                expect(resources[1].getSource()).toBe("Elephants can fly!");
                expect(resources[1].getTargetLocale()).toBe("de-DE");
                expect(resources[1].getTarget()).toBe("Olifanten koennen fliegen!");

                expect(resources[2].getProject()).toBe("a");
                expect(resources[2].getContext()).toBe("b");
                expect(resources[0].getKey()).toBe("barbar");
                expect(resources[0].getSourceLocale()).toBe("en-US");
                expect(resources[0].getSource()).toBe("Elephants can fly!");
                expect(resources[2].getTargetLocale()).toBe("nl-NL");
                expect(resources[2].getTarget()).toBe("Oliephanten kunnen fliegen!");

                ts.close();
            });
        });
    });

    test("DBTranslationSetAddArray", function() {
        expect.assertions(10);

        var ts = new DBTranslationSet();
        var res = new ResourceArray({
            project: "a",
            context: "b",
            sourceLocale: "nl-NL",
            key: "sultansofswing",
            sourceArray: ["a one", "a two", "a one two three four", "hit it"]
        });

        ts.add(res, function(err, info) {
            console.log("got here err=" + err + " info " + JSON.stringify(info));
            expect(err).toBe(null);
            expect(info).toBeTruthy();
            expect(info.affectedRows).toBe(4);

            // make sure it is there
            ts.getBy({
                project: "a",
                context: "b",
                key: "sultansofswing",
                sourceLocale: "nl-NL"
            }, function(resources) {
                expect(resources).toBeTruthy();

                expect(resources.length).toBe(1);
                expect(resources[0].getProject()).toBe("a");
                expect(resources[0].getContext()).toBe("b");
                expect(resources[0].getSourceLocale()).toBe("nl-NL");
                expect(resources[0].getKey()).toBe("sultansofswing");
<<<<<<< HEAD
                expect(resources[0].getSourceArray()).toStrictEqual(["a one", "a two", "a one two three four", "hit it"]);
=======
                expect(resources[0].getSourceArray(), ["a one", "a two", "a one two three four").toStrictEqual("hit it"]);

>>>>>>> 63250bd9
                ts.close();
            });
        });
    });

    test("DBTranslationSetAddArrayEmpty", function() {
        expect.assertions(5);

        var ts = new DBTranslationSet();
        var res = new ResourceArray({
            project: "a",
            context: "b",
            sourceLocale: "nl-NL",
            key: "jajajajaja"
        });

        ts.add(res, function(err, info) {
            expect(err).toBe(null);
            expect(info).toBeTruthy();
            expect(info.affectedRows).toBe(0);

            // make sure it is there
            ts.getBy({
                project: "a",
                context: "b",
                key: "jajajajaja",
                sourceLocale: "nl-NL"
            }, function(resources) {
                expect(resources).toBeTruthy();
                expect(resources.length).toBe(0);

                ts.close();
            });
        });
    });

    test("DBTranslationSetAddPlural", function() {
        expect.assertions(10);

        var ts = new DBTranslationSet();
        var res = new ResourcePlural({
            project: "a",
            context: "b",
            sourceLocale: "nl-NL",
            key: "jawel",
            sourceStrings: {
                one: "a one",
                two: "a two",
                few: "a one two three four",
                many: "hit it"
            }
        });

        ts.add(res, function(err, info) {
            expect(err).toBe(null);
            expect(info).toBeTruthy();
            expect(info.affectedRows).toBe(4);

            // make sure it is there
            ts.getBy({
                project: "a",
                context: "b",
                key: "jawel",
                sourceLocale: "nl-NL"
            }, function(resources) {
                expect(resources).toBeTruthy();

                expect(resources.length).toBe(1);

                expect(resources[0].getProject()).toBe("a");
                expect(resources[0].getContext()).toBe("b");
                expect(resources[0].getSourceLocale()).toBe("nl-NL");
                expect(resources[0].getKey()).toBe("jawel");
                expect(resources[0].getSourcePlurals()).toStrictEqual({
                    one: "a one",
                    two: "a two",
                    few: "a one two three four",
                    many: "hit it"
                });

                ts.close();
            });
        });
    });

    test("DBTranslationSetAddPluralEmpty", function() {
        expect.assertions(5);

        var ts = new DBTranslationSet();
        var res = new ResourcePlural({
            project: "a",
            context: "b",
            sourceLocale: "nl-NL",
            key: "gossie"
        });

        ts.add(res, function(err, info) {
            expect(err).toBe(null);
            expect(info).toBeTruthy();
            expect(info.affectedRows).toBe(0);

            // make sure it is there
            ts.getBy({
                project: "a",
                context: "b",
                key: "gossie",
                sourceLocale: "nl-NL"
            }, function(resources) {
                expect(resources).toBeTruthy();
                expect(resources.length).toBe(0);

                ts.close();
            });
        });
    });

    test("DBTranslationSetContains", function() {
        expect.assertions(4);

        var ts = new DBTranslationSet();
        var res = new ResourcePlural({
            project: "a",
            context: "c",
            sourceLocale: "ja-JP",
            key: "katakana",
            sourceStrings: {one: "one", two: "two", few: "few"}
        });

        ts.add(res, function(err, info) {
            expect(err).toBe(null);
            expect(info).toBeTruthy();
            expect(info.affectedRows).toBe(3);

            // make sure it is there
            ts.contains(res, function(there) {
                expect(there).toBeTruthy();

                ts.close();
            });
        });
    });

    test("DBTranslationSetContainsNot", function() {
        expect.assertions(1);

        var ts = new DBTranslationSet();
        var res = new ResourcePlural({
            project: "a",
            context: "c",
            sourceLocale: "ru-RU",
            key: "blahblah",
            sourceStrings: {one: "one", two: "two", few: "few"}
        });

        // make sure it is not there
        ts.contains(res, function(there) {
<<<<<<< HEAD
            expect(there).not.toBeTruthy();
=======
            expect(!there).toBeTruthy();

>>>>>>> 63250bd9
            ts.close();
        });
    });

    test("DBTranslationSetGetProjects", function() {
        expect.assertions(8);

        var ts = new DBTranslationSet();
        var set = new TranslationSet();
        set.addAll([
            new ResourceString({
                project: "a",
                context: "b",
                key: "barbar",
                source: "Elephants can fly!",
                sourceLocale: "en-US"
            }),
            new ResourceString({
                project: "b",
                context: "b",
                key: "barbar",
                source: "Elephants can fly!",
                sourceLocale: "en-US",
                target: "Olifanten koennen fliegen!",
                targetLocale: "de-DE"
            }),
            new ResourceString({
                project: "c",
                context: "b",
                key: "barbar",
                source: "Elephants can fly!",
                sourceLocale: "en-US",
                target: "Oliephanten kunnen fliegen!",
                targetLocale: "nl-NL"
            })
        ]);

        ts.addAll(set, function(err, info) {
            expect(err).toBe(null);
            expect(info).toBeTruthy();
            expect(info.affectedRows).toBe(3);

            ts.getProjects(function(projects) {
                expect(projects).toBeTruthy();

                expect(projects.length).toBe(3);
                expect(projects[0]).toBe("a");
                expect(projects[1]).toBe("b");
                expect(projects[2]).toBe("c");

                ts.close();
            });
        });
    });

    test("DBTranslationSetGetContexts", function() {
        expect.assertions(8);

        var ts = new DBTranslationSet();
        var set = new TranslationSet();
        set.addAll([
            new ResourceString({
                project: "a",
                context: "b",
                key: "barbar",
                source: "Elephants can fly!",
                sourceLocale: "en-US"
            }),
            new ResourceString({
                project: "a",
                context: "b",
                key: "barbar",
                source: "Elephants can fly!",
                sourceLocale: "en-US",
                target: "Olifanten koennen fliegen!",
                targetLocale: "de-DE"
            }),
            new ResourceString({
                project: "a",
                context: "c",
                key: "barbar",
                source: "Elephants can fly!",
                sourceLocale: "en-US",
                target: "Oliephanten kunnen fliegen!",
                targetLocale: "nl-NL"
            })
        ]);

        ts.addAll(set, function(err, info) {
            expect(err).toBe(null);
            expect(info).toBeTruthy();
            expect(info.affectedRows).toBe(3);

            ts.getContexts("a", function(contexts) {
                expect(contexts).toBeTruthy();

                expect(contexts.length).toBe(3);
                expect(contexts[0]).toBe("a");
                expect(contexts[1]).toBe("b");
                expect(contexts[2]).toBe("c");

                ts.close();
            });
        });
    });

    test("DBTranslationSetGetLocales", function() {
        expect.assertions(9);

        var ts = new DBTranslationSet();
        var set = new TranslationSet();
        set.addAll([
            new ResourceString({
                project: "a",
                context: "b",
                key: "barbar",
                source: "Elephants can fly!",
                sourceLocale: "en-US",
                target: "Elephants can fly, eh?",
                targetLocale: "en-CA"
            }),
            new ResourceString({
                project: "a",
                context: "b",
                key: "barbar",
                source: "Elephants can fly!",
                sourceLocale: "en-US",
                target: "Olifanten koennen fliegen!",
                targetLocale: "de-DE"
            }),
            new ResourceString({
                project: "a",
                context: "b",
                key: "barbar",
                source: "Elephants can fly!",
                sourceLocale: "en-US",
                target: "Oliephanten kunnen fliegen!",
                targetLocale: "nl-NL"
            })
        ]);

        ts.addAll(set, function(err, info) {
            expect(err).toBe(null);
            expect(info).toBeTruthy();
            expect(info.affectedRows).toBe(3);

            ts.getLocales("a", "a", function(locales) {
                expect(locales).toBeTruthy();

                expect(locales.length).toBe(4);
                expect(locales[0]).toBe("de-DE");
                expect(locales[1]).toBe("en-CA");
                expect(locales[2]).toBe("en-US");
                expect(locales[3]).toBe("nl-NL");

                ts.close();
            });
        });
    });
});<|MERGE_RESOLUTION|>--- conflicted
+++ resolved
@@ -24,12 +24,7 @@
     var ResourcePlural = require("../lib/ResourcePlural.js");
     var TranslationSet = require("../lib/TranslationSet.js");
 }
-<<<<<<< HEAD
 describe.skip("dbtranslationset", function() {
-=======
-
-describe("dbtranslationset", function() {
->>>>>>> 63250bd9
     test("SetUp", function() {
         expect.assertions(1);
 
@@ -432,12 +427,7 @@
                 expect(resources[0].getContext()).toBe("b");
                 expect(resources[0].getSourceLocale()).toBe("nl-NL");
                 expect(resources[0].getKey()).toBe("sultansofswing");
-<<<<<<< HEAD
                 expect(resources[0].getSourceArray()).toStrictEqual(["a one", "a two", "a one two three four", "hit it"]);
-=======
-                expect(resources[0].getSourceArray(), ["a one", "a two", "a one two three four").toStrictEqual("hit it"]);
-
->>>>>>> 63250bd9
                 ts.close();
             });
         });
@@ -594,12 +584,7 @@
 
         // make sure it is not there
         ts.contains(res, function(there) {
-<<<<<<< HEAD
             expect(there).not.toBeTruthy();
-=======
-            expect(!there).toBeTruthy();
-
->>>>>>> 63250bd9
             ts.close();
         });
     });
