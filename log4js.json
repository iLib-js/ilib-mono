--- conflicted
+++ resolved
@@ -10,27 +10,9 @@
 	],
 	"levels": {
 		"[all]": "INFO",
-<<<<<<< HEAD
-		"loctool.lib.AndroidLayoutFile": "TRACE",
-		"loctool.lib.AndroidLayoutFileType": "TRACE",
-		"loctool.lib.AndroidProject": "TRACE",
-		"loctool.lib.AndroidResourceFile": "TRACE",
-		"loctool.lib.AndroidResourceFileType": "TRACE",
-		"loctool.lib.DBTranslationSet": "TRACE",
-		"loctool.lib.HamlFile": "TRACE",
-		"loctool.lib.HamlFileType": "TRACE",
-		"loctool.lib.JavaFile": "TRACE",
-		"loctool.lib.JavaFileType": "TRACE",
-		"loctool.lib.Project": "TRACE",
-		"loctool.lib.ResourceString": "TRACE",
-		"loctool.lib.ResourceArray": "TRACE",
-		"loctool.lib.ResourcePlural": "TRACE",
-		"loctool.lib.TranslationSet": "TRACE",
-		"loctool.lib.WebProject": "TRACE",
-		"loctool.loctool":  "TRACE"
-=======
 		"loctool.lib.AndroidLayoutFile": "INFO",
 		"loctool.lib.AndroidLayoutFileType": "INFO",
+		"loctool.lib.AndroidProject": "INFO",
 		"loctool.lib.AndroidResourceFile": "INFO",
 		"loctool.lib.AndroidResourceFileType": "INFO",
 		"loctool.lib.DBTranslationSet": "INFO",
@@ -38,12 +20,13 @@
 		"loctool.lib.HamlFileType": "INFO",
 		"loctool.lib.JavaFile": "INFO",
 		"loctool.lib.JavaFileType": "INFO",
+		"loctool.lib.Project": "INFO",
 		"loctool.lib.ResourceString": "INFO",
 		"loctool.lib.ResourceArray": "INFO",
 		"loctool.lib.ResourcePlural": "INFO",
 		"loctool.lib.TranslationSet": "INFO",
+		"loctool.lib.WebProject": "INFO",
 		"loctool.lib.Xliff": "INFO",
 		"loctool.loctool":  "INFO"
->>>>>>> 63c9c6b7
 	}
 }