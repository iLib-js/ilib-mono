--- conflicted
+++ resolved
@@ -86,11 +86,7 @@
 /**
  * @private
  */
-<<<<<<< HEAD
-YamlFile.prototype._mergeOutput = function(prefix, obj, set){
-=======
 YamlFile.prototype._mergeOutput = function(prefix, obj, set) {
->>>>>>> 598b2856
 	for (var key in obj) {
 		if (typeof(obj[key]) === "object") {
 			var pre = prefix ? prefix + "@" : "";
@@ -99,24 +95,11 @@
 			var resource = obj[key];
 			if (resource && typeof(resource) === "string" && (resource.indexOf(' ') > -1 || resource.indexOf('_') === -1)) {
 				logger.trace("Found string resource " + JSON.stringify(resource) + " with key " + key + " locale " + this.getLocale());
-<<<<<<< HEAD
-				existing = set.getBy({reskey: key, pathName: this.pathName, locale: this.getLocale(), project: this.project.getProjectId()})[0];
-				if (existing && !existing.getLocalize()){
-					if (set.remove(existing)){
-						existing.text = resource;
-						set.add(existing);
-					} else {
-						// TranslationSet.remove fails if resource is not fully described with the following attributes:
-						// project,context,locale,reskey,resType
-						logger.warn("Could not remove string resource " + JSON.stringify(existing)) + " in project " + existing.project;
-					}
-=======
 				var resources = set.getBy({reskey: key, pathName: this.pathName, locale: this.getLocale(), project: this.project.getProjectId()});
 				var existing = resources && resources[0];
 				if (existing && !existing.getLocalize()){
 					existing.text = resource; // modify in place
 					set.dirty = true;
->>>>>>> 598b2856
 				} else if (existing){
 					logger.warn("Overwriting value for string resource " + JSON.stringify(existing));
 				}
@@ -144,11 +127,7 @@
  * @param {String} str the string to parse
  */
 YamlFile.prototype.parseOutputFile = function(str) {
-<<<<<<< HEAD
-	json = jsyaml.safeLoad(str);
-=======
 	var json = jsyaml.safeLoad(str);
->>>>>>> 598b2856
 	this._mergeOutput(undefined, json, this.set, true);
 };
 
