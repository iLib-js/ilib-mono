# encoding: utf-8
require 'haml'
require 'csv'
require 'sanitize'
require 'yaml'

class HTParser < Haml::Parser
  attr_accessor :parent, :node_to_texts, :text_to_nodes,
                :raw_text_to_parents, :parents_to_raw_texts
  def initialize(a, b)
    @node_to_texts = {}
    @text_to_nodes = {}
    @raw_text_to_parents = {}
    @parents_to_raw_texts = {}
    super(a, b)
  end

  def raw_next_line
    text, index = super
    @raw_text_to_parents[text] = [] unless @raw_text_to_parents[text]
    @raw_text_to_parents[text] << @parent
    @parents_to_raw_texts[@parent] = [] unless @parents_to_raw_texts[@parent]
    @parents_to_raw_texts[@parent] << text
    return text, index
  end

  def process_line(text, index)
    ret = super(text, index)
    # we can also use @parent.
    @text_to_nodes[text] = [] unless @text_to_nodes[text]
    @text_to_nodes[text] << ret
    @node_to_texts[ret] = [] unless @node_to_texts[ret]
    @node_to_texts[ret] << text
    ret
  end

end


def toks_with_n_breaks2(markup, stripped, num_breaks, memoized)
  puts "toks_with_n_breaks caleld with markup=#{markup} stripped=#{stripped} num_breaks=#{num_breaks}"
  #sleep(1)
  mem_key = "#{num_breaks}_#{markup}_#{stripped}"
  mem = memoized[mem_key]
  return nil if mem == 'nil'
  return mem if mem

  if num_breaks == 0
    if markup.include?(stripped)
      memoized[mem_key] = [stripped]
      return [stripped]
    else
      memoized[mem_key] = 'nil'
      return nil
    end
  end

  for i in (1..stripped.length) do
    #puts "i=#{i}"
    cand = stripped[0,i]
    puts "cand=#{cand}"
    if markup.include?(cand)
      #found a break. recurse
      ret = toks_with_n_breaks2(markup.gsub(cand, ''), stripped.gsub(cand, ''), num_breaks - 1, memoized)
      if ret
        memoized[mem_key] = [cand] + ret
        return [cand] + ret
      end
    end
  end
  memoized[mem_key] = 'nil'
  nil
end


#return array of tokenized strings. Break into as few phrases as possible
def get_overlap_strings(orig_with_markup, stripped)
  stripped_words = stripped.split(' ').reject{|s| s.empty?}
  memoized = {}
  for num_breaks in (0..stripped_words.count) do
    ret = toks_with_n_breaks2(orig_with_markup, stripped, num_breaks, memoized)
    return ret if ret
  end
  nil
end

# return array of words tokenizing around code blocks for str
# stripped is the originally Sanitized word
def break_around_code(str)
  ret = []
  if str.include?("\#{")
    md = /(.*)#\{.*}(.*)/.match str
  else
    md = /(.*)\{.*}(.*)/.match str
  end
  if md.nil?
    return [str]
  end
  if md[2].strip.length > 0
    ret << md[2].strip
  end
  if md[1].strip.length > 0
    ret.concat(break_around_code(md[1]))
  end
  ret
end

def break_aound_code_values(values)
  values.map{|v| break_around_code(v)}.flatten.reject{|s| s.strip.length == 0}
end

def reject_paran(values)
  values.reject{|c| ['(', ')'].include?(c)}
end

def reject_special_words(values)
  values.reject{|w| w.include?('__') || !w.include?(' ')} #skip or, and, which are common in method names
end


# new algo: search for markup identified by <, >
def get_overlap_strings2(orig_with_markup, stripped)
  #puts "get_overlap_strings2 called with orig_with_markup=#{orig_with_markup} stripped=#{stripped} ol=#{orig_with_markup.length} sl=#{stripped.length} orig_with_markup.last=#{orig_with_markup[orig_with_markup.length - 1].ord.to_s(16)}"
  return [] if orig_with_markup.nil? || orig_with_markup.length == 0
  md = nil
  if orig_with_markup.is_a?(Hash)
    return []
  else
    md = /(.*)(<[^>]*>)(.*)/.match(orig_with_markup)
  end
  if md.nil?
    if stripped.include?(orig_with_markup)
      return [orig_with_markup]
    else
      return []
    end
  end
<<<<<<< HEAD
  ret = []
  puts "md[1]=#{md[1]}"
=======
  #puts "md[1]=#{md[1]}"
>>>>>>> b7120b8e
  if md[3].length == 0
    ret = []
  elsif stripped.include?(md[3])
    #(0..md.length-1).each{|i| puts "md [#{i}]=#{puts md[i]}\n"}
    #puts "res=#{md[3]}"
    #puts "last-char=#{orig_with_markup[orig_with_markup.length - 1]} ord=#{orig_with_markup[orig_with_markup.length - 1].ord.to_s(16)}"
    ret = [md[3]]
  end
  ret.concat(get_overlap_strings2(md[1], stripped))
end

def accumulate_values(root, values)
  orig = nil
  if (root.value && root.value[:value])
    orig = root.value[:value]
    if root.value[:parse] && root.value[:name] == 'td'
      orig = nil
    elsif root.value[:parse]
      if orig.include?('[:') || orig.include?('__')
        # assumed this entire node is piece of code. skip it
        orig = nil
      else
        begin
          #puts "orig=#{orig}"
          orig = YAML.load(orig)
        rescue Psych::SyntaxError => ex
          #puts "orig=#{orig}"
          orig = nil
        end
      end
    end
  elsif root.value && root.value[:attributes] && root.value[:attributes]['title']
    #puts "Found title=#{root.value[:attributes]['title']}"
    orig = root.value[:attributes]['title']
  elsif (root[:type] == :plain && root.value && root.value[:text])
    orig = root.value[:text]
  end
  if orig && orig.is_a?(String)
    s = Sanitize.clean(orig)
    if s == orig
      values << s
    else
      toks = get_overlap_strings2(orig, s)
      if orig.include?("A doctor’s DocScore is a measure of their knowledge, trust,")
        #puts "toks=#{toks} orig=#{orig} s=#{s} orig.last=#{orig[orig.length-1].ord.to_s(16)}"
        raise ArgumentError.new('debug')
      end
      values.concat(toks) if toks
    end
  end
  root.children.each{|c| accumulate_values(c, values)}
end


PSUEDO_MAP = {    "a"=> "à",    "c"=> "ç",    "d"=> "ð",    "e"=> "ë",    "g"=> "ğ",    "h"=> "ĥ",    "i"=> "í",    "j"=> "ĵ",    "k"=> "ķ",    "l"=> "ľ",    "n"=> "ñ",    "o"=> "õ",    "p"=> "þ",    "r"=> "ŕ",    "s"=> "š",    "t"=> "ţ",    "u"=> "ü",    "w"=> "ŵ",    "y"=> "ÿ",    "z"=> "ž",    "A"=> "Ã",    "B"=> "ß",    "C"=> "Ç",    "D"=> "Ð",    "E"=> "Ë",    "G"=> "Ĝ",    "H"=> "Ħ",    "I"=> "Ï",    "J"=> "Ĵ",    "K"=> "ĸ",    "L"=> "Ľ",    "N"=> "Ň",    "O"=> "Ø",    "R"=> "Ŗ",    "S"=> "Š",    "T"=> "Ť",    "U"=> "Ú",    "W"=> "Ŵ",    "Y"=> "Ŷ",    "Z"=> "Ż"}
#return <original string> => <string to replace with>
def process_pseudo_values(values)
  ret = {}
  values.each{|v|
    ret[v] = v.split('').map{|c| PSUEDO_MAP[c] ? PSUEDO_MAP[c] : c}.join('')
  }
  ret
end

#param locale_mappings - The existing mappings in out system we can map values to
# return <original string> => <string to repalce with>
# out-param unmapped_words contains words we could not map
def process_values(locale_mappings, values, unmapped_words)
  ret = {}
  values.each{|v|
    next if v.strip.length == 0
    if locale_mappings[v]
      ret[v] = locale_mappings[v]
    else
      unmapped_words << v
    end
  }
  ret
end

def replace_with_translations(template, from_to)
  from_to.keys.sort_by{|a| a.length}.reverse.each{|k|
    next if k.include?('@') || k.include?('#{')
    next if !k.include?(' ') # there are too many cases where it is substituring method calls and variable names. Skip if its not a sentence
    v = from_to[k]
    #puts "translating=#{k} WITH v=#{v}"
    #raise ArgumentError.new('test')
    #res = template.gsub!(/(?<!_).*#{Regexp.escape(k)}.*(?!_)/, v)
    res = template.gsub!(k, v)
    if res.nil?
      #puts "DID not replace:#{k} k.length=#{k.length} v:#{v} v.l=#{v.length}"
      #puts "include=#{template.include?(k)}"
      #puts "template=#{template}"
      #raise ArgumentError.new("stop")
    end
  }
  template
end

def produce_unmapped(unmapped_words)
  # File.open('/tmp/test.yml', 'w') {|f| f.write h.to_yaml}
  h = {}
  unmapped_words.each{|w|
    clean_w = w.gsub("\n", "");
    h[clean_w.gsub(' ', '_')] = clean_w
  }
  File.open('/tmp/unmapped.yml', 'w') {|f|
    h.each{|k, v|
      f.write "#{k}:#{v}\n"
    }

  }
end


#file_name = "/Users/aseem/_language_form.html.haml"
raise ArgumentError.new("Usage: ruby haml_localizer.rb <locale-name> <lang-mapping> [<file-path>..]") if ARGV.count < 3
locale_name = ARGV[0]
local_mapping_file_name = ARGV[1]
local_mappings = nil
#if locale_name != 'zxx-XX'
#  local_mappings = YAML.load(File.read(local_mapping_file_name))
#end

unmapped_words = []

ARGV[2, ARGV.length].each{|path_name|
  puts "file_name=#{path_name} locale_name=#{locale_name}"
  begin
    dirname = File.dirname(path_name)
    file_name = File.basename(path_name)
    file_name_components = file_name.split('.')
    raise ArgumentError.new('file must end with .html.haml') unless file_name.end_with?('.html.haml')

    template = File.read(path_name)
    x = HTParser.new(template, Haml::Options.new)
    root = x.parse
    #puts "root=#{root}"
    values = []
    accumulate_values(root, values)
    #puts "orig_values=#{values}"
    values = reject_special_words(reject_paran(break_aound_code_values(values)))

    puts "values=#{values}"

    #if local_name == 'zxx-XX'
      from_to = process_pseudo_values(values)
    #else
    #  from_to = process_values(local_mappings, values, unmapped_words)
    #end
    #puts from_to

    replace_with_translations(template, from_to)

    new_file_name = dirname + '/' + file_name_components[0, file_name_components.length - 2].join('') + ".#{locale_name}.html.haml"
    #puts new_file_name
    File.open(new_file_name, 'w') { |file| file.write(template) }
  rescue => ex
<<<<<<< HEAD
=======
    puts "#{ex}"
>>>>>>> b7120b8e
    puts ex.backtrace
  end
}

produce_unmapped(unmapped_words.uniq)<|MERGE_RESOLUTION|>--- conflicted
+++ resolved
@@ -135,12 +135,8 @@
       return []
     end
   end
-<<<<<<< HEAD
   ret = []
-  puts "md[1]=#{md[1]}"
-=======
   #puts "md[1]=#{md[1]}"
->>>>>>> b7120b8e
   if md[3].length == 0
     ret = []
   elsif stripped.include?(md[3])
@@ -299,10 +295,7 @@
     #puts new_file_name
     File.open(new_file_name, 'w') { |file| file.write(template) }
   rescue => ex
-<<<<<<< HEAD
-=======
     puts "#{ex}"
->>>>>>> b7120b8e
     puts ex.backtrace
   end
 }
