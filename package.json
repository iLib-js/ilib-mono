{
    "name": "ilib-es6",
<<<<<<< HEAD
    "version": "2.0.0",
    "main": "ilib-es6.js",
=======
    "version": "1.1.0",
    "main": "./ilib.js",
    "main-es6": "./ilib-es6.js",
>>>>>>> a2803d7c
    "description": "ES6 wrappers around iLib classes",
    "keywords": [
        "internationalization",
        "i18n",
        "localization",
        "l10n",
        "globalization",
        "g11n",
        "date",
        "time",
        "format",
        "locale",
        "translation"
    ],
    "homepage": "https://github.com/iLib-js/ilib-es6",
    "bugs": "https://github.com/iLib-js/ilib-es6/issues",
    "email": "marketing@translationcircle.com",
    "license": "Apache-2.0",
    "author": {
        "name": "Edwin Hoogerbeets",
        "web": "http://www.translationcircle.com/",
        "email": "edwin@translationcircle.com"
    },
    "contributors": [
        {
            "name": "Edwin Hoogerbeets",
            "email": "ehoogerbeets@gmail.com"
        }
    ],
    "files": [
        "src",
        "ilib-es6.js",
        "ilib.js",
        "ilib.js.map",
        "lib",
        "README.md",
        "LICENSE"
    ],
    "repository": {
        "type": "git",
        "url": "git@github.com:iLib-js/ilib-es6.git"
    },
    "scripts": {
<<<<<<< HEAD
        "dist": "npm pack",
        "test": "node test/testSuite.js",
        "debug": "node --inspect-brk test/testSuite.js"
=======
        "build": "grunt babel",
        "dist": "npm run build ; npm pack",
        "test": "npm run build ; node test/testSuite.js"
>>>>>>> a2803d7c
    },
    "dependencies": {
        "ilib": ">14.0.0"
    },
    "devDependencies": {
        "acorn": "^6.0.2",
        "acorn-jsx": "^5.0.0",
        "babel-core": "^6.26.0",
        "babel-preset-env": "*",
        "babel-register": "^6.26.0",
        "babel-runtime": "^6.26.0",
        "grunt": "^1.0.3",
        "grunt-contrib-clean": "^2.0.0",
        "grunt-contrib-jshint": "^2.0.0",
        "grunt-contrib-nodeunit": "^2.0.0",
        "grunt-contrib-uglify": "^4.0.0",
        "grunt-babel": "^7.0.0",
        "load-grunt-tasks": "^4.0.0",
        "promise": "8.0.1",
        "nodeunit": "0.11.0"
    }
}<|MERGE_RESOLUTION|>--- conflicted
+++ resolved
@@ -1,13 +1,8 @@
 {
     "name": "ilib-es6",
-<<<<<<< HEAD
     "version": "2.0.0",
-    "main": "ilib-es6.js",
-=======
-    "version": "1.1.0",
     "main": "./ilib.js",
     "main-es6": "./ilib-es6.js",
->>>>>>> a2803d7c
     "description": "ES6 wrappers around iLib classes",
     "keywords": [
         "internationalization",
@@ -51,15 +46,10 @@
         "url": "git@github.com:iLib-js/ilib-es6.git"
     },
     "scripts": {
-<<<<<<< HEAD
-        "dist": "npm pack",
-        "test": "node test/testSuite.js",
-        "debug": "node --inspect-brk test/testSuite.js"
-=======
         "build": "grunt babel",
         "dist": "npm run build ; npm pack",
-        "test": "npm run build ; node test/testSuite.js"
->>>>>>> a2803d7c
+        "test": "npm run build ; node test/testSuite.js",
+        "debug": "npm run build ; node --inspect-brk test/testSuite.js"
     },
     "dependencies": {
         "ilib": ">14.0.0"
