/*
 * ResourceSentenceEnding.test.js - test the ResourceSentenceEnding rule
 *
 * Copyright © 2025 JEDLSoft
 *
 * Licensed under the Apache License, Version 2.0 (the "License");
 * you may not use this file except in compliance with the License.
 * You may obtain a copy of the License at
 *
 *     http://www.apache.org/licenses/LICENSE-2.0
 *
 * Unless required by applicable law or agreed to in writing, software
 * distributed under the License is distributed on an "AS IS" BASIS,
 * WITHOUT WARRANTIES OR CONDITIONS OF ANY KIND, either express or implied.
 *
 * See the License for the specific language governing permissions and
 * limitations under the License.
 */

import { ResourceString, ResourceArray, ResourcePlural } from 'ilib-tools-common';
import { IntermediateRepresentation, SourceFile } from 'ilib-lint-common';
import Locale from 'ilib-locale';

import ResourceSentenceEnding from '../../src/rules/ResourceSentenceEnding.js';
import ResourceFixer from '../../src/plugins/resource/ResourceFixer.js';

describe("ResourceSentenceEnding rule", function() {
    test("constructs the rule", () => {
        expect.assertions(3);

        const rule = new ResourceSentenceEnding();
        expect(rule).toBeTruthy();
        expect(rule.name).toBe("resource-sentence-ending");
        expect(rule.description).toBe("Checks that sentence-ending punctuation is appropriate for the locale of the target string and matches the punctuation in the source string");
    });

<<<<<<< HEAD
    // Parameterized tests for different languages
    const languageTestCases = [
        // Japanese tests
        {
            targetLocale: "ja-JP",
            source: "This is a sentence.",
            target: "これは文です。",
            expectedResult: undefined,
            description: "Japanese period is converted to ideographic full stop"
        },
        {
            targetLocale: "ja-JP",
            source: "This is a sentence.",
            target: "これは文です.",
            expectedResult: "Sentence ending should be \"。\" (U+3002) for ja-JP locale instead of \".\" (U+002E)",
            highlight: "これは文です<e0>. (U+002E)</e0>",
            description: "Japanese period triggers warning if not ideographic full stop"
        },
        {
            targetLocale: "ja-JP",
            source: "What is this?",
            target: "これは何ですか？",
            expectedResult: undefined,
            description: "Japanese question mark is converted to fullwidth"
        },
        {
            targetLocale: "ja-JP",
            source: "What is this?",
            target: "これは何ですか?",
            expectedResult: "Sentence ending should be \"？\" (U+FF1F) for ja-JP locale instead of \"?\" (U+003F)",
            highlight: "これは何ですか<e0>? (U+003F)</e0>",
            description: "Japanese question mark triggers warning if not fullwidth"
        },
        {
            targetLocale: "ja-JP",
            source: "This is amazing!",
            target: "これは素晴らしいです！",
            expectedResult: undefined,
            description: "Japanese exclamation mark is converted to fullwidth"
        },
        {
            targetLocale: "ja-JP",
            source: "This is amazing!",
            target: "これは素晴らしいです!",
            expectedResult: "Sentence ending should be \"！\" (U+FF01) for ja-JP locale instead of \"!\" (U+0021)",
            highlight: "これは素晴らしいです<e0>! (U+0021)</e0>",
            description: "Japanese exclamation mark triggers warning if not fullwidth"
        },
        {
            targetLocale: "ja-JP",
            source: "This is incomplete...",
            target: "これは不完全です…",
            expectedResult: undefined,
            description: "Japanese ellipsis is converted to Unicode ellipsis"
        },
        {
            targetLocale: "ja-JP",
            source: "This is incomplete...",
            target: "これは不完全です...",
            expectedResult: "Sentence ending should be \"…\" (U+2026) for ja-JP locale instead of \"...\" (U+002E U+002E U+002E)",
            highlight: "これは不完全です<e0>... (U+002E U+002E U+002E)</e0>",
            description: "Japanese ellipsis triggers warning if not Unicode ellipsis"
        },
        {
            targetLocale: "ja-JP",
            source: "The answer is:",
            target: "答えは：",
            expectedResult: undefined,
            description: "Japanese colon is converted to fullwidth"
        },
        {
            targetLocale: "ja-JP",
            source: "The answer is:",
            target: "答えは:",
            expectedResult: "Sentence ending should be \"：\" (U+FF1A) for ja-JP locale instead of \":\" (U+003A)",
            highlight: "答えは<e0>: (U+003A)</e0>",
            description: "Japanese colon is converted to fullwidth"
        },
        // Chinese tests
        {
            targetLocale: "zh-CN",
            source: "This is a sentence.",
            target: "这是一个句子。",
            expectedResult: undefined,
            description: "Chinese period is converted to ideographic full stop"
        },
        {
            targetLocale: "zh-CN",
            source: "This is a sentence.",
            target: "这是一个句子.",
            expectedResult: "Sentence ending should be \"。\" (U+3002) for zh-CN locale instead of \".\" (U+002E)",
            highlight: "这是一个句子<e0>. (U+002E)</e0>",
            description: "Chinese period triggers warning if not ideographic full stop"
        },
        {
            targetLocale: "zh-CN",
            source: "What is this?",
            target: "这是什么？",
            expectedResult: undefined,
            description: "Chinese question mark is converted to fullwidth"
        },
        {
            targetLocale: "zh-CN",
            source: "What is this?",
            target: "这是什么?",
            expectedResult: "Sentence ending should be \"？\" (U+FF1F) for zh-CN locale instead of \"?\" (U+003F)",
            highlight: "这是什么<e0>? (U+003F)</e0>",
            description: "Chinese question mark triggers warning if not fullwidth"
        },
        {
            targetLocale: "zh-CN",
            source: "This is amazing!",
            target: "这太棒了！",
            expectedResult: undefined,
            description: "Chinese exclamation mark is converted to fullwidth"
        },
        {
            targetLocale: "zh-CN",
            source: "This is amazing!",
            target: "这太棒了!",
            expectedResult: "Sentence ending should be \"！\" (U+FF01) for zh-CN locale instead of \"!\" (U+0021)",
            highlight: "这太棒了<e0>! (U+0021)</e0>",
            description: "Chinese exclamation mark triggers warning if not fullwidth"
        },
        {
            targetLocale: "zh-CN",
            source: "This is incomplete...",
            target: "这是不完整的…",
            expectedResult: undefined,
            description: "Chinese ellipsis is converted to Unicode ellipsis"
        },
        {
            targetLocale: "zh-CN",
            source: "This is incomplete...",
            target: "这是不完整的...",
            expectedResult: "Sentence ending should be \"…\" (U+2026) for zh-CN locale instead of \"...\" (U+002E U+002E U+002E)",
            highlight: "这是不完整的<e0>... (U+002E U+002E U+002E)</e0>",
            description: "Chinese ellipsis triggers warning if not Unicode ellipsis"
        },
        {
            targetLocale: "zh-CN",
            source: "The answer is:",
            target: "答案是：",
            expectedResult: undefined,
            description: "Chinese colon is converted to fullwidth"
        },
        {
            targetLocale: "zh-CN",
            source: "The answer is:",
            target: "答案是:",
            expectedResult: "Sentence ending should be \"：\" (U+FF1A) for zh-CN locale instead of \":\" (U+003A)",
            highlight: "答案是<e0>: (U+003A)</e0>",
            description: "Chinese colon triggers warning if not fullwidth"
        },
        // Korean tests
        {
            targetLocale: "ko-KR",
            source: "This is a sentence.",
            target: "이것은 문장입니다.",
            expectedResult: undefined,
            description: "Korean period is converted to Western period"
        },
        {
            targetLocale: "ko-KR",
            source: "This is a sentence.",
            target: "이것은 문장입니다。",
            expectedResult: "Sentence ending should be \".\" (U+002E) for ko-KR locale instead of \"。\" (U+3002)",
            highlight: "이것은 문장입니다<e0>。 (U+3002)</e0>",
            description: "Korean period triggers warning if not Western period"
        },
        {
            targetLocale: "ko-KR",
            source: "What is this?",
            target: "이것은 무엇입니까?",
            expectedResult: undefined,
            description: "Korean question mark is converted to Western question mark"
        },
        {
            targetLocale: "ko-KR",
            source: "What is this?",
            target: "이것은 무엇입니까？",
            expectedResult: "Sentence ending should be \"?\" (U+003F) for ko-KR locale instead of \"？\" (U+FF1F)",
            highlight: "이것은 무엇입니까<e0>？ (U+FF1F)</e0>",
            description: "Korean question mark triggers warning if not Western question mark"
        },
        {
            targetLocale: "ko-KR",
            source: "This is amazing!",
            target: "이것은 놀랍습니다!",
            expectedResult: undefined,
            description: "Korean exclamation mark is converted to Western exclamation mark"
        },
        {
            targetLocale: "ko-KR",
            source: "This is amazing!",
            target: "이것은 놀랍습니다！",
            expectedResult: "Sentence ending should be \"!\" (U+0021) for ko-KR locale instead of \"！\" (U+FF01)",
            highlight: "이것은 놀랍습니다<e0>！ (U+FF01)</e0>",
            description: "Korean exclamation mark triggers warning if not Western exclamation mark"
        },
        {
            targetLocale: "ko-KR",
            source: "This is incomplete...",
            target: "이것은 불완전합니다…",
            expectedResult: undefined,
            description: "Korean ellipsis is converted to Unicode ellipsis"
        },
        {
            targetLocale: "ko-KR",
            source: "This is incomplete...",
            target: "이것은 불완전합니다...",
            expectedResult: "Sentence ending should be \"…\" (U+2026) for ko-KR locale instead of \"...\" (U+002E U+002E U+002E)",
            highlight: "이것은 불완전합니다<e0>... (U+002E U+002E U+002E)</e0>",
            description: "Korean ellipsis triggers warning if not Unicode ellipsis"
        },
        {
            targetLocale: "ko-KR",
            source: "The answer is:",
            target: "답은:",
            expectedResult: undefined,
            description: "Korean colon is converted to Western colon"
        },
        {
            targetLocale: "ko-KR",
            source: "The answer is:",
            target: "답은：",
            expectedResult: "Sentence ending should be \":\" (U+003A) for ko-KR locale instead of \"：\" (U+FF1A)",
            highlight: "답은<e0>： (U+FF1A)</e0>",
            description: "Korean colon triggers warning if not Western colon"
        },
        // Khmer tests
        {
            targetLocale: "km-KH",
            source: "This is a sentence.",
            target: "នេះគឺជាប្រយោគ។",
            expectedResult: undefined,
            description: "Western period is converted to Khmer period"
        },
        {
            targetLocale: "km-KH",
            source: "This is a sentence.",
            target: "នេះគឺជាប្រយោគ.",
            expectedResult: "Sentence ending should be \"។\" (U+17D4) for km-KH locale instead of \".\" (U+002E)",
            highlight: "នេះគឺជាប្រយោគ<e0>. (U+002E)</e0>",
            description: "Western period triggers warning if not Khmer period"
        },
        {
            targetLocale: "km-KH",
            source: "What is this?",
            target: "នេះគឺជាអ្វី?",
            expectedResult: undefined,
            description: "English question mark is converted to Western question mark"
        },
        {
            targetLocale: "km-KH",
            source: "What is this?",
            target: "នេះគឺជាអ្វី？",
            expectedResult: "Sentence ending should be \"?\" (U+003F) for km-KH locale instead of \"？\" (U+FF1F)",
            highlight: "នេះគឺជាអ្វី<e0>？ (U+FF1F)</e0>",
            description: "Western question mark triggers warning if not Khmer question mark"
        },
        {
            targetLocale: "km-KH",
            source: "This is amazing!",
            target: "នេះគឺជាអស្ចារ្យ!",
            expectedResult: undefined,
            description: "Khmer exclamation mark is converted to Western exclamation mark"
        },
        {
            targetLocale: "km-KH",
            source: "This is amazing!",
            target: "នេះគឺជាអស្ចារ្យ！",
            expectedResult: "Sentence ending should be \"!\" (U+0021) for km-KH locale instead of \"！\" (U+FF01)",
            highlight: "នេះគឺជាអស្ចារ្យ<e0>！ (U+FF01)</e0>",
            description: "Khmer exclamation mark triggers warning if not Western exclamation mark"
        },
        {
            targetLocale: "km-KH",
            source: "This is incomplete...",
            target: "នេះគឺជាមិនគ្រប់គ្រាន់…",
            expectedResult: undefined,
            description: "Long ellipsis is converted to Unicode ellipsis"
        },
        {
            targetLocale: "km-KH",
            source: "This is incomplete...",
            target: "នេះគឺជាមិនគ្រប់គ្រាន់...",
            expectedResult: "Sentence ending should be \"…\" (U+2026) for km-KH locale instead of \"...\" (U+002E U+002E U+002E)",
            highlight: "នេះគឺជាមិនគ្រប់គ្រាន់<e0>... (U+002E U+002E U+002E)</e0>",
            description: "Long ellipsis triggers warning if not Unicode ellipsis"
        },
        {
            targetLocale: "km-KH",
            source: "The answer is:",
            target: "ចម្លើយគឺ:",
            expectedResult: undefined,
            description: "Western colon is converted to Khmer colon"
        },
        {
            targetLocale: "km-KH",
            source: "The answer is:",
            target: "ចម្លើយគឺ：",
            expectedResult: "Sentence ending should be \":\" (U+003A) for km-KH locale instead of \"：\" (U+FF1A)",
            highlight: "ចម្លើយគឺ<e0>： (U+FF1A)</e0>",
            description: "Western colon triggers warning if not Khmer colon"
        },
        // German tests
        {
            targetLocale: "de-DE",
            source: "This is a sentence.",
            target: "Das ist ein Satz.",
            expectedResult: undefined,
            description: "German period is converted to Western period"
        },
        {
            targetLocale: "de-DE",
            source: "This is a sentence.",
            target: "Das ist ein Satz：",
            expectedResult: "Sentence ending should be \".\" (U+002E) for de-DE locale instead of \"：\" (U+FF1A)",
            highlight: "Das ist ein Satz<e0>： (U+FF1A)</e0>",
            description: "German period triggers warning if not Western period"
        },
        {
            targetLocale: "de-DE",
            source: "What is this?",
            target: "Was ist das?",
            expectedResult: undefined,
            description: "German question mark is converted to Western question mark"
        },
        {
            targetLocale: "de-DE",
            source: "What is this?",
            target: "Was ist das.",
            expectedResult: "Sentence ending should be \"?\" (U+003F) for de-DE locale instead of \".\" (U+002E)",
            highlight: "Was ist das<e0>. (U+002E)</e0>",
            description: "German question mark triggers warning if not Western question mark"
        },
        {
            targetLocale: "de-DE",
            source: "This is amazing!",
            target: "Das ist erstaunlich!",
            expectedResult: undefined,
            description: "German exclamation mark is converted to Western exclamation mark"
        },
        {
            targetLocale: "de-DE",
            source: "This is amazing!",
            target: "Das ist erstaunlich.",
            expectedResult: "Sentence ending should be \"!\" (U+0021) for de-DE locale instead of \".\" (U+002E)",
            highlight: "Das ist erstaunlich<e0>. (U+002E)</e0>",
            description: "German exclamation mark triggers warning if not Western exclamation mark"
        },
        {
            targetLocale: "de-DE",
            source: "This is incomplete...",
            target: "Das ist unvollständig…",
            expectedResult: undefined,
            description: "German ellipsis is converted to Unicode ellipsis"
        },
        {
            targetLocale: "de-DE",
            source: "This is incomplete...",
            target: "Das ist unvollständig...",
            expectedResult: "Sentence ending should be \"…\" (U+2026) for de-DE locale instead of \"...\" (U+002E U+002E U+002E)",
            highlight: "Das ist unvollständig<e0>... (U+002E U+002E U+002E)</e0>",
            description: "German ellipsis triggers warning if not Unicode ellipsis"
        },
        {
            targetLocale: "de-DE",
            source: "The answer is:",
            target: "Die Antwort ist:",
            expectedResult: undefined,
            description: "German colon is converted to Western colon"
        },
        {
            targetLocale: "de-DE",
            source: "The answer is:",
            target: "Die Antwort ist.",
            expectedResult: "Sentence ending should be \":\" (U+003A) for de-DE locale instead of \".\" (U+002E)",
            highlight: "Die Antwort ist<e0>. (U+002E)</e0>",
            description: "German colon triggers warning if not Western colon"
        },
        // English tests
        {
            targetLocale: "en-GB",
            source: "This is a sentence.",
            target: "This is a sentence.",
            expectedResult: undefined,
            description: "English period is converted to Western period"
        },
        {
            targetLocale: "en-GB",
            source: "This is a sentence.",
            target: "This is a sentence。",
            expectedResult: "Sentence ending should be \".\" (U+002E) for en-GB locale instead of \"。\" (U+3002)",
            highlight: "This is a sentence<e0>。 (U+3002)</e0>",
            description: "English period triggers warning if not Western period"
        },
        {
            targetLocale: "en-GB",
            source: "What is this?",
            target: "What is this?",
            expectedResult: undefined,
            description: "English question mark is converted to Western question mark"
        },
        {
            targetLocale: "en-GB",
            source: "What is this?",
            target: "What is this？",
            expectedResult: "Sentence ending should be \"?\" (U+003F) for en-GB locale instead of \"？\" (U+FF1F)",
            highlight: "What is this<e0>？ (U+FF1F)</e0>",
            description: "English question mark triggers warning if not Western question mark"
        },
        {
            targetLocale: "en-GB",
            source: "This is amazing!",
            target: "This is amazing!",
            expectedResult: undefined,
            description: "English exclamation mark is converted to Western exclamation mark"
        },
        {
            targetLocale: "en-GB",
            source: "This is amazing!",
            target: "This is amazing！",
            expectedResult: "Sentence ending should be \"!\" (U+0021) for en-GB locale instead of \"！\" (U+FF01)",
            highlight: "This is amazing<e0>！ (U+FF01)</e0>",
            description: "English exclamation mark triggers warning if not Western exclamation mark"
        },
        {
            targetLocale: "en-GB",
            source: "This is incomplete...",
            target: "This is incomplete…",
            expectedResult: undefined,
            description: "English ellipsis is converted to Unicode ellipsis"
        },
        {
            targetLocale: "en-GB",
            source: "This is incomplete...",
            target: "This is incomplete...",
            expectedResult: "Sentence ending should be \"…\" (U+2026) for en-GB locale instead of \"...\" (U+002E U+002E U+002E)",
            highlight: "This is incomplete<e0>... (U+002E U+002E U+002E)</e0>",
            description: "English ellipsis triggers warning if not Unicode ellipsis"
        },
        {
            targetLocale: "en-GB",
            source: "The answer is:",
            target: "The answer is:",
            expectedResult: undefined,
            description: "English colon is converted to Western colon"
        },
        {
            targetLocale: "en-GB",
            source: "The answer is:",
            target: "The answer is：",
            expectedResult: "Sentence ending should be \":\" (U+003A) for en-GB locale instead of \"：\" (U+FF1A)",
            highlight: "The answer is<e0>： (U+FF1A)</e0>",
            description: "English colon triggers warning if not Western colon"
        },
        // Test plural content doesn't mess up the algorithm
        {
            targetLocale: "bn-IN",
            source: "{numSelected, plural, =0 {0 files selected} one {1 file selected} other {# files selected} } ",
            target: "{numSelected,plural,=0{0 ফাইল নির্বাচিত} one{1 ফাইল নির্বাচিত} other{# ফাইল নির্বাচিত}} ",
            expectedResult: undefined,
            description: "Bengali plural content doesn't mess up the algorithm"
        },
        // Bengali punctuation tests
        {
            targetLocale: "bn-IN",
            source: "Hello world.",
            target: "হ্যালো বিশ্ব।",
            expectedResult: undefined,
            description: "Bengali period (danda) is correct for Bengali locale"
        },
        {
            targetLocale: "bn-IN",
            source: "Hello world.",
            target: "হ্যালো বিশ্ব.",
            expectedResult: "Sentence ending should be \"।\" (U+0964) for bn-IN locale instead of \".\" (U+002E)",
            highlight: "হ্যালো বিশ্ব<e0>. (U+002E)</e0>",
            description: "Bengali should use danda (।) not Western period (.)"
        },
        {
            targetLocale: "bn-IN",
            source: "What is your name?",
            target: "আপনার নাম কি?",
            expectedResult: undefined,
            description: "Bengali question mark is correct (same as Western)"
        },
        {
            targetLocale: "bn-IN",
            source: "Welcome!",
            target: "স্বাগতম!",
            expectedResult: undefined,
            description: "Bengali exclamation mark is correct (same as Western)"
        },
        {
            targetLocale: "bn-IN",
            source: "The options are:",
            target: "বিকল্পগুলি হল:",
            expectedResult: undefined,
            description: "Bengali colon is correct (same as Western)"
        },
        {
            targetLocale: "bn-IN",
            source: "Loading...",
            target: "লোড হচ্ছে…",
            expectedResult: undefined,
            description: "Bengali ellipsis is correct (same as Western)"
        },
        // Test for substitution parameter moved to end without sentence-ending punctuation
        {
            targetLocale: "it-IT",
            source: "Your content for paragraph {number} goes here",
            target: "Inserisci qui i contenuti per il paragrafo {number}",
            expectedResult: undefined,
            description: "Italian translation with substitution parameter moved to end should not trigger sentence-ending punctuation error when source has no punctuation"
        },
        // Test for substitution parameter in middle with no sentence-ending punctuation
        {
            targetLocale: "fr-FR",
            source: "Welcome to {app_name}",
            target: "Bienvenue sur {app_name}",
            expectedResult: undefined,
            description: "French translation with substitution parameter in middle should not trigger sentence-ending punctuation error when source has no punctuation"
        },
        // Test for multiple substitution parameters with no sentence-ending punctuation
        {
            targetLocale: "de-DE",
            source: "Hello {name}, you have {count} messages",
            target: "Hallo {name}, Sie haben {count} Nachrichten",
            expectedResult: undefined,
            description: "German translation with multiple substitution parameters should not trigger sentence-ending punctuation error when source has no punctuation"
        },
        // Test for substitution parameter at end with sentence-ending punctuation in source
        {
            targetLocale: "es-ES",
            source: "Your content for paragraph {number} goes here.",
            target: "Inserte aquí el contenido para el párrafo {number}.",
            expectedResult: undefined,
            description: "Spanish translation with substitution parameter at end should not trigger sentence-ending punctuation error when source has sentence-ending punctuation"
        },
        // Tests for quoted content
        {
            targetLocale: "en-GB",
            source: "She said, \"Hello!\"",
            target: "She said, \"Hello!\"",
            expectedResult: undefined,
            description: "English exclamation mark in quotes is correct"
        },
        {
            targetLocale: "en-GB",
            source: "She said, \"Hello!\"",
            target: "She said, \"Hello！\"",
            expectedResult: "Sentence ending should be \"!\" (U+0021) for en-GB locale instead of \"！\" (U+FF01)",
            highlight: "She said, \"Hello<e0>！ (U+FF01)</e0>\"",
            description: "English exclamation mark in quotes triggers warning if not Western exclamation mark"
        },
        {
            targetLocale: "de-DE",
            source: "She said, \"Hello!\"",
            target: "Sie sagte, \"Hallo!\"",
            expectedResult: undefined,
            description: "German exclamation mark in quotes is correct"
        },
        {
            targetLocale: "de-DE",
            source: "She said, \"Hello!\"",
            target: "Sie sagte, \"Hallo！\"",
            expectedResult: "Sentence ending should be \"!\" (U+0021) for de-DE locale instead of \"！\" (U+FF01)",
            highlight: "Sie sagte, \"Hallo<e0>！ (U+FF01)</e0>\"",
            description: "German exclamation mark in quotes triggers warning if not Western exclamation mark"
        },
        {
            targetLocale: "ja-JP",
            source: "She said, \"Hello!\"",
            target: "彼女は「こんにちは！」と言いました。",
            expectedResult: undefined,
            description: "Japanese exclamation mark in quotes is correct"
        },
        {
            targetLocale: "ja-JP",
            source: "She said, \"Hello!\"",
            target: "彼女は「こんにちは!」と言いました。",
            expectedResult: "Sentence ending should be \"！\" (U+FF01) for ja-JP locale instead of \"!\" (U+0021)",
            highlight: "彼女は「こんにちは<e0>! (U+0021)</e0>」と言いました。",
            description: "Japanese exclamation mark in quotes triggers warning if not fullwidth exclamation mark"
        },
        {
            targetLocale: "zh-CN",
            source: "She said, \"Hello!\"",
            target: "她说：\"你好！\"",
            expectedResult: undefined,
            description: "Chinese exclamation mark in quotes is correct"
        },
        {
            targetLocale: "zh-CN",
            source: "She said, \"Hello!\"",
            target: "她说：\"你好!\"",
            expectedResult: "Sentence ending should be \"！\" (U+FF01) for zh-CN locale instead of \"!\" (U+0021)",
            highlight: "她说：\"你好<e0>! (U+0021)</e0>\"",
            description: "Chinese exclamation mark in quotes with Western exclamation triggers warning if fullwidth exclamation mark is not used"
        },
        {
            targetLocale: "ko-KR",
            source: "She said, \"Hello!\"",
            target: "그녀는 \"안녕하세요!\"라고 말했습니다.",
            expectedResult: undefined,
            description: "Korean exclamation mark in quotes is correct"
        },
        {
            targetLocale: "ko-KR",
            source: "She said, \"Hello!\"",
            target: "그녀는 \"안녕하세요！\"라고 말했습니다.",
            expectedResult: "Sentence ending should be \"!\" (U+0021) for ko-KR locale instead of \"！\" (U+FF01)",
            highlight: "그녀는 \"안녕하세요<e0>！ (U+FF01)</e0>\"라고 말했습니다.",
            description: "Korean exclamation mark in quotes with fullwidth exclamation triggers warning"
        },
        {
            targetLocale: "es-ES",
            source: "She said, \"Hello!\"",
            target: "Ella dijo: \"¡Hola!\"",
            expectedResult: undefined,
            description: "Spanish exclamation mark in quotes with inverted punctuation is correct"
        },
        {
            targetLocale: "es-ES",
            source: "She said, \"Hello!\"",
            target: "Ella dijo: \"Hola!\"",
            expectedResult: "Spanish exclamation should start with \"¡\" (U+00A1) for es-ES locale",
            highlight: "Ella dijo: \"<e0/>Hola!\"",
            description: "Spanish exclamation mark in quotes missing inverted punctuation triggers warning"
        },
        {
            targetLocale: "es-ES",
            source: "She said, \"Hello!\"",
            target: "Ella dijo: \"¡Hola！\"",
            expectedResult: "Sentence ending should be \"!\" (U+0021) for es-ES locale instead of \"！\" (U+FF01)",
            highlight: "Ella dijo: \"¡Hola<e0>！ (U+FF01)</e0>\"",
            description: "Spanish exclamation mark in quotes with fullwidth exclamation triggers warning"
        },
        {
            targetLocale: "es-ES",
            source: "She said, \"What?\"",
            target: "Ella dijo: \"¿Qué?\"",
            expectedResult: undefined,
            description: "Spanish question mark in quotes with inverted punctuation is correct"
        },
        {
            targetLocale: "es-ES",
            source: "She said, \"What?\"",
            target: "Ella dijo: \"Qué?\"",
            expectedResult: "Spanish question should start with \"¿\" (U+00BF) for es-ES locale",
            highlight: "Ella dijo: \"<e0/>Qué?\"",
            description: "Spanish question mark in quotes missing inverted punctuation triggers warning"
        },
        {
            targetLocale: "es-ES",
            source: "She said, \"What?\"",
            target: "Ella dijo: \"¿Qué？\"",
            expectedResult: "Sentence ending should be \"?\" (U+003F) for es-ES locale instead of \"？\" (U+FF1F)",
            highlight: "Ella dijo: \"¿Qué<e0>？ (U+FF1F)</e0>\"",
            description: "Spanish question mark in quotes with fullwidth question mark triggers warning"
        },
        // Test for quoted text not at the end of the source
        {
            targetLocale: "de-DE",
            source: "\"Don't do that,\" she said.",
            target: "\"Toe dass nicht,\" sagt Sie.",
            expectedResult: undefined,
            description: "German period at end matches English period at end when quoted text is not at end"
        },
        // Bug test: quoted string in middle should not affect sentence-ending check
        {
            targetLocale: "ja-JP",
            source: "This bug is \"crazy\" good.",
            target: "このバグは「クレイジー」良いです。",
            expectedResult: undefined,
            description: "Japanese period at end should match English period at end even with quoted text in middle"
        },
        // Bug test: quoted string in middle with wrong punctuation
        {
            targetLocale: "ja-JP",
            source: "This bug is \"crazy\" good.",
            target: "このバグは「クレイジー」良いです.",
            expectedResult: "Sentence ending should be \"。\" (U+3002) for ja-JP locale instead of \".\" (U+002E)",
            highlight: "このバグは「クレイジー」良いです<e0>. (U+002E)</e0>",
            description: "Japanese period should be ideographic full stop even with quoted text in middle"
        },
        // Bug test: source ends with quote - should use quoted content
        {
            targetLocale: "ja-JP",
            source: "This bug is \"crazy\".",
            target: "このバグは「クレイジー」.",
            expectedResult: "Sentence ending should be \"。\" (U+3002) for ja-JP locale instead of \".\" (U+002E)",
            highlight: "このバグは「クレイジー」<e0>. (U+002E)</e0>",
            description: "When source ends with quote, should check quoted content for punctuation"
        },
        // Bug test: quoted string in middle with same quote style as English
        {
            targetLocale: "de-DE",
            source: "This bug is \"crazy\" good.",
            target: "Dieser Fehler ist \"verrückt\" gut.",
            expectedResult: undefined,
            description: "German period at end should match English period at end even with quoted text in middle using same quotes"
        },
        // Bug test: quoted string in middle with wrong punctuation, same quote style
        {
            targetLocale: "de-DE",
            source: "This bug is \"crazy\" good.",
            target: "Dieser Fehler ist \"verrückt\" gut!",
            expectedResult: "Sentence ending should be \".\" (U+002E) for de-DE locale instead of \"!\" (U+0021)",
            highlight: "Dieser Fehler ist \"verrückt\" gut<e0>! (U+0021)</e0>",
            description: "German should use period not exclamation even with quoted text in middle using same quotes"
        },
        // Bug test: quoted string at end of source but not at end of target
        {
            targetLocale: "it-IT",
            source: "The dialog says, \"Delete the file?\"",
            target: "\"Eliminare il file?\" è ciò che dice la finestra di dialogo.",
            expectedResult: undefined,
            description: "Italian period at end should match English question mark at end even when quoted text moves position"
        },
        // Bug test: quoted string at end of source but not at end of target - should pass
        {
            targetLocale: "it-IT",
            source: "The dialog says, \"Delete the file?\"",
            target: "\"Eliminare il file?\" è ciò che dice la finestra di dialogo!",
            expectedResult: undefined,
            description: "Should pass because quoted content matches (both end with ?) even though full strings differ"
        },
        // Bug test: Spanish inverted punctuation with colon
        {
            targetLocale: "es-ES",
            source: "Which would you prefer: a more cool or more warm tone?",
            target: "¿Que prefiere: un tono más frío o más cálido?",
            expectedResult: undefined,
            description: "Spanish question with colon should have correct inverted punctuation"
        },
        // Bug test: Spanish inverted punctuation with colon - missing inverted punctuation
        {
            targetLocale: "es-ES",
            source: "Which would you prefer: a more cool or more warm tone?",
            target: "Que prefiere: un tono más frío o más cálido?",
            expectedResult: "Spanish question should start with \"¿\" (U+00BF) for es-ES locale",
            highlight: "<e0/>Que prefiere: un tono más frío o más cálido?",
            description: "Spanish question with colon should trigger warning for missing inverted punctuation"
        },
        // Bug test: Spanish inverted punctuation with subordinate clause
        {
            targetLocale: "es-ES",
            source: "Then, what contrast would you like to have between the light and dark parts of the screen?",
            target: "Entonces, ¿cuánto constraste prefiere entre las partes claras y oscuras de la plantalla?",
            expectedResult: undefined,
            description: "Spanish question with subordinate clause should have correct inverted punctuation"
        },
        // Bug test: Spanish inverted punctuation with name and comma
        {
            targetLocale: "es-ES",
            source: "Pablo, where are you going?",
            target: "Pablo, ¿adónde vas?",
            expectedResult: undefined,
            description: "Spanish question with name and comma should have correct inverted punctuation"
        },
        // Bug test: Spanish inverted punctuation with email address
        {
            targetLocale: "es-ES",
            source: "Would you like to email me at tv.privacy@lge.com?",
            target: "¿Le gustaría enviarme un correo electrónico a tv.privacy@lge.com?",
            expectedResult: undefined,
            description: "Spanish question with email address should have correct inverted punctuation"
        },
        {
            targetLocale: "es-ES",
            source: "Download the file from https://example.com/files/2342?param=foo.bar",
            target: "Descarga el archivo desde https://example.com/files/2342?param=foo.bar",
            expectedResult: undefined,
            description: "Spanish statement with URL should not trigger sentence-ending punctuation error"
        },
        {
            targetLocale: "es-ES",
            source: "Can you download the file from https://example.com/files/2342?param=foo.bar?",
            target: "¿Puedes descargar el archivo desde https://example.com/files/2342?param=foo.bar?",
            expectedResult: undefined,
            description: "Spanish question with URL should have correct inverted punctuation"
        },
        {
            targetLocale: "es-ES",
            source: "Can you download the file from https://example.com/files/2342?param=foo.bar?",
            target: "Puedes descargar el archivo desde https://example.com/files/2342?param=foo.bar?",
            expectedResult: "Spanish question should start with \"¿\" (U+00BF) for es-ES locale",
            highlight: "<e0/>Puedes descargar el archivo desde https://example.com/files/2342?param=foo.bar?",
            description: "Spanish question with URL should trigger warning for missing inverted punctuation"
        },
        // Optional punctuation language tests
        {
            targetLocale: "th-TH",
            source: "Hello world.",
            target: "สวัสดีโลก",
            expectedResult: undefined,
            description: "Missing punctuation in translation for optional punctuation language (Thai)"
        },
        {
            targetLocale: "km-KH",
            source: "Hello world.",
            target: "សួស្តីពិភពលោក",
            expectedResult: undefined,
            description: "Missing punctuation in translation for optional punctuation language (Khmer)"
        },
        {
            targetLocale: "vi-VN",
            source: "Hello world.",
            target: "Xin chào thế giới",
            expectedResult: undefined,
            description: "Missing punctuation in translation for optional punctuation language (Vietnamese)"
        },
        {
            targetLocale: "id-ID",
            source: "Hello world.",
            target: "Halo dunia",
            expectedResult: undefined,
            description: "Missing punctuation in translation for optional punctuation language (Indonesian)"
        },
        {
            targetLocale: "ms-MY",
            source: "Hello world.",
            target: "Halo dunia",
            expectedResult: undefined,
            description: "Missing punctuation in translation for optional punctuation language (Malay)"
        },
        {
            targetLocale: "tl-PH",
            source: "Hello world.",
            target: "Kamusta mundo",
            expectedResult: undefined,
            description: "Missing punctuation in translation for optional punctuation language (Tagalog)"
        },
        {
            targetLocale: "jv-ID",
            source: "Hello world.",
            target: "Halo donya",
            expectedResult: undefined,
            description: "Missing punctuation in translation for optional punctuation language (Javanese)"
        },
        {
            targetLocale: "su-ID",
            source: "Hello world.",
            target: "Halo dunya",
            expectedResult: undefined,
            description: "Missing punctuation in translation for optional punctuation language (Sundanese)"
        },
        // Test for substitution parameter at end in source but not in target
        {
            targetLocale: "ko-KR",
            source: "Hello, {name}",
            target: "안녕하세요, {name}님",
            expectedResult: undefined,
            description: "Korean translation with substitution parameter repositioned should not trigger sentence-ending punctuation error when source ends with substitution parameter"
        },
        // Additional optional punctuation language tests - source has punctuation, target has correct punctuation
        {
            targetLocale: "th-TH",
            source: "Hello world.",
            target: "สวัสดีโลก.",
            expectedResult: undefined,
            description: "Correct punctuation in translation for optional punctuation language (Thai)"
        },
        {
            targetLocale: "km-KH",
            source: "What is this?",
            target: "នេះគឺជាអ្វី?",
            expectedResult: undefined,
            description: "Correct punctuation in translation for optional punctuation language (Khmer)"
        },
        // Additional optional punctuation language tests - source has punctuation, target has wrong punctuation
        {
            targetLocale: "vi-VN",
            source: "Hello world.",
            target: "Xin chào thế giới!",
            expectedResult: "Sentence ending should be \".\" (U+002E) for vi-VN locale instead of \"!\" (U+0021)",
            highlight: "Xin chào thế giới<e0>! (U+0021)</e0>",
            description: "Wrong punctuation in translation for optional punctuation language (Vietnamese) - should be fixed"
        },
        {
            targetLocale: "id-ID",
            source: "What is this?",
            target: "Apa ini.",
            expectedResult: "Sentence ending should be \"?\" (U+003F) for id-ID locale instead of \".\" (U+002E)",
            highlight: "Apa ini<e0>. (U+002E)</e0>",
            description: "Wrong punctuation in translation for optional punctuation language (Indonesian) - should be fixed"
        },
        // Additional optional punctuation language tests - source has no punctuation, target has punctuation (should be removed)
        {
            targetLocale: "ms-MY",
            source: "Hello world",
            target: "Halo dunia.",
            expectedResult: "Sentence ending should be \"\" for ms-MY locale instead of \".\" (U+002E)",
            highlight: "Halo dunia<e0>. (U+002E)</e0>",
            description: "Extra punctuation in translation for optional punctuation language (Malay) when source has none - should be removed"
        },
        {
            targetLocale: "tl-PH",
            source: "Hello world",
            target: "Kamusta mundo!",
            expectedResult: "Sentence ending should be \"\" for tl-PH locale instead of \"!\" (U+0021)",
            highlight: "Kamusta mundo<e0>! (U+0021)</e0>",
            description: "Extra punctuation in translation for optional punctuation language (Tagalog) when source has none - should be removed"
        }
    ];
=======
    describe("language tests", () => {
        // Parameterized tests for different languages
        const languageTestCases = [
            // Japanese tests
            {
                targetLocale: "ja-JP",
                source: "This is a sentence.",
                target: "これは文です。",
                expectedResult: undefined,
                description: "Japanese period is converted to ideographic full stop"
            },
            {
                targetLocale: "ja-JP",
                source: "This is a sentence.",
                target: "これは文です.",
                expectedResult: "Sentence ending should be \"。\" (U+3002) for ja-JP locale instead of \".\" (U+002E)",
                highlight: "これは文です<e0>. (U+002E)</e0>",
                description: "Japanese period triggers warning if not ideographic full stop"
            },
            {
                targetLocale: "ja-JP",
                source: "What is this?",
                target: "これは何ですか？",
                expectedResult: undefined,
                description: "Japanese question mark is converted to fullwidth"
            },
            {
                targetLocale: "ja-JP",
                source: "What is this?",
                target: "これは何ですか?",
                expectedResult: "Sentence ending should be \"？\" (U+FF1F) for ja-JP locale instead of \"?\" (U+003F)",
                highlight: "これは何ですか<e0>? (U+003F)</e0>",
                description: "Japanese question mark triggers warning if not fullwidth"
            },
            {
                targetLocale: "ja-JP",
                source: "This is amazing!",
                target: "これは素晴らしいです！",
                expectedResult: undefined,
                description: "Japanese exclamation mark is converted to fullwidth"
            },
            {
                targetLocale: "ja-JP",
                source: "This is amazing!",
                target: "これは素晴らしいです!",
                expectedResult: "Sentence ending should be \"！\" (U+FF01) for ja-JP locale instead of \"!\" (U+0021)",
                highlight: "これは素晴らしいです<e0>! (U+0021)</e0>",
                description: "Japanese exclamation mark triggers warning if not fullwidth"
            },
            {
                targetLocale: "ja-JP",
                source: "This is incomplete...",
                target: "これは不完全です…",
                expectedResult: undefined,
                description: "Japanese ellipsis is converted to Unicode ellipsis"
            },
            {
                targetLocale: "ja-JP",
                source: "This is incomplete...",
                target: "これは不完全です...",
                expectedResult: "Sentence ending should be \"…\" (U+2026) for ja-JP locale instead of \"...\" (U+002E U+002E U+002E)",
                highlight: "これは不完全です<e0>... (U+002E U+002E U+002E)</e0>",
                description: "Japanese ellipsis triggers warning if not Unicode ellipsis"
            },
            {
                targetLocale: "ja-JP",
                source: "The answer is:",
                target: "答えは：",
                expectedResult: undefined,
                description: "Japanese colon is converted to fullwidth"
            },
            {
                targetLocale: "ja-JP",
                source: "The answer is:",
                target: "答えは:",
                expectedResult: "Sentence ending should be \"：\" (U+FF1A) for ja-JP locale instead of \":\" (U+003A)",
                highlight: "答えは<e0>: (U+003A)</e0>",
                description: "Japanese colon is converted to fullwidth"
            },
            // Chinese tests
            {
                targetLocale: "zh-CN",
                source: "This is a sentence.",
                target: "这是一个句子。",
                expectedResult: undefined,
                description: "Chinese period is converted to ideographic full stop"
            },
            {
                targetLocale: "zh-CN",
                source: "This is a sentence.",
                target: "这是一个句子.",
                expectedResult: "Sentence ending should be \"。\" (U+3002) for zh-CN locale instead of \".\" (U+002E)",
                highlight: "这是一个句子<e0>. (U+002E)</e0>",
                description: "Chinese period triggers warning if not ideographic full stop"
            },
            {
                targetLocale: "zh-CN",
                source: "What is this?",
                target: "这是什么？",
                expectedResult: undefined,
                description: "Chinese question mark is converted to fullwidth"
            },
            {
                targetLocale: "zh-CN",
                source: "What is this?",
                target: "这是什么?",
                expectedResult: "Sentence ending should be \"？\" (U+FF1F) for zh-CN locale instead of \"?\" (U+003F)",
                highlight: "这是什么<e0>? (U+003F)</e0>",
                description: "Chinese question mark triggers warning if not fullwidth"
            },
            {
                targetLocale: "zh-CN",
                source: "This is amazing!",
                target: "这太棒了！",
                expectedResult: undefined,
                description: "Chinese exclamation mark is converted to fullwidth"
            },
            {
                targetLocale: "zh-CN",
                source: "This is amazing!",
                target: "这太棒了!",
                expectedResult: "Sentence ending should be \"！\" (U+FF01) for zh-CN locale instead of \"!\" (U+0021)",
                highlight: "这太棒了<e0>! (U+0021)</e0>",
                description: "Chinese exclamation mark triggers warning if not fullwidth"
            },
            {
                targetLocale: "zh-CN",
                source: "This is incomplete...",
                target: "这是不完整的…",
                expectedResult: undefined,
                description: "Chinese ellipsis is converted to Unicode ellipsis"
            },
            {
                targetLocale: "zh-CN",
                source: "This is incomplete...",
                target: "这是不完整的...",
                expectedResult: "Sentence ending should be \"…\" (U+2026) for zh-CN locale instead of \"...\" (U+002E U+002E U+002E)",
                highlight: "这是不完整的<e0>... (U+002E U+002E U+002E)</e0>",
                description: "Chinese ellipsis triggers warning if not Unicode ellipsis"
            },
            {
                targetLocale: "zh-CN",
                source: "The answer is:",
                target: "答案是：",
                expectedResult: undefined,
                description: "Chinese colon is converted to fullwidth"
            },
            {
                targetLocale: "zh-CN",
                source: "The answer is:",
                target: "答案是:",
                expectedResult: "Sentence ending should be \"：\" (U+FF1A) for zh-CN locale instead of \":\" (U+003A)",
                highlight: "答案是<e0>: (U+003A)</e0>",
                description: "Chinese colon triggers warning if not fullwidth"
            },
            // Korean tests
            {
                targetLocale: "ko-KR",
                source: "This is a sentence.",
                target: "이것은 문장입니다.",
                expectedResult: undefined,
                description: "Korean period is converted to Western period"
            },
            {
                targetLocale: "ko-KR",
                source: "This is a sentence.",
                target: "이것은 문장입니다。",
                expectedResult: "Sentence ending should be \".\" (U+002E) for ko-KR locale instead of \"。\" (U+3002)",
                highlight: "이것은 문장입니다<e0>。 (U+3002)</e0>",
                description: "Korean period triggers warning if not Western period"
            },
            {
                targetLocale: "ko-KR",
                source: "What is this?",
                target: "이것은 무엇입니까?",
                expectedResult: undefined,
                description: "Korean question mark is converted to Western question mark"
            },
            {
                targetLocale: "ko-KR",
                source: "What is this?",
                target: "이것은 무엇입니까？",
                expectedResult: "Sentence ending should be \"?\" (U+003F) for ko-KR locale instead of \"？\" (U+FF1F)",
                highlight: "이것은 무엇입니까<e0>？ (U+FF1F)</e0>",
                description: "Korean question mark triggers warning if not Western question mark"
            },
            {
                targetLocale: "ko-KR",
                source: "This is amazing!",
                target: "이것은 놀랍습니다!",
                expectedResult: undefined,
                description: "Korean exclamation mark is converted to Western exclamation mark"
            },
            {
                targetLocale: "ko-KR",
                source: "This is amazing!",
                target: "이것은 놀랍습니다！",
                expectedResult: "Sentence ending should be \"!\" (U+0021) for ko-KR locale instead of \"！\" (U+FF01)",
                highlight: "이것은 놀랍습니다<e0>！ (U+FF01)</e0>",
                description: "Korean exclamation mark triggers warning if not Western exclamation mark"
            },
            {
                targetLocale: "ko-KR",
                source: "This is incomplete...",
                target: "이것은 불완전합니다…",
                expectedResult: undefined,
                description: "Korean ellipsis is converted to Unicode ellipsis"
            },
            {
                targetLocale: "ko-KR",
                source: "This is incomplete...",
                target: "이것은 불완전합니다...",
                expectedResult: "Sentence ending should be \"…\" (U+2026) for ko-KR locale instead of \"...\" (U+002E U+002E U+002E)",
                highlight: "이것은 불완전합니다<e0>... (U+002E U+002E U+002E)</e0>",
                description: "Korean ellipsis triggers warning if not Unicode ellipsis"
            },
            {
                targetLocale: "ko-KR",
                source: "The answer is:",
                target: "답은:",
                expectedResult: undefined,
                description: "Korean colon is converted to Western colon"
            },
            {
                targetLocale: "ko-KR",
                source: "The answer is:",
                target: "답은：",
                expectedResult: "Sentence ending should be \":\" (U+003A) for ko-KR locale instead of \"：\" (U+FF1A)",
                highlight: "답은<e0>： (U+FF1A)</e0>",
                description: "Korean colon triggers warning if not Western colon"
            },
            // Khmer tests
            {
                targetLocale: "km-KH",
                source: "This is a sentence.",
                target: "នេះគឺជាប្រយោគ។",
                expectedResult: undefined,
                description: "Western period is converted to Khmer period"
            },
            {
                targetLocale: "km-KH",
                source: "This is a sentence.",
                target: "នេះគឺជាប្រយោគ.",
                expectedResult: "Sentence ending should be \"។\" (U+17D4) for km-KH locale instead of \".\" (U+002E)",
                highlight: "នេះគឺជាប្រយោគ<e0>. (U+002E)</e0>",
                description: "Western period triggers warning if not Khmer period"
            },
            {
                targetLocale: "km-KH",
                source: "What is this?",
                target: "នេះគឺជាអ្វី?",
                expectedResult: undefined,
                description: "English question mark is converted to Western question mark"
            },
            {
                targetLocale: "km-KH",
                source: "What is this?",
                target: "នេះគឺជាអ្វី？",
                expectedResult: "Sentence ending should be \"?\" (U+003F) for km-KH locale instead of \"？\" (U+FF1F)",
                highlight: "នេះគឺជាអ្វី<e0>？ (U+FF1F)</e0>",
                description: "Western question mark triggers warning if not Khmer question mark"
            },
            {
                targetLocale: "km-KH",
                source: "This is amazing!",
                target: "នេះគឺជាអស្ចារ្យ!",
                expectedResult: undefined,
                description: "Khmer exclamation mark is converted to Western exclamation mark"
            },
            {
                targetLocale: "km-KH",
                source: "This is amazing!",
                target: "នេះគឺជាអស្ចារ្យ！",
                expectedResult: "Sentence ending should be \"!\" (U+0021) for km-KH locale instead of \"！\" (U+FF01)",
                highlight: "នេះគឺជាអស្ចារ្យ<e0>！ (U+FF01)</e0>",
                description: "Khmer exclamation mark triggers warning if not Western exclamation mark"
            },
            {
                targetLocale: "km-KH",
                source: "This is incomplete...",
                target: "នេះគឺជាមិនគ្រប់គ្រាន់…",
                expectedResult: undefined,
                description: "Long ellipsis is converted to Unicode ellipsis"
            },
            {
                targetLocale: "km-KH",
                source: "This is incomplete...",
                target: "នេះគឺជាមិនគ្រប់គ្រាន់...",
                expectedResult: "Sentence ending should be \"…\" (U+2026) for km-KH locale instead of \"...\" (U+002E U+002E U+002E)",
                highlight: "នេះគឺជាមិនគ្រប់គ្រាន់<e0>... (U+002E U+002E U+002E)</e0>",
                description: "Long ellipsis triggers warning if not Unicode ellipsis"
            },
            {
                targetLocale: "km-KH",
                source: "The answer is:",
                target: "ចម្លើយគឺ:",
                expectedResult: undefined,
                description: "Western colon is converted to Khmer colon"
            },
            {
                targetLocale: "km-KH",
                source: "The answer is:",
                target: "ចម្លើយគឺ：",
                expectedResult: "Sentence ending should be \":\" (U+003A) for km-KH locale instead of \"：\" (U+FF1A)",
                highlight: "ចម្លើយគឺ<e0>： (U+FF1A)</e0>",
                description: "Western colon triggers warning if not Khmer colon"
            },
            // German tests
            {
                targetLocale: "de-DE",
                source: "This is a sentence.",
                target: "Das ist ein Satz.",
                expectedResult: undefined,
                description: "German period is converted to Western period"
            },
            {
                targetLocale: "de-DE",
                source: "This is a sentence.",
                target: "Das ist ein Satz：",
                expectedResult: "Sentence ending should be \".\" (U+002E) for de-DE locale instead of \"：\" (U+FF1A)",
                highlight: "Das ist ein Satz<e0>： (U+FF1A)</e0>",
                description: "German period triggers warning if not Western period"
            },
            {
                targetLocale: "de-DE",
                source: "What is this?",
                target: "Was ist das?",
                expectedResult: undefined,
                description: "German question mark is converted to Western question mark"
            },
            {
                targetLocale: "de-DE",
                source: "What is this?",
                target: "Was ist das.",
                expectedResult: "Sentence ending should be \"?\" (U+003F) for de-DE locale instead of \".\" (U+002E)",
                highlight: "Was ist das<e0>. (U+002E)</e0>",
                description: "German question mark triggers warning if not Western question mark"
            },
            {
                targetLocale: "de-DE",
                source: "This is amazing!",
                target: "Das ist erstaunlich!",
                expectedResult: undefined,
                description: "German exclamation mark is converted to Western exclamation mark"
            },
            {
                targetLocale: "de-DE",
                source: "This is amazing!",
                target: "Das ist erstaunlich.",
                expectedResult: "Sentence ending should be \"!\" (U+0021) for de-DE locale instead of \".\" (U+002E)",
                highlight: "Das ist erstaunlich<e0>. (U+002E)</e0>",
                description: "German exclamation mark triggers warning if not Western exclamation mark"
            },
            {
                targetLocale: "de-DE",
                source: "This is incomplete...",
                target: "Das ist unvollständig…",
                expectedResult: undefined,
                description: "German ellipsis is converted to Unicode ellipsis"
            },
            {
                targetLocale: "de-DE",
                source: "This is incomplete...",
                target: "Das ist unvollständig...",
                expectedResult: "Sentence ending should be \"…\" (U+2026) for de-DE locale instead of \"...\" (U+002E U+002E U+002E)",
                highlight: "Das ist unvollständig<e0>... (U+002E U+002E U+002E)</e0>",
                description: "German ellipsis triggers warning if not Unicode ellipsis"
            },
            {
                targetLocale: "de-DE",
                source: "The answer is:",
                target: "Die Antwort ist:",
                expectedResult: undefined,
                description: "German colon is converted to Western colon"
            },
            {
                targetLocale: "de-DE",
                source: "The answer is:",
                target: "Die Antwort ist.",
                expectedResult: "Sentence ending should be \":\" (U+003A) for de-DE locale instead of \".\" (U+002E)",
                highlight: "Die Antwort ist<e0>. (U+002E)</e0>",
                description: "German colon triggers warning if not Western colon"
            },
            // English tests
            {
                targetLocale: "en-GB",
                source: "This is a sentence.",
                target: "This is a sentence.",
                expectedResult: undefined,
                description: "English period is converted to Western period"
            },
            {
                targetLocale: "en-GB",
                source: "This is a sentence.",
                target: "This is a sentence。",
                expectedResult: "Sentence ending should be \".\" (U+002E) for en-GB locale instead of \"。\" (U+3002)",
                highlight: "This is a sentence<e0>。 (U+3002)</e0>",
                description: "English period triggers warning if not Western period"
            },
            {
                targetLocale: "en-GB",
                source: "What is this?",
                target: "What is this?",
                expectedResult: undefined,
                description: "English question mark is converted to Western question mark"
            },
            {
                targetLocale: "en-GB",
                source: "What is this?",
                target: "What is this？",
                expectedResult: "Sentence ending should be \"?\" (U+003F) for en-GB locale instead of \"？\" (U+FF1F)",
                highlight: "What is this<e0>？ (U+FF1F)</e0>",
                description: "English question mark triggers warning if not Western question mark"
            },
            {
                targetLocale: "en-GB",
                source: "This is amazing!",
                target: "This is amazing!",
                expectedResult: undefined,
                description: "English exclamation mark is converted to Western exclamation mark"
            },
            {
                targetLocale: "en-GB",
                source: "This is amazing!",
                target: "This is amazing！",
                expectedResult: "Sentence ending should be \"!\" (U+0021) for en-GB locale instead of \"！\" (U+FF01)",
                highlight: "This is amazing<e0>！ (U+FF01)</e0>",
                description: "English exclamation mark triggers warning if not Western exclamation mark"
            },
            {
                targetLocale: "en-GB",
                source: "This is incomplete...",
                target: "This is incomplete…",
                expectedResult: undefined,
                description: "English ellipsis is converted to Unicode ellipsis"
            },
            {
                targetLocale: "en-GB",
                source: "This is incomplete...",
                target: "This is incomplete...",
                expectedResult: "Sentence ending should be \"…\" (U+2026) for en-GB locale instead of \"...\" (U+002E U+002E U+002E)",
                highlight: "This is incomplete<e0>... (U+002E U+002E U+002E)</e0>",
                description: "English ellipsis triggers warning if not Unicode ellipsis"
            },
            {
                targetLocale: "en-GB",
                source: "The answer is:",
                target: "The answer is:",
                expectedResult: undefined,
                description: "English colon is converted to Western colon"
            },
            {
                targetLocale: "en-GB",
                source: "The answer is:",
                target: "The answer is：",
                expectedResult: "Sentence ending should be \":\" (U+003A) for en-GB locale instead of \"：\" (U+FF1A)",
                highlight: "The answer is<e0>： (U+FF1A)</e0>",
                description: "English colon triggers warning if not Western colon"
            },
            // Test plural content doesn't mess up the algorithm
            {
                targetLocale: "bn-IN",
                source: "{numSelected, plural, =0 {0 files selected} one {1 file selected} other {# files selected} } ",
                target: "{numSelected,plural,=0{0 ফাইল নির্বাচিত} one{1 ফাইল নির্বাচিত} other{# ফাইল নির্বাচিত}} ",
                expectedResult: undefined,
                description: "Bengali plural content doesn't mess up the algorithm"
            },
            // Bengali punctuation tests
            {
                targetLocale: "bn-IN",
                source: "Hello world.",
                target: "হ্যালো বিশ্ব।",
                expectedResult: undefined,
                description: "Bengali period (danda) is correct for Bengali locale"
            },
            {
                targetLocale: "bn-IN",
                source: "Hello world.",
                target: "হ্যালো বিশ্ব.",
                expectedResult: "Sentence ending should be \"।\" (U+0964) for bn-IN locale instead of \".\" (U+002E)",
                highlight: "হ্যালো বিশ্ব<e0>. (U+002E)</e0>",
                description: "Bengali should use danda (।) not Western period (.)"
            },
            {
                targetLocale: "bn-IN",
                source: "What is your name?",
                target: "আপনার নাম কি?",
                expectedResult: undefined,
                description: "Bengali question mark is correct (same as Western)"
            },
            {
                targetLocale: "bn-IN",
                source: "Welcome!",
                target: "স্বাগতম!",
                expectedResult: undefined,
                description: "Bengali exclamation mark is correct (same as Western)"
            },
            {
                targetLocale: "bn-IN",
                source: "The options are:",
                target: "বিকল্পগুলি হল:",
                expectedResult: undefined,
                description: "Bengali colon is correct (same as Western)"
            },
            {
                targetLocale: "bn-IN",
                source: "Loading...",
                target: "লোড হচ্ছে…",
                expectedResult: undefined,
                description: "Bengali ellipsis is correct (same as Western)"
            },
            // Test for substitution parameter moved to end without sentence-ending punctuation
            {
                targetLocale: "it-IT",
                source: "Your content for paragraph {number} goes here",
                target: "Inserisci qui i contenuti per il paragrafo {number}",
                expectedResult: undefined,
                description: "Italian translation with substitution parameter moved to end should not trigger sentence-ending punctuation error when source has no punctuation"
            },
            // Test for substitution parameter in middle with no sentence-ending punctuation
            {
                targetLocale: "fr-FR",
                source: "Welcome to {app_name}",
                target: "Bienvenue sur {app_name}",
                expectedResult: undefined,
                description: "French translation with substitution parameter in middle should not trigger sentence-ending punctuation error when source has no punctuation"
            },
            // Test for multiple substitution parameters with no sentence-ending punctuation
            {
                targetLocale: "de-DE",
                source: "Hello {name}, you have {count} messages",
                target: "Hallo {name}, Sie haben {count} Nachrichten",
                expectedResult: undefined,
                description: "German translation with multiple substitution parameters should not trigger sentence-ending punctuation error when source has no punctuation"
            },
            // Test for substitution parameter at end with sentence-ending punctuation in source
            {
                targetLocale: "es-ES",
                source: "Your content for paragraph {number} goes here.",
                target: "Inserte aquí el contenido para el párrafo {number}.",
                expectedResult: undefined,
                description: "Spanish translation with substitution parameter at end should not trigger sentence-ending punctuation error when source has sentence-ending punctuation"
            },
            // Tests for quoted content
            {
                targetLocale: "en-GB",
                source: "She said, \"Hello!\"",
                target: "She said, \"Hello!\"",
                expectedResult: undefined,
                description: "English exclamation mark in quotes is correct"
            },
            {
                targetLocale: "en-GB",
                source: "She said, \"Hello!\"",
                target: "She said, \"Hello！\"",
                expectedResult: "Sentence ending should be \"!\" (U+0021) for en-GB locale instead of \"！\" (U+FF01)",
                highlight: "She said, \"Hello<e0>！ (U+FF01)</e0>\"",
                description: "English exclamation mark in quotes triggers warning if not Western exclamation mark"
            },
            {
                targetLocale: "de-DE",
                source: "She said, \"Hello!\"",
                target: "Sie sagte, \"Hallo!\"",
                expectedResult: undefined,
                description: "German exclamation mark in quotes is correct"
            },
            {
                targetLocale: "de-DE",
                source: "She said, \"Hello!\"",
                target: "Sie sagte, \"Hallo！\"",
                expectedResult: "Sentence ending should be \"!\" (U+0021) for de-DE locale instead of \"！\" (U+FF01)",
                highlight: "Sie sagte, \"Hallo<e0>！ (U+FF01)</e0>\"",
                description: "German exclamation mark in quotes triggers warning if not Western exclamation mark"
            },
            {
                targetLocale: "ja-JP",
                source: "She said, \"Hello!\"",
                target: "彼女は「こんにちは！」と言いました。",
                expectedResult: undefined,
                description: "Japanese exclamation mark in quotes is correct"
            },
            {
                targetLocale: "ja-JP",
                source: "She said, \"Hello!\"",
                target: "彼女は「こんにちは!」と言いました。",
                expectedResult: "Sentence ending should be \"！\" (U+FF01) for ja-JP locale instead of \"!\" (U+0021)",
                highlight: "彼女は「こんにちは<e0>! (U+0021)</e0>」と言いました。",
                description: "Japanese exclamation mark in quotes triggers warning if not fullwidth exclamation mark"
            },
            {
                targetLocale: "zh-CN",
                source: "She said, \"Hello!\"",
                target: "她说：\"你好！\"",
                expectedResult: undefined,
                description: "Chinese exclamation mark in quotes is correct"
            },
            {
                targetLocale: "zh-CN",
                source: "She said, \"Hello!\"",
                target: "她说：\"你好!\"",
                expectedResult: "Sentence ending should be \"！\" (U+FF01) for zh-CN locale instead of \"!\" (U+0021)",
                highlight: "她说：\"你好<e0>! (U+0021)</e0>\"",
                description: "Chinese exclamation mark in quotes with Western exclamation triggers warning if fullwidth exclamation mark is not used"
            },
            {
                targetLocale: "ko-KR",
                source: "She said, \"Hello!\"",
                target: "그녀는 \"안녕하세요!\"라고 말했습니다.",
                expectedResult: undefined,
                description: "Korean exclamation mark in quotes is correct"
            },
            {
                targetLocale: "ko-KR",
                source: "She said, \"Hello!\"",
                target: "그녀는 \"안녕하세요！\"라고 말했습니다.",
                expectedResult: "Sentence ending should be \"!\" (U+0021) for ko-KR locale instead of \"！\" (U+FF01)",
                highlight: "그녀는 \"안녕하세요<e0>！ (U+FF01)</e0>\"라고 말했습니다.",
                description: "Korean exclamation mark in quotes with fullwidth exclamation triggers warning"
            },
            {
                targetLocale: "es-ES",
                source: "She said, \"Hello!\"",
                target: "Ella dijo: \"¡Hola!\"",
                expectedResult: undefined,
                description: "Spanish exclamation mark in quotes with inverted punctuation is correct"
            },
            {
                targetLocale: "es-ES",
                source: "She said, \"Hello!\"",
                target: "Ella dijo: \"Hola!\"",
                expectedResult: "Spanish exclamation should start with \"¡\" (U+00A1) for es-ES locale",
                highlight: "Ella dijo: \"<e0/>Hola!\"",
                description: "Spanish exclamation mark in quotes missing inverted punctuation triggers warning"
            },
            {
                targetLocale: "es-ES",
                source: "She said, \"Hello!\"",
                target: "Ella dijo: \"¡Hola！\"",
                expectedResult: "Sentence ending should be \"!\" (U+0021) for es-ES locale instead of \"！\" (U+FF01)",
                highlight: "Ella dijo: \"¡Hola<e0>！ (U+FF01)</e0>\"",
                description: "Spanish exclamation mark in quotes with fullwidth exclamation triggers warning"
            },
            {
                targetLocale: "es-ES",
                source: "She said, \"What?\"",
                target: "Ella dijo: \"¿Qué?\"",
                expectedResult: undefined,
                description: "Spanish question mark in quotes with inverted punctuation is correct"
            },
            {
                targetLocale: "es-ES",
                source: "She said, \"What?\"",
                target: "Ella dijo: \"Qué?\"",
                expectedResult: "Spanish question should start with \"¿\" (U+00BF) for es-ES locale",
                highlight: "Ella dijo: \"<e0/>Qué?\"",
                description: "Spanish question mark in quotes missing inverted punctuation triggers warning"
            },
            {
                targetLocale: "es-ES",
                source: "She said, \"What?\"",
                target: "Ella dijo: \"¿Qué？\"",
                expectedResult: "Sentence ending should be \"?\" (U+003F) for es-ES locale instead of \"？\" (U+FF1F)",
                highlight: "Ella dijo: \"¿Qué<e0>？ (U+FF1F)</e0>\"",
                description: "Spanish question mark in quotes with fullwidth question mark triggers warning"
            },
            // Test for quoted text not at the end of the source
            {
                targetLocale: "de-DE",
                source: "\"Don't do that,\" she said.",
                target: "\"Toe dass nicht,\" sagt Sie.",
                expectedResult: undefined,
                description: "German period at end matches English period at end when quoted text is not at end"
            },
            // Bug test: quoted string in middle should not affect sentence-ending check
            {
                targetLocale: "ja-JP",
                source: "This bug is \"crazy\" good.",
                target: "このバグは「クレイジー」良いです。",
                expectedResult: undefined,
                description: "Japanese period at end should match English period at end even with quoted text in middle"
            },
            // Bug test: quoted string in middle with wrong punctuation
            {
                targetLocale: "ja-JP",
                source: "This bug is \"crazy\" good.",
                target: "このバグは「クレイジー」良いです.",
                expectedResult: "Sentence ending should be \"。\" (U+3002) for ja-JP locale instead of \".\" (U+002E)",
                highlight: "このバグは「クレイジー」良いです<e0>. (U+002E)</e0>",
                description: "Japanese period should be ideographic full stop even with quoted text in middle"
            },
            // Bug test: source ends with quote - should use quoted content
            {
                targetLocale: "ja-JP",
                source: "This bug is \"crazy\".",
                target: "このバグは「クレイジー」.",
                expectedResult: "Sentence ending should be \"。\" (U+3002) for ja-JP locale instead of \".\" (U+002E)",
                highlight: "このバグは「クレイジー」<e0>. (U+002E)</e0>",
                description: "When source ends with quote, should check quoted content for punctuation"
            },
            // Bug test: quoted string in middle with same quote style as English
            {
                targetLocale: "de-DE",
                source: "This bug is \"crazy\" good.",
                target: "Dieser Fehler ist \"verrückt\" gut.",
                expectedResult: undefined,
                description: "German period at end should match English period at end even with quoted text in middle using same quotes"
            },
            // Bug test: quoted string in middle with wrong punctuation, same quote style
            {
                targetLocale: "de-DE",
                source: "This bug is \"crazy\" good.",
                target: "Dieser Fehler ist \"verrückt\" gut!",
                expectedResult: "Sentence ending should be \".\" (U+002E) for de-DE locale instead of \"!\" (U+0021)",
                highlight: "Dieser Fehler ist \"verrückt\" gut<e0>! (U+0021)</e0>",
                description: "German should use period not exclamation even with quoted text in middle using same quotes"
            },
            // Bug test: quoted string at end of source but not at end of target
            {
                targetLocale: "it-IT",
                source: "The dialog says, \"Delete the file?\"",
                target: "\"Eliminare il file?\" è ciò che dice la finestra di dialogo.",
                expectedResult: undefined,
                description: "Italian period at end should match English question mark at end even when quoted text moves position"
            },
            // Bug test: quoted string at end of source but not at end of target - should pass
            {
                targetLocale: "it-IT",
                source: "The dialog says, \"Delete the file?\"",
                target: "\"Eliminare il file?\" è ciò che dice la finestra di dialogo!",
                expectedResult: undefined,
                description: "Should pass because quoted content matches (both end with ?) even though full strings differ"
            },
            {
                targetLocale: "it-IT",
                source: "If you need to adjust the zoom area or unable to automatically  zoom the sign language screen, select 'Manual zoom.'",
                target: "Se è necessario regolare l'area di zoom o non è possibile ingrandire automaticamente la schermata della lingua dei segni, seleziona 'Zoom manuale.'",
                expectedResult: undefined,
                description: "Check for sentence ending puncutation inside of single quotes"
            },
            // Bug test: Spanish inverted punctuation with colon
            {
                targetLocale: "es-ES",
                source: "Which would you prefer: a more cool or more warm tone?",
                target: "¿Que prefiere: un tono más frío o más cálido?",
                expectedResult: undefined,
                description: "Spanish question with colon should have correct inverted punctuation"
            },
            // Bug test: Spanish inverted punctuation with colon - missing inverted punctuation
            {
                targetLocale: "es-ES",
                source: "Which would you prefer: a more cool or more warm tone?",
                target: "Que prefiere: un tono más frío o más cálido?",
                expectedResult: "Spanish question should start with \"¿\" (U+00BF) for es-ES locale",
                highlight: "<e0/>Que prefiere: un tono más frío o más cálido?",
                description: "Spanish question with colon should trigger warning for missing inverted punctuation"
            },
            // Bug test: Spanish inverted punctuation with subordinate clause
            {
                targetLocale: "es-ES",
                source: "Then, what contrast would you like to have between the light and dark parts of the screen?",
                target: "Entonces, ¿cuánto constraste prefiere entre las partes claras y oscuras de la plantalla?",
                expectedResult: undefined,
                description: "Spanish question with subordinate clause should have correct inverted punctuation"
            },
            // Bug test: Spanish inverted punctuation with name and comma
            {
                targetLocale: "es-ES",
                source: "Pablo, where are you going?",
                target: "Pablo, ¿adónde vas?",
                expectedResult: undefined,
                description: "Spanish question with name and comma should have correct inverted punctuation"
            },
            // Optional punctuation language tests
            {
                targetLocale: "th-TH",
                source: "Hello world.",
                target: "สวัสดีโลก",
                expectedResult: undefined,
                description: "Missing punctuation in translation for optional punctuation language (Thai)"
            },
            {
                targetLocale: "km-KH",
                source: "Hello world.",
                target: "សួស្តីពិភពលោក",
                expectedResult: undefined,
                description: "Missing punctuation in translation for optional punctuation language (Khmer)"
            },
            {
                targetLocale: "vi-VN",
                source: "Hello world.",
                target: "Xin chào thế giới",
                expectedResult: undefined,
                description: "Missing punctuation in translation for optional punctuation language (Vietnamese)"
            },
            {
                targetLocale: "id-ID",
                source: "Hello world.",
                target: "Halo dunia",
                expectedResult: undefined,
                description: "Missing punctuation in translation for optional punctuation language (Indonesian)"
            },
            {
                targetLocale: "ms-MY",
                source: "Hello world.",
                target: "Halo dunia",
                expectedResult: undefined,
                description: "Missing punctuation in translation for optional punctuation language (Malay)"
            },
            {
                targetLocale: "tl-PH",
                source: "Hello world.",
                target: "Kamusta mundo",
                expectedResult: undefined,
                description: "Missing punctuation in translation for optional punctuation language (Tagalog)"
            },
            {
                targetLocale: "jv-ID",
                source: "Hello world.",
                target: "Halo donya",
                expectedResult: undefined,
                description: "Missing punctuation in translation for optional punctuation language (Javanese)"
            },
            {
                targetLocale: "su-ID",
                source: "Hello world.",
                target: "Halo dunya",
                expectedResult: undefined,
                description: "Missing punctuation in translation for optional punctuation language (Sundanese)"
            },
            // Test for substitution parameter at end in source but not in target
            {
                targetLocale: "ko-KR",
                source: "Hello, {name}",
                target: "안녕하세요, {name}님",
                expectedResult: undefined,
                description: "Korean translation with substitution parameter repositioned should not trigger sentence-ending punctuation error when source ends with substitution parameter"
            },
            // Additional optional punctuation language tests - source has punctuation, target has correct punctuation
            {
                targetLocale: "th-TH",
                source: "Hello world.",
                target: "สวัสดีโลก.",
                expectedResult: undefined,
                description: "Correct punctuation in translation for optional punctuation language (Thai)"
            },
            {
                targetLocale: "km-KH",
                source: "What is this?",
                target: "នេះគឺជាអ្វី?",
                expectedResult: undefined,
                description: "Correct punctuation in translation for optional punctuation language (Khmer)"
            },
            // Additional optional punctuation language tests - source has punctuation, target has wrong punctuation
            {
                targetLocale: "vi-VN",
                source: "Hello world.",
                target: "Xin chào thế giới!",
                expectedResult: "Sentence ending should be \".\" (U+002E) for vi-VN locale instead of \"!\" (U+0021)",
                highlight: "Xin chào thế giới<e0>! (U+0021)</e0>",
                description: "Wrong punctuation in translation for optional punctuation language (Vietnamese) - should be fixed"
            },
            {
                targetLocale: "id-ID",
                source: "What is this?",
                target: "Apa ini.",
                expectedResult: "Sentence ending should be \"?\" (U+003F) for id-ID locale instead of \".\" (U+002E)",
                highlight: "Apa ini<e0>. (U+002E)</e0>",
                description: "Wrong punctuation in translation for optional punctuation language (Indonesian) - should be fixed"
            },
            // Additional optional punctuation language tests - source has no punctuation, target has punctuation (should be removed)
            {
                targetLocale: "ms-MY",
                source: "Hello world",
                target: "Halo dunia.",
                expectedResult: "Sentence ending should be \"\" for ms-MY locale instead of \".\" (U+002E)",
                highlight: "Halo dunia<e0>. (U+002E)</e0>",
                description: "Extra punctuation in translation for optional punctuation language (Malay) when source has none - should be removed"
            },
            {
                targetLocale: "tl-PH",
                source: "Hello world",
                target: "Kamusta mundo!",
                expectedResult: "Sentence ending should be \"\" for tl-PH locale instead of \"!\" (U+0021)",
                highlight: "Kamusta mundo<e0>! (U+0021)</e0>",
                description: "Extra punctuation in translation for optional punctuation language (Tagalog) when source has none - should be removed"
            },
            {
                targetLocale: "it-IT",
                source: "{num} channels have been blocked.",
                target: "{num} canali sono stati bloccati.",
                expectedResult: undefined,
                description: "Correctly detects sentence ending in Italian when source has substitution parameter"
            },
            {
                targetLocale: "it-IT",
                source: "{num} channels have been blocked.",
                target: "{num} canali sono stati bloccati!",
                expectedResult: "Sentence ending should be \".\" (U+002E) for it-IT locale instead of \"!\" (U+0021)",
                highlight: "{num} canali sono stati bloccati<e0>! (U+0021)</e0>",
                description: "Wrong punctuation in translation for optional punctuation language (Italian) - should be fixed"
            }
        ];
>>>>>>> 1c0c841c

        languageTestCases.forEach(testCase => {
            test(testCase.description, () => {
                expect.assertions(testCase.expectedResult === undefined ? 2 : (testCase.highlight ? 5 : 4));

                const rule = new ResourceSentenceEnding();
                expect(rule).toBeTruthy();

                const resource = new ResourceString({
                    key: testCase.description.replace(/\s+/g, '.').toLowerCase(),
                    sourceLocale: "en-US",
                    source: testCase.source,
                    targetLocale: testCase.targetLocale,
                    target: testCase.target,
                    pathName: "a/b/c.xliff",
                    lineNumber: 25
                });

                const actual = rule.matchString({
                    source: resource.getSource(),
                    target: resource.getTarget(),
                    resource,
                    file: "a/b/c.xliff"
                });

                if (testCase.expectedResult === undefined) {
                    expect(actual).toBeUndefined();
                } else {
                    expect(actual).toBeTruthy();
                    expect(actual?.description).toContain(testCase.expectedResult);
                    expect(actual?.id).toBe(resource.getKey());
                    if (testCase.highlight) {
                        expect(actual?.highlight).toBe(testCase.highlight);
                    }
                }
            });
        });
    });

    // Test that Result locale is the same as targetLocale
    test("Result locale should match targetLocale", () => {
        expect.assertions(6);

        const rule = new ResourceSentenceEnding();
        expect(rule).toBeTruthy();

        const resource = new ResourceString({
            key: "locale.test",
            sourceLocale: "en-US",
            source: "This is a sentence.",
            targetLocale: "ja-JP",
            target: "これは文です.",
            pathName: "a/b/c.xliff",
            lineNumber: 25
        });

        const actual = rule.matchString({
            source: resource.getSource(),
            target: resource.getTarget(),
            resource,
            file: "a/b/c.xliff"
        });

        expect(actual).toBeTruthy();
        expect(actual?.locale).toBe("ja-JP");
        expect(actual?.description).toContain("Sentence ending should be");
        expect(actual?.id).toBe(resource.getKey());
        expect(actual?.highlight).toBe("これは文です<e0>. (U+002E)</e0>");
    });

    describe("Spanish tests for inverted punctuation", () => {
        // Spanish tests for inverted punctuation
        test("Spanish inverted punctuation - question mark", () => {
            expect.assertions(2);

            const rule = new ResourceSentenceEnding();
            expect(rule).toBeTruthy();

            const resource = new ResourceString({
                key: "spanish.inverted.question",
                sourceLocale: "en-US",
                source: "What is this?",
                targetLocale: "es-ES",
                target: "¿Qué es esto?",
                pathName: "a/b/c.xliff",
                lineNumber: 25
            });

            const actual = rule.matchString({
                source: resource.getSource(),
                target: resource.getTarget(),
                resource,
                file: "a/b/c.xliff"
            });

            expect(actual).toBeUndefined();
        });

        test("Spanish inverted punctuation - exclamation mark", () => {
            expect.assertions(2);

            const rule = new ResourceSentenceEnding();
            expect(rule).toBeTruthy();

            const resource = new ResourceString({
                key: "spanish.inverted.exclamation",
                sourceLocale: "en-US",
                source: "This is amazing!",
                targetLocale: "es-ES",
                target: "¡Esto es increíble!",
                pathName: "a/b/c.xliff",
                lineNumber: 25
            });

            const actual = rule.matchString({
                source: resource.getSource(),
                target: resource.getTarget(),
                resource,
                file: "a/b/c.xliff"
            });

            expect(actual).toBeUndefined();
        });

        test("Spanish inverted punctuation - missing opening question mark", () => {
            expect.assertions(5);

            const rule = new ResourceSentenceEnding();
            expect(rule).toBeTruthy();

            const resource = new ResourceString({
                key: "spanish.inverted.question.missing.opening",
                sourceLocale: "en-US",
                source: "Pablo, what is this?",
                targetLocale: "es-ES",
                target: "Pablo, qué es esto?",
                pathName: "a/b/c.xliff",
                lineNumber: 25
            });

            const actual = rule.matchString({
                source: resource.getSource(),
                target: resource.getTarget(),
                resource,
                file: "a/b/c.xliff"
            });

            expect(actual).toBeTruthy();
            expect(actual?.description).toContain('Spanish question should start with "¿" (U+00BF) for es-ES locale');
            expect(actual?.id).toBe(resource.getKey());
            expect(actual?.highlight).toBe("<e0/>Pablo, qué es esto?");
        });

        test("Spanish inverted punctuation - missing opening question mark in a multi-sentence string", () => {
            expect.assertions(5);

            const rule = new ResourceSentenceEnding();
            expect(rule).toBeTruthy();

            const resource = new ResourceString({
                key: "spanish.inverted.question.missing.opening",
                sourceLocale: "en-US",
                source: "What a mess! Pablo, what is this?",
                targetLocale: "es-ES",
                target: "¡Qué desastre! Pablo, qué es esto?",
                pathName: "a/b/c.xliff",
                lineNumber: 25
            });

            const actual = rule.matchString({
                source: resource.getSource(),
                target: resource.getTarget(),
                resource,
                file: "a/b/c.xliff"
            });

            expect(actual).toBeTruthy();
            expect(actual?.description).toContain('Spanish question should start with "¿" (U+00BF) for es-ES locale');
            expect(actual?.id).toBe(resource.getKey());
            expect(actual?.highlight).toBe("¡Qué desastre! <e0/>Pablo, qué es esto?");
        });

        test("Spanish inverted punctuation - missing opening exclamation mark", () => {
            expect.assertions(5);

            const rule = new ResourceSentenceEnding();
            expect(rule).toBeTruthy();

            const resource = new ResourceString({
                key: "spanish.inverted.exclamation.missing.opening",
                sourceLocale: "en-US",
                source: "This is amazing!",
                targetLocale: "es-ES",
                target: "Esto es increíble!",
                pathName: "a/b/c.xliff",
                lineNumber: 25
            });

            const actual = rule.matchString({
                source: resource.getSource(),
                target: resource.getTarget(),
                resource,
                file: "a/b/c.xliff"
            });

            expect(actual).toBeTruthy();
            expect(actual?.description).toContain('Spanish exclamation should start with "¡" (U+00A1) for es-ES locale');
            expect(actual?.id).toBe(resource.getKey());
            expect(actual?.highlight).toBe("<e0/>Esto es increíble!");
        });

        // Spanish tests with custom colon character
        test("Spanish inverted punctuation with custom colon - correct inverted punctuation", () => {
            expect.assertions(2);

            // Configure custom colon character (fullwidth colon)
            const customConfig = {
                'es-ES': {
                    period: '.',
                    question: '?',
                    exclamation: '!',
                    ellipsis: '…',
                    colon: '：'  // Fullwidth colon instead of ASCII colon
                }
            };

            const rule = new ResourceSentenceEnding(customConfig);
            expect(rule).toBeTruthy();

            const resource = new ResourceString({
                key: "spanish.custom.colon.correct",
                sourceLocale: "en-US",
                source: "Which would you prefer: a more cool or more warm tone?",
                targetLocale: "es-ES",
                target: "¿Que prefiere：un tono más frío o más cálido?",
                pathName: "a/b/c.xliff",
                lineNumber: 40
            });

            const actual = rule.matchString({
                source: resource.getSource(),
                target: resource.getTarget(),
                resource,
                file: "a/b/c.xliff"
            });

            expect(actual).toBeUndefined();
        });

        test("Spanish inverted punctuation with custom colon - missing inverted punctuation", () => {
            expect.assertions(5);

            // Configure custom colon character (fullwidth colon)
            const customConfig = {
                'es-ES': {
                    period: '.',
                    question: '?',
                    exclamation: '!',
                    ellipsis: '…',
                    colon: '：'  // Fullwidth colon instead of ASCII colon
                }
            };

            const rule = new ResourceSentenceEnding(customConfig);
            expect(rule).toBeTruthy();

            const resource = new ResourceString({
                key: "spanish.custom.colon.missing",
                sourceLocale: "en-US",
                source: "Which would you prefer: a more cool or more warm tone?",
                targetLocale: "es-ES",
                target: "Que prefiere：un tono más frío o más cálido?",
                pathName: "a/b/c.xliff",
                lineNumber: 41
            });

            const actual = rule.matchString({
                source: resource.getSource(),
                target: resource.getTarget(),
                resource,
                file: "a/b/c.xliff"
            });

            expect(actual).toBeTruthy();
            expect(actual?.description).toContain('Spanish question should start with "¿" (U+00BF) for es-ES locale');
            expect(actual?.id).toBe(resource.getKey());
            expect(actual?.highlight).toBe("<e0/>Que prefiere：un tono más frío o más cálido?");
        });
    });

    // Test for highlight property functionality
    test("Highlight property is correctly set in result", () => {
        expect.assertions(5);

        const rule = new ResourceSentenceEnding();
        expect(rule).toBeTruthy();

        const resource = new ResourceString({
            key: "highlight.test",
            sourceLocale: "en-US",
            source: "The answer is:",
            targetLocale: "ko-KR",
            target: "답은：",
            pathName: "a/b/c.xliff",
            lineNumber: 25
        });

        const actual = rule.matchString({
            source: resource.getSource(),
            target: resource.getTarget(),
            resource,
            file: "a/b/c.xliff"
        });

        expect(actual).toBeTruthy();
        expect(actual?.description).toContain('Sentence ending should be ":" (U+003A) for ko-KR locale instead of "：" (U+FF1A)');
        expect(actual?.id).toBe(resource.getKey());
        expect(actual?.highlight).toBe("답은<e0>： (U+FF1A)</e0>");
    });

    describe("Customization tests", () => {
        // Customization tests
        test("Japanese with full custom punctuation configuration - correct punctuation passes", () => {
            expect.assertions(5);

            const customConfig = {
                "ja-JP": {
                    "period": ".",
                    "question": "?",
                    "exclamation": "!",
                    "ellipsis": "...",
                    "colon": ":"
                }
            };

            const rule = new ResourceSentenceEnding(customConfig);
            expect(rule).toBeTruthy();

            const resource = new ResourceString({
                key: "japanese.full.custom.correct",
                sourceLocale: "en-US",
                source: "This is a sentence.",
                targetLocale: "ja-JP",
                target: "これは文です。",
                pathName: "a/b/c.xliff",
                lineNumber: 25
            });

            const actual = rule.matchString({
                source: resource.getSource(),
                target: resource.getTarget(),
                resource,
                file: "a/b/c.xliff"
            });

            // Should trigger because the target uses Japanese ideographic full stop (。) but custom config expects Western period (.)
            expect(actual).toBeTruthy();
            expect(actual?.description).toContain('Sentence ending should be "." (U+002E) for ja-JP locale instead of "。" (U+3002)');
            expect(actual?.id).toBe(resource.getKey());
            expect(actual?.highlight).toBe("これは文です<e0>。 (U+3002)</e0>");
        });

        test("Japanese with full custom punctuation configuration - question mark violation", () => {
            expect.assertions(5);

            const customConfig = {
                "ja-JP": {
                    "period": ".",
                    "question": "?",
                    "exclamation": "!",
                    "ellipsis": "...",
                    "colon": ":"
                }
            };

            const rule = new ResourceSentenceEnding(customConfig);
            expect(rule).toBeTruthy();

            const resource = new ResourceString({
                key: "japanese.full.custom.question",
                sourceLocale: "en-US",
                source: "What is this?",
                targetLocale: "ja-JP",
                target: "これは何ですか？",
                pathName: "a/b/c.xliff",
                lineNumber: 26
            });

            const actual = rule.matchString({
                source: resource.getSource(),
                target: resource.getTarget(),
                resource,
                file: "a/b/c.xliff"
            });

            // Should trigger because the target uses Japanese fullwidth question mark (？) but custom config expects Western question mark (?)
            expect(actual).toBeTruthy();
            expect(actual?.description).toContain('Sentence ending should be "?" (U+003F) for ja-JP locale instead of "？" (U+FF1F)');
            expect(actual?.id).toBe(resource.getKey());
            expect(actual?.highlight).toBe("これは何ですか<e0>？ (U+FF1F)</e0>");
        });

        test("Japanese with full custom punctuation configuration - exclamation mark violation", () => {
            expect.assertions(5);

            const customConfig = {
                "ja-JP": {
                    "period": ".",
                    "question": "?",
                    "exclamation": "!",
                    "ellipsis": "...",
                    "colon": ":"
                }
            };

            const rule = new ResourceSentenceEnding(customConfig);
                expect(rule).toBeTruthy();

            const resource = new ResourceString({
                key: "japanese.full.custom.exclamation",
                sourceLocale: "en-US",
                source: "This is amazing!",
                targetLocale: "ja-JP",
                target: "これは素晴らしいです！",
                pathName: "a/b/c.xliff",
                lineNumber: 27
            });

            const actual = rule.matchString({
                source: resource.getSource(),
                target: resource.getTarget(),
                resource,
                file: "a/b/c.xliff"
            });

            // Should trigger because the target uses Japanese fullwidth exclamation mark (！) but custom config expects Western exclamation mark (!)
            expect(actual).toBeTruthy();
            expect(actual?.description).toContain('Sentence ending should be "!" (U+0021) for ja-JP locale instead of "！" (U+FF01)');
            expect(actual?.id).toBe(resource.getKey());
            expect(actual?.highlight).toBe("これは素晴らしいです<e0>！ (U+FF01)</e0>");
        });

        test("Japanese with full custom punctuation configuration - ellipsis violation", () => {
            expect.assertions(5);

            const customConfig = {
                "ja-JP": {
                    "period": ".",
                    "question": "?",
                    "exclamation": "!",
                    "ellipsis": "...",
                    "colon": ":"
                }
            };

            const rule = new ResourceSentenceEnding(customConfig);
            expect(rule).toBeTruthy();

            const resource = new ResourceString({
                key: "japanese.full.custom.ellipsis",
                sourceLocale: "en-US",
                source: "This is incomplete...",
                targetLocale: "ja-JP",
                target: "これは不完全です…",
                pathName: "a/b/c.xliff",
                lineNumber: 28
            });

            const actual = rule.matchString({
                source: resource.getSource(),
                target: resource.getTarget(),
                resource,
                file: "a/b/c.xliff"
            });

            // Should trigger because the target uses Unicode ellipsis (…) but custom config expects Western ellipsis (...)
            expect(actual).toBeTruthy();
            expect(actual?.description).toContain('Sentence ending should be "..." (U+002E U+002E U+002E) for ja-JP locale instead of "…" (U+2026)');
            expect(actual?.id).toBe(resource.getKey());
            expect(actual?.highlight).toBe("これは不完全です<e0>… (U+2026)</e0>");
        });

        test("Japanese with full custom punctuation configuration - colon violation", () => {
            expect.assertions(5);

            const customConfig = {
                "ja-JP": {
                    "period": ".",
                    "question": "?",
                    "exclamation": "!",
                    "ellipsis": "...",
                    "colon": ":"
                }
            };

            const rule = new ResourceSentenceEnding(customConfig);
            expect(rule).toBeTruthy();

            const resource = new ResourceString({
                key: "japanese.full.custom.colon",
                sourceLocale: "en-US",
                source: "The answer is:",
                targetLocale: "ja-JP",
                target: "答えは：",
                pathName: "a/b/c.xliff",
                lineNumber: 29
            });

            const actual = rule.matchString({
                source: resource.getSource(),
                target: resource.getTarget(),
                resource,
                file: "a/b/c.xliff"
            });

            // Should trigger because the target uses Japanese fullwidth colon (：) but custom config expects Western colon (:)
            expect(actual).toBeTruthy();
            expect(actual?.description).toContain('Sentence ending should be ":" (U+003A) for ja-JP locale instead of "：" (U+FF1A)');
            expect(actual?.id).toBe(resource.getKey());
            expect(actual?.highlight).toBe("答えは<e0>： (U+FF1A)</e0>");
        });

        // Blending tests
        test("Japanese with partial custom punctuation configuration - question mark uses custom", () => {
            expect.assertions(5);

            // Configure Japanese with partial custom punctuation - only override question and exclamation
            const customConfig = {
                "ja-JP": {
                    "question": "?",
                    "exclamation": "!"
                    // Note: period, ellipsis, and colon are not specified, so they use Japanese defaults
                }
            };

            const rule = new ResourceSentenceEnding(customConfig);
            expect(rule).toBeTruthy();

            const resource = new ResourceString({
                key: "japanese.partial.custom.question",
                sourceLocale: "en-US",
                source: "What is this?",
                targetLocale: "ja-JP",
                target: "これは何ですか？",
                pathName: "a/b/c.xliff",
                lineNumber: 30
            });

            const actual = rule.matchString({
                source: resource.getSource(),
                target: resource.getTarget(),
                resource,
                file: "a/b/c.xliff"
            });

            // Should trigger because the target uses Japanese fullwidth question mark (？) but custom config expects Western question mark (?)
            expect(actual).toBeTruthy();
            expect(actual?.description).toContain('Sentence ending should be "?" (U+003F) for ja-JP locale instead of "？" (U+FF1F)');
            expect(actual?.id).toBe(resource.getKey());
            expect(actual?.highlight).toBe("これは何ですか<e0>？ (U+FF1F)</e0>");
        });

        test("Japanese with partial custom punctuation configuration - period uses Japanese default", () => {
            expect.assertions(2);

            // Configure Japanese with partial custom punctuation - only override question and exclamation
            const customConfig = {
                "ja-JP": {
                    "question": "?",
                    "exclamation": "!"
                    // Note: period, ellipsis, and colon are not specified, so they use Japanese defaults
                }
            };

            const rule = new ResourceSentenceEnding(customConfig);
            expect(rule).toBeTruthy();

            const resource = new ResourceString({
                key: "japanese.partial.custom.period",
                sourceLocale: "en-US",
                source: "This is a sentence.",
                targetLocale: "ja-JP",
                target: "これは文です。",
                pathName: "a/b/c.xliff",
                lineNumber: 31
            });

            const actual = rule.matchString({
                source: resource.getSource(),
                target: resource.getTarget(),
                resource,
                file: "a/b/c.xliff"
            });

            // Should NOT trigger because the target uses Japanese ideographic full stop (。) and Japanese default expects Japanese ideographic full stop (。)
            expect(actual).toBeUndefined();
        });

        test("Japanese with partial custom punctuation configuration - exclamation uses custom", () => {
            expect.assertions(5);

            // Configure Japanese with partial custom punctuation - only override question and exclamation
            const customConfig = {
                "ja-JP": {
                    "question": "?",
                    "exclamation": "!"
                    // Note: period, ellipsis, and colon are not specified, so they use Japanese defaults
                }
            };

            const rule = new ResourceSentenceEnding(customConfig);
            expect(rule).toBeTruthy();

            const resource = new ResourceString({
                key: "japanese.partial.custom.exclamation",
                sourceLocale: "en-US",
                source: "This is amazing!",
                targetLocale: "ja-JP",
                target: "これは素晴らしいです！",
                pathName: "a/b/c.xliff",
                lineNumber: 32
            });

            const actual = rule.matchString({
                source: resource.getSource(),
                target: resource.getTarget(),
                resource,
                file: "a/b/c.xliff"
            });

            // Should trigger because the target uses Japanese fullwidth exclamation mark (！) but custom config expects Western exclamation mark (!)
            expect(actual).toBeTruthy();
            expect(actual?.description).toContain('Sentence ending should be "!" (U+0021) for ja-JP locale instead of "！" (U+FF01)');
            expect(actual?.id).toBe(resource.getKey());
            expect(actual?.highlight).toBe("これは素晴らしいです<e0>！ (U+FF01)</e0>");
        });

        test("Japanese with partial custom punctuation configuration - ellipsis uses Japanese default", () => {
            expect.assertions(2);

            // Configure Japanese with partial custom punctuation - only override question and exclamation
            const customConfig = {
                "ja-JP": {
                    "question": "?",
                    "exclamation": "!"
                    // Note: period, ellipsis, and colon are not specified, so they use Japanese defaults
                }
            };

            const rule = new ResourceSentenceEnding(customConfig);
            expect(rule).toBeTruthy();

            const resource = new ResourceString({
                key: "japanese.partial.custom.ellipsis",
                sourceLocale: "en-US",
                source: "This is incomplete...",
                targetLocale: "ja-JP",
                target: "これは不完全です…",
                pathName: "a/b/c.xliff",
                lineNumber: 33
            });

            const actual = rule.matchString({
                source: resource.getSource(),
                target: resource.getTarget(),
                resource,
                file: "a/b/c.xliff"
            });

            // Should NOT trigger because the target uses Unicode ellipsis (…) and Japanese default expects Unicode ellipsis (…)
            expect(actual).toBeUndefined();
        });

        test("Japanese with partial custom punctuation configuration - colon uses Japanese default", () => {
            expect.assertions(2);

            // Configure Japanese with partial custom punctuation - only override question and exclamation
            const customConfig = {
                "ja-JP": {
                    "question": "?",
                    "exclamation": "!"
                    // Note: period, ellipsis, and colon are not specified, so they use Japanese defaults
                }
            };

            const rule = new ResourceSentenceEnding(customConfig);
            expect(rule).toBeTruthy();

            const resource = new ResourceString({
                key: "japanese.partial.custom.colon",
                sourceLocale: "en-US",
                source: "The answer is:",
                targetLocale: "ja-JP",
                target: "答えは：",
                pathName: "a/b/c.xliff",
                lineNumber: 34
            });

            const actual = rule.matchString({
                source: resource.getSource(),
                target: resource.getTarget(),
                resource,
                file: "a/b/c.xliff"
            });

            // Should NOT trigger because the target uses Japanese fullwidth colon (：) and Japanese default expects Japanese fullwidth colon (：)
            expect(actual).toBeUndefined();
        });
    });

    // Test for extra punctuation in translation when source has no punctuation
    test("Extra punctuation in translation when source has no punctuation", () => {
        expect.assertions(6);

        const rule = new ResourceSentenceEnding();
        expect(rule).toBeTruthy();

        const resource = new ResourceString({
            key: "extra.punctuation.in.translation",
            sourceLocale: "en-US",
            source: "Hello world",
            targetLocale: "ja-JP",
            target: "こんにちは世界。",
            pathName: "a/b/c.xliff",
            lineNumber: 35
        });

        const actual = rule.matchString({
            source: resource.getSource(),
            target: resource.getTarget(),
            resource,
            file: "a/b/c.xliff"
        });

        expect(actual).toBeTruthy();
        expect(actual?.description).toContain('Sentence ending should be "" for ja-JP locale instead of "。" (U+3002)');
        expect(actual?.id).toBe(resource.getKey());
        expect(actual?.highlight).toBe("こんにちは世界<e0>。 (U+3002)</e0>");
        expect(actual?.fix).toBeTruthy();
    });

    // Test for missing punctuation in translation when source has punctuation
    test("Missing punctuation in translation when source has punctuation", () => {
        expect.assertions(6);

        const rule = new ResourceSentenceEnding();
        expect(rule).toBeTruthy();

        const resource = new ResourceString({
            key: "missing.punctuation.in.translation",
            sourceLocale: "en-US",
            source: "Hello world.",
            targetLocale: "ja-JP",
            target: "こんにちは世界",
            pathName: "a/b/c.xliff",
            lineNumber: 36
        });

        const actual = rule.matchString({
            source: resource.getSource(),
            target: resource.getTarget(),
            resource,
            file: "a/b/c.xliff"
        });

        expect(actual).toBeTruthy();
        expect(actual?.description).toContain('Sentence ending should be "。" (U+3002) for ja-JP locale instead of ""');
        expect(actual?.id).toBe(resource.getKey());
        expect(actual?.highlight).toBe("こんにちは世界<e0/>");
        expect(actual?.fix).toBeTruthy();
    });

    describe("French spacing tests", () => {
        // French spacing tests
        test("French wrong spacing character before sentence-ending punctuation within quotes", () => {
            expect.assertions(12);

            const rule = new ResourceSentenceEnding();
            expect(rule).toBeTruthy();

            const resource = new ResourceString({
                key: "curly.quotes.different.punctuation",
                sourceLocale: "en-US",
                source: "She said, \"Hello world!\"",
                targetLocale: "fr-FR",
                target: "Elle a dit : « Bonjour le monde ! »",
                pathName: "a/b/c.xliff"
            });

            const ir = new IntermediateRepresentation({
                type: "resource",
                ir: [resource],
                sourceFile: new SourceFile("test/testfiles/xliff/test.xliff", {})
            });

            const actual = rule.match({
                ir,
                file: resource.getPath()
            });

            expect(actual).toBeTruthy();
            expect(actual.severity).toBe("warning");
            expect(actual.id).toBe(resource.getKey());
            expect(actual.description).toContain('Sentence ending should be "\u202F!" (U+202F U+0021) for fr-FR locale instead of " !" (U+0020 U+0021)');
            expect(actual.highlight).toBe("Elle a dit : « Bonjour le monde<e0> (U+0020)</e0>! »");
            expect(actual.source).toBe("She said, \"Hello world!\"");
            expect(actual.pathName).toBe("a/b/c.xliff");

            const fix = actual?.fix;
            expect(fix?.commands).toHaveLength(1);
            expect(fix?.commands[0].stringFix.position).toBe(31);
            expect(fix?.commands[0].stringFix.deleteCount).toBe(1);
            expect(fix?.commands[0].stringFix.insertContent).toBe("\u202F"); // insert thin no-break space
        });

        test("French wrong spacing character before wrong sentence-ending punctuation within quotes", () => {
            expect.assertions(15);

            const rule = new ResourceSentenceEnding();
            expect(rule).toBeTruthy();

            const resource = new ResourceString({
                key: "curly.quotes.different.punctuation",
                sourceLocale: "en-US",
                source: "She said, \"Hello world.\"",
                targetLocale: "fr-FR",
                target: "Elle a dit : « Bonjour le monde ! »",
                pathName: "a/b/c.xliff"
            });

            const ir = new IntermediateRepresentation({
                type: "resource",
                ir: [resource],
                sourceFile: new SourceFile("test/testfiles/xliff/test.xliff", {})
            });

            const actual = rule.match({
                ir,
                file: resource.getPath()
            });

            expect(actual).toBeTruthy();
            expect(actual.severity).toBe("warning");
            expect(actual.id).toBe(resource.getKey());
            expect(actual.description).toContain('Sentence ending should be \".\" (U+002E) for fr-FR locale instead of \" !\" (U+0020 U+0021)');
            expect(actual.highlight).toBe("Elle a dit : « Bonjour le monde<e0> ! (U+0020 U+0021)</e0> »");
            expect(actual.source).toBe("She said, \"Hello world.\"");
            expect(actual.pathName).toBe("a/b/c.xliff");

            const fix = actual?.fix;
            expect(fix?.commands).toHaveLength(2);

            // First command should replace the regular space with nothing (since period doesn't need space)
            expect(fix?.commands[0].stringFix.position).toBe(31); // position of the space
            expect(fix?.commands[0].stringFix.deleteCount).toBe(1); // delete 1 character (space)
            expect(fix?.commands[0].stringFix.insertContent).toBe(""); // insert nothing

            // Second command should replace the exclamation point with period
            expect(fix?.commands[1].stringFix.position).toBe(32); // position of the exclamation
            expect(fix?.commands[1].stringFix.deleteCount).toBe(1); // delete 1 character (exclamation)
            expect(fix?.commands[1].stringFix.insertContent).toBe("."); // insert period
        });

        test("French wrong spacing character before wrong sentence-ending question mark punctuation within quotes", () => {
            expect.assertions(15);

            const rule = new ResourceSentenceEnding();
            expect(rule).toBeTruthy();

            const resource = new ResourceString({
                key: "curly.quotes.different.punctuation",
                sourceLocale: "en-US",
                source: "She said, \"Hello world?\"",
                targetLocale: "fr-FR",
                target: "Elle a dit : « Bonjour le monde ! »",
                pathName: "a/b/c.xliff"
            });

            const ir = new IntermediateRepresentation({
                type: "resource",
                ir: [resource],
                sourceFile: new SourceFile("test/testfiles/xliff/test.xliff", {})
            });

            const actual = rule.match({
                ir,
                file: resource.getPath()
            });

            expect(actual).toBeTruthy();
            expect(actual.severity).toBe("warning");
            expect(actual.id).toBe(resource.getKey());
            expect(actual.description).toContain('Sentence ending should be "\u202F?" (U+202F U+003F) for fr-FR locale instead of " !" (U+0020 U+0021)');
            expect(actual.highlight).toBe("Elle a dit : « Bonjour le monde<e0> ! (U+0020 U+0021)</e0> »");
            expect(actual.source).toBe("She said, \"Hello world?\"");
            expect(actual.pathName).toBe("a/b/c.xliff");

            const fix = actual?.fix;
            expect(fix?.commands).toHaveLength(2);

            // First command should replace the regular space with non-breaking space
            expect(fix?.commands[0].stringFix.position).toBe(31); // position of the space
            expect(fix?.commands[0].stringFix.deleteCount).toBe(1); // delete 1 character (space)
            expect(fix?.commands[0].stringFix.insertContent).toBe("\u202F"); // insert thin no-break space

            // Second command should replace the exclamation point with question mark
            expect(fix?.commands[1].stringFix.position).toBe(32); // position of the exclamation
            expect(fix?.commands[1].stringFix.deleteCount).toBe(1); // delete 1 character (exclamation)
            expect(fix?.commands[1].stringFix.insertContent).toBe("?"); // insert question mark
        });

        // French non-breaking space tests
        test("French no non-breaking space before period", () => {
            expect.assertions(2);

            const rule = new ResourceSentenceEnding();
            expect(rule).toBeTruthy();

            const resource = new ResourceString({
                key: "french.missing.nbsp.period",
                sourceLocale: "en-US",
                source: "Hello world.",
                targetLocale: "fr-FR",
                target: "Bonjour le monde.",
                pathName: "a/b/c.xliff"
            });

            const actual = rule.matchString({
                source: resource.getSource(),
                target: resource.getTarget(),
                resource,
                file: "a/b/c.xliff"
            });

            expect(actual).toBeFalsy();
        });

        test("French missing non-breaking space before question mark", () => {
            expect.assertions(10);

            const rule = new ResourceSentenceEnding();
            expect(rule).toBeTruthy();

            const resource = new ResourceString({
                key: "french.missing.nbsp.question",
                sourceLocale: "en-US",
                source: "What is your name?",
                targetLocale: "fr-FR",
                target: "Comment vous appelez-vous?",
                pathName: "a/b/c.xliff"
            });

            const actual = rule.matchString({
                source: resource.getSource(),
                target: resource.getTarget(),
                resource,
                file: "a/b/c.xliff"
            });

            expect(actual).toBeTruthy();
            expect(actual?.description).toContain('Sentence ending should be "\u202F?" (U+202F U+003F) for fr-FR locale instead of "?" (U+003F)');
            expect(actual?.id).toBe(resource.getKey());
            expect(actual?.highlight).toBe("Comment vous appelez-vous<e0/>?");
            expect(actual?.fix).toBeTruthy();

            // Check that the fix replaces the regular space with a non-breaking space
            const fix = actual?.fix;
            expect(fix?.commands).toHaveLength(1);
            expect(fix?.commands[0].stringFix.position).toBe(25); // position of the space
            expect(fix?.commands[0].stringFix.deleteCount).toBe(1); // delete 1 character (the regular space)
            expect(fix?.commands[0].stringFix.insertContent).toBe("\u202F"); // insert thin no-break space
        });

        test("French missing non-breaking space before exclamation mark", () => {
            expect.assertions(10);

            const rule = new ResourceSentenceEnding();
            expect(rule).toBeTruthy();

            const resource = new ResourceString({
                key: "french.missing.nbsp.exclamation",
                sourceLocale: "en-US",
                source: "Welcome to our site!",
                targetLocale: "fr-FR",
                target: "Bienvenue sur notre site!",
                pathName: "a/b/c.xliff"
            });

            const actual = rule.matchString({
                source: resource.getSource(),
                target: resource.getTarget(),
                resource,
                file: "a/b/c.xliff"
            });

            expect(actual).toBeTruthy();
            expect(actual?.description).toContain('Sentence ending should be "\u202F!" (U+202F U+0021) for fr-FR locale instead of "!" (U+0021)');
            expect(actual?.id).toBe(resource.getKey());
            expect(actual?.highlight).toBe("Bienvenue sur notre site<e0/>!");
            expect(actual?.fix).toBeTruthy();

            // Check that the fix replaces the regular space with a non-breaking space
            const fix = actual?.fix;
            expect(fix?.commands).toHaveLength(1);
            expect(fix?.commands[0].stringFix.position).toBe(24); // position of the space
            expect(fix?.commands[0].stringFix.deleteCount).toBe(1); // delete 1 character (the regular space)
            expect(fix?.commands[0].stringFix.insertContent).toBe("\u202F"); // insert thin no-break space
        });

        test("French wrong type of space before exclamation mark", () => {
            expect.assertions(6);

            const rule = new ResourceSentenceEnding();
            expect(rule).toBeTruthy();

            const resource = new ResourceString({
                key: "french.wrong.space.exclamation",
                sourceLocale: "en-US",
                source: "Welcome to our site!",
                targetLocale: "fr-FR",
                target: "Bienvenue sur notre site !",
                pathName: "a/b/c.xliff"
            });

            const actual = rule.matchString({
                source: resource.getSource(),
                target: resource.getTarget(),
                resource,
                file: "a/b/c.xliff"
            });

            expect(actual).toBeTruthy();
            expect(actual?.description).toContain('Sentence ending should be "\u202F!" (U+202F U+0021) for fr-FR locale instead of " !" (U+0020 U+0021)');
            expect(actual?.id).toBe(resource.getKey());
            expect(actual?.highlight).toBe("Bienvenue sur notre site<e0> (U+0020)</e0>!");
            expect(actual?.fix).toBeTruthy();
        });

        test("French correct non-breaking space before exclamation mark", () => {
            expect.assertions(2);

            const rule = new ResourceSentenceEnding();
            expect(rule).toBeTruthy();

            const resource = new ResourceString({
                key: "french.correct.nbsp.exclamation",
                sourceLocale: "en-US",
                source: "Welcome!",
                targetLocale: "fr-FR",
                target: "Bienvenue\u202F!",
                pathName: "a/b/c.xliff"
            });

            const actual = rule.matchString({
                source: resource.getSource(),
                target: resource.getTarget(),
                resource,
                file: "a/b/c.xliff"
            });

            expect(actual).toBeFalsy();
        });

        test("French missing non-breaking space before colon", () => {
            expect.assertions(10);

            const rule = new ResourceSentenceEnding();
            expect(rule).toBeTruthy();

            const resource = new ResourceString({
                key: "french.missing.nbsp.colon",
                sourceLocale: "en-US",
                source: "The options are:",
                targetLocale: "fr-FR",
                target: "Les options sont:",
                pathName: "a/b/c.xliff"
            });

            const actual = rule.matchString({
                source: resource.getSource(),
                target: resource.getTarget(),
                resource,
                file: "a/b/c.xliff"
            });

            expect(actual).toBeTruthy();
            expect(actual?.description).toContain('Sentence ending should be "\u202F:" (U+202F U+003A) for fr-FR locale instead of ":" (U+003A)');
            expect(actual?.id).toBe(resource.getKey());
            expect(actual?.highlight).toBe("Les options sont<e0/>:");
            expect(actual?.fix).toBeTruthy();

            // Check that the fix replaces the regular space with a non-breaking space
            const fix = actual?.fix;
            expect(fix?.commands).toHaveLength(1);
            expect(fix?.commands[0].stringFix.position).toBe(16); // position of the space
            expect(fix?.commands[0].stringFix.deleteCount).toBe(1); // delete 1 character (the regular space)
            expect(fix?.commands[0].stringFix.insertContent).toBe("\u202F"); // insert thin no-break space
        });

        test("French no non-breaking space before ellipsis", () => {
            expect.assertions(2);

            const rule = new ResourceSentenceEnding();
            expect(rule).toBeTruthy();

            const resource = new ResourceString({
                key: "french.missing.nbsp.ellipsis",
                sourceLocale: "en-US",
                source: "Loading...",
                targetLocale: "fr-FR",
                target: "Chargement…",
                pathName: "a/b/c.xliff"
            });

            const actual = rule.matchString({
                source: resource.getSource(),
                target: resource.getTarget(),
                resource,
                file: "a/b/c.xliff"
            });

            expect(actual).toBeFalsy();
        });

        test("French no non-breaking space before incorrect elipsis", () => {
            expect.assertions(8);

            const rule = new ResourceSentenceEnding();
            expect(rule).toBeTruthy();

            const resource = new ResourceString({
                key: "french.missing.nbsp.ellipsis",
                sourceLocale: "en-US",
                source: "Loading the file...",
                targetLocale: "fr-FR",
                target: "Chargement du fichier...",
                pathName: "a/b/c.xliff"
            });

            const actual = rule.matchString({
                source: resource.getSource(),
                target: resource.getTarget(),
                resource,
                file: "a/b/c.xliff"
            });

            expect(actual).toBeTruthy();
            expect(actual?.highlight).toBe("Chargement du fichier<e0>... (U+002E U+002E U+002E)</e0>");
            expect(actual?.fix).toBeTruthy();

            const fix = actual?.fix;
            expect(fix?.commands).toHaveLength(1);
            expect(fix?.commands[0].stringFix.position).toBe(21);
            expect(fix?.commands[0].stringFix.deleteCount).toBe(3);
            expect(fix?.commands[0].stringFix.insertContent).toBe("…");
        });

        // French wrong punctuation type tests
        test("French wrong punctuation type with regular space before exclamation", () => {
            expect.assertions(11);

            const rule = new ResourceSentenceEnding();
            expect(rule).toBeTruthy();

            const resource = new ResourceString({
                key: "french.wrong.punctuation.regular.space",
                sourceLocale: "en-US",
                source: "Hello world.",
                targetLocale: "fr-FR",
                target: "Bonjour le monde !",
                pathName: "a/b/c.xliff"
            });

            const actual = rule.matchString({
                source: resource.getSource(),
                target: resource.getTarget(),
                resource,
                file: "a/b/c.xliff"
            });

            expect(actual).toBeTruthy();
            expect(actual?.highlight).toBe("Bonjour le monde<e0> ! (U+0020 U+0021)</e0>");
            expect(actual?.fix).toBeTruthy();

            // Check that the fix handles both spacing and punctuation issues
            const fix = actual?.fix;
            expect(fix?.commands).toHaveLength(2);

            // First command should delete the space (since period doesn't need space)
            expect(fix?.commands[0].stringFix.position).toBe(16); // position of the space
            expect(fix?.commands[0].stringFix.deleteCount).toBe(1); // delete 1 character (space)
            expect(fix?.commands[0].stringFix.insertContent).toBe(""); // insert nothing

            // Second command should replace the exclamation point with period
            expect(fix?.commands[1].stringFix.position).toBe(17); // position of the exclamation
            expect(fix?.commands[1].stringFix.deleteCount).toBe(1); // delete 1 character (exclamation)
            expect(fix?.commands[1].stringFix.insertContent).toBe("."); // insert period
        });

        test("French wrong punctuation type with no space before exclamation", () => {
            expect.assertions(8);

            const rule = new ResourceSentenceEnding();
            expect(rule).toBeTruthy();

            const resource = new ResourceString({
                key: "french.wrong.punctuation.no.space",
                sourceLocale: "en-US",
                source: "Hello world.",
                targetLocale: "fr-FR",
                target: "Bonjour le monde!",
                pathName: "a/b/c.xliff"
            });

            const actual = rule.matchString({
                source: resource.getSource(),
                target: resource.getTarget(),
                resource,
                file: "a/b/c.xliff"
            });

            expect(actual).toBeTruthy();
            expect(actual?.highlight).toBe("Bonjour le monde<e0>! (U+0021)</e0>");
            expect(actual?.fix).toBeTruthy();

            // Check that the fix only replaces the exclamation point (no space needed for period)
            const fix = actual?.fix;
            expect(fix?.commands).toHaveLength(1);

            // Command should replace the exclamation point with period
            expect(fix?.commands[0].stringFix.position).toBe(16); // position of the exclamation
            expect(fix?.commands[0].stringFix.deleteCount).toBe(1); // delete 1 character (exclamation)
            expect(fix?.commands[0].stringFix.insertContent).toBe("."); // insert period
        });

        test("French wrong punctuation type with non-breaking space before exclamation", () => {
            expect.assertions(11);

            const rule = new ResourceSentenceEnding();
            expect(rule).toBeTruthy();

            const resource = new ResourceString({
                key: "french.wrong.punctuation.nbsp",
                sourceLocale: "en-US",
                source: "Hello world.",
                targetLocale: "fr-FR",
                target: "Bonjour le monde\u202F!",
                pathName: "a/b/c.xliff"
            });

            const actual = rule.matchString({
                source: resource.getSource(),
                target: resource.getTarget(),
                resource,
                file: "a/b/c.xliff"
            });

            expect(actual).toBeTruthy();
            expect(actual?.highlight).toBe("Bonjour le monde<e0>\u202F! (U+202F U+0021)</e0>");
            expect(actual?.fix).toBeTruthy();

            // Check that the fix has 2 commands: one to remove the non-breaking space, one to replace the exclamation point
            const fix = actual?.fix;
            expect(fix?.commands).toHaveLength(2);

            // First command should remove the non-breaking space
            expect(fix?.commands[0].stringFix.position).toBe(16); // position of the non-breaking space
            expect(fix?.commands[0].stringFix.deleteCount).toBe(1); // delete 1 character (non-breaking space)
            expect(fix?.commands[0].stringFix.insertContent).toBe(""); // insert nothing

            // Second command should replace the exclamation point with period
            expect(fix?.commands[1].stringFix.position).toBe(17); // position of the exclamation
            expect(fix?.commands[1].stringFix.deleteCount).toBe(1); // delete 1 character (exclamation)
            expect(fix?.commands[1].stringFix.insertContent).toBe("."); // insert period
        });

        test("French wrong punctuation type ellipsis", () => {
            expect.assertions(8);

            const rule = new ResourceSentenceEnding();
            expect(rule).toBeTruthy();

            const resource = new ResourceString({
                key: "french.wrong.punctuation.nbsp",
                sourceLocale: "en-US",
                source: "Hello world.",
                targetLocale: "fr-FR",
                target: "Bonjour le monde...",
                pathName: "a/b/c.xliff"
            });

            const actual = rule.matchString({
                source: resource.getSource(),
                target: resource.getTarget(),
                resource,
                file: "a/b/c.xliff"
            });

            expect(actual).toBeTruthy();
            expect(actual?.highlight).toBe("Bonjour le monde<e0>... (U+002E U+002E U+002E)</e0>");
            expect(actual?.fix).toBeTruthy();

            // Check that the fix only replaces the exclamation point
            const fix = actual?.fix;
            expect(fix?.commands).toHaveLength(1);

            // Command should replace the exclamation point
            expect(fix?.commands[0].stringFix.position).toBe(16); // position of the exclamation
            expect(fix?.commands[0].stringFix.deleteCount).toBe(3); // delete 1 character (exclamation)
            expect(fix?.commands[0].stringFix.insertContent).toBe("."); // insert period
        });

        // Tests for wrong type of no-break space (regular U+00A0 instead of thin U+202F)
        test("French wrong no-break space type before exclamation mark", () => {
            expect.assertions(10);

            const rule = new ResourceSentenceEnding();
            expect(rule).toBeTruthy();

            const resource = new ResourceString({
                key: "french.wrong.nbsp.type.exclamation",
                sourceLocale: "en-US",
                source: "Welcome to our site!",
                targetLocale: "fr-FR",
                target: "Bienvenue sur notre site\u00A0!",
                pathName: "a/b/c.xliff"
            });

            const actual = rule.matchString({
                source: resource.getSource(),
                target: resource.getTarget(),
                resource,
                file: "a/b/c.xliff"
            });

            // The rule should detect that the target has the wrong type of no-break space
            expect(actual).toBeTruthy();
            expect(actual?.description).toContain('Sentence ending should be "\u202F!" (U+202F U+0021) for fr-FR locale instead of " !" (U+00A0 U+0021)');
            expect(actual?.id).toBe(resource.getKey());
            expect(actual?.highlight).toBe("Bienvenue sur notre site<e0> (U+00A0)</e0>!");
            expect(actual?.fix).toBeTruthy();

            // Check that the fix replaces the wrong no-break space with the correct one
            const fix = actual?.fix;
            expect(fix?.commands).toHaveLength(1);
            expect(fix?.commands[0].stringFix.position).toBe(24); // position of the wrong no-break space
            expect(fix?.commands[0].stringFix.deleteCount).toBe(1); // delete 1 character (wrong no-break space)
            expect(fix?.commands[0].stringFix.insertContent).toBe("\u202F"); // insert thin no-break space
        });

        test("French wrong no-break space type before question mark", () => {
            expect.assertions(10);

            const rule = new ResourceSentenceEnding();
            expect(rule).toBeTruthy();

            const resource = new ResourceString({
                key: "french.wrong.nbsp.type.question",
                sourceLocale: "en-US",
                source: "What is this?",
                targetLocale: "fr-FR",
                target: "Qu'est-ce que c'est\u00A0?",
                pathName: "a/b/c.xliff"
            });

            const actual = rule.matchString({
                source: resource.getSource(),
                target: resource.getTarget(),
                resource,
                file: "a/b/c.xliff"
            });

            // The rule should detect that the target has the wrong type of no-break space
            expect(actual).toBeTruthy();
            expect(actual?.description).toContain('Sentence ending should be "\u202F?" (U+202F U+003F) for fr-FR locale instead of " ?" (U+00A0 U+003F)');
            expect(actual?.id).toBe(resource.getKey());
            expect(actual?.highlight).toBe("Qu'est-ce que c'est<e0> (U+00A0)</e0>?");
            expect(actual?.fix).toBeTruthy();

            // Check that the fix replaces the wrong no-break space with the correct one
            const fix = actual?.fix;
            expect(fix?.commands).toHaveLength(1);
            expect(fix?.commands[0].stringFix.position).toBe(19); // position of the wrong no-break space
            expect(fix?.commands[0].stringFix.deleteCount).toBe(1); // delete 1 character (wrong no-break space)
            expect(fix?.commands[0].stringFix.insertContent).toBe("\u202F"); // insert thin no-break space
        });

        test("French wrong no-break space type before colon", () => {
            expect.assertions(10);

            const rule = new ResourceSentenceEnding();
            expect(rule).toBeTruthy();

            const resource = new ResourceString({
                key: "french.wrong.nbsp.type.colon",
                sourceLocale: "en-US",
                source: "The options are:",
                targetLocale: "fr-FR",
                target: "Les options sont\u00A0:",
                pathName: "a/b/c.xliff"
            });

            const actual = rule.matchString({
                source: resource.getSource(),
                target: resource.getTarget(),
                resource,
                file: "a/b/c.xliff"
            });

            // The rule should detect that the target has the wrong type of no-break space
            expect(actual).toBeTruthy();
            expect(actual?.description).toContain('Sentence ending should be "\u202F:" (U+202F U+003A) for fr-FR locale instead of " :" (U+00A0 U+003A)');
            expect(actual?.id).toBe(resource.getKey());
            expect(actual?.highlight).toBe("Les options sont<e0> (U+00A0)</e0>:");
            expect(actual?.fix).toBeTruthy();

            // Check that the fix replaces the wrong no-break space with the correct one
            const fix = actual?.fix;
            expect(fix?.commands).toHaveLength(1);
            expect(fix?.commands[0].stringFix.position).toBe(16); // position of the wrong no-break space
            expect(fix?.commands[0].stringFix.deleteCount).toBe(1); // delete 1 character (wrong no-break space)
            expect(fix?.commands[0].stringFix.insertContent).toBe("\u202F"); // insert thin no-break space
        });

        test("French missing punctuation type period", () => {
            expect.assertions(10);

            const rule = new ResourceSentenceEnding();
            expect(rule).toBeTruthy();

            const resource = new ResourceString({
                key: "french.missing.punctuation.period",
                sourceLocale: "en-US",
                source: "Hello world.",
                targetLocale: "fr-FR",
                target: "Bonjour le monde",
                pathName: "a/b/c.xliff"
            });

            const actual = rule.matchString({
                source: resource.getSource(),
                target: resource.getTarget(),
                resource,
                file: "a/b/c.xliff"
            });

            expect(actual).toBeTruthy();
            expect(actual?.description).toContain('Sentence ending should be "." (U+002E) for fr-FR locale instead of ""');
            expect(actual?.id).toBe(resource.getKey());
            expect(actual?.highlight).toBe("Bonjour le monde<e0/>");
            expect(actual?.fix).toBeTruthy();

            const fix = actual?.fix;
            expect(fix?.commands).toHaveLength(1);
            expect(fix?.commands[0].stringFix.position).toBe(16);
            expect(fix?.commands[0].stringFix.deleteCount).toBe(0);
            expect(fix?.commands[0].stringFix.insertContent).toBe(".");
        });

        test("French missing punctuation type exclamation mark", () => {
            expect.assertions(10);

            const rule = new ResourceSentenceEnding();
            expect(rule).toBeTruthy();

            const resource = new ResourceString({
                key: "french.missing.punctuation.period",
                sourceLocale: "en-US",
                source: "Hello world!",
                targetLocale: "fr-FR",
                target: "Bonjour le monde",
                pathName: "a/b/c.xliff"
            });

            const actual = rule.matchString({
                source: resource.getSource(),
                target: resource.getTarget(),
                resource,
                file: "a/b/c.xliff"
            });

            expect(actual).toBeTruthy();
            expect(actual?.description).toContain('Sentence ending should be "\u202F!" (U+202F U+0021) for fr-FR locale instead of ""');
            expect(actual?.id).toBe(resource.getKey());
            expect(actual?.highlight).toBe("Bonjour le monde<e0/>");
            expect(actual?.fix).toBeTruthy();

            const fix = actual?.fix;
            expect(fix?.commands).toHaveLength(1);
            expect(fix?.commands[0].stringFix.position).toBe(16);
            expect(fix?.commands[0].stringFix.deleteCount).toBe(0);
            expect(fix?.commands[0].stringFix.insertContent).toBe("\u202F!");
        });

        test("French missing punctuation type question mark", () => {
            expect.assertions(10);

            const rule = new ResourceSentenceEnding();
            expect(rule).toBeTruthy();

            const resource = new ResourceString({
                key: "french.missing.punctuation.period",
                sourceLocale: "en-US",
                source: "Hello world?",
                targetLocale: "fr-FR",
                target: "Bonjour le monde",
                pathName: "a/b/c.xliff"
            });

            const actual = rule.matchString({
                source: resource.getSource(),
                target: resource.getTarget(),
                resource,
                file: "a/b/c.xliff"
            });

            expect(actual).toBeTruthy();
            expect(actual?.description).toContain('Sentence ending should be "\u202F?" (U+202F U+003F) for fr-FR locale instead of ""');
            expect(actual?.id).toBe(resource.getKey());
            expect(actual?.highlight).toBe("Bonjour le monde<e0/>");
            expect(actual?.fix).toBeTruthy();

            const fix = actual?.fix;
            expect(fix?.commands).toHaveLength(1);
            expect(fix?.commands[0].stringFix.position).toBe(16);
            expect(fix?.commands[0].stringFix.deleteCount).toBe(0);
            expect(fix?.commands[0].stringFix.insertContent).toBe("\u202F?");
        });

        test("French missing punctuation type colon", () => {
            expect.assertions(10);

            const rule = new ResourceSentenceEnding();
            expect(rule).toBeTruthy();

            const resource = new ResourceString({
                key: "french.missing.punctuation.period",
                sourceLocale: "en-US",
                source: "Hello world:",
                targetLocale: "fr-FR",
                target: "Bonjour le monde",
                pathName: "a/b/c.xliff"
            });

            const actual = rule.matchString({
                source: resource.getSource(),
                target: resource.getTarget(),
                resource,
                file: "a/b/c.xliff"
            });

            expect(actual).toBeTruthy();
            expect(actual?.description).toContain('Sentence ending should be "\u202F:" (U+202F U+003A) for fr-FR locale instead of ""');
            expect(actual?.id).toBe(resource.getKey());
            expect(actual?.highlight).toBe("Bonjour le monde<e0/>");
            expect(actual?.fix).toBeTruthy();

            const fix = actual?.fix;
            expect(fix?.commands).toHaveLength(1);
            expect(fix?.commands[0].stringFix.position).toBe(16);
            expect(fix?.commands[0].stringFix.deleteCount).toBe(0);
            expect(fix?.commands[0].stringFix.insertContent).toBe("\u202F:");
        });

        test("French missing punctuation type ellipsis", () => {
            expect.assertions(10);

            const rule = new ResourceSentenceEnding();
            expect(rule).toBeTruthy();

            const resource = new ResourceString({
                key: "french.missing.punctuation.period",
                sourceLocale: "en-US",
                source: "Hello world...",
                targetLocale: "fr-FR",
                target: "Bonjour le monde",
                pathName: "a/b/c.xliff"
            });

            const actual = rule.matchString({
                source: resource.getSource(),
                target: resource.getTarget(),
                resource,
                file: "a/b/c.xliff"
            });

            expect(actual).toBeTruthy();
            expect(actual?.description).toContain('Sentence ending should be "\u2026" (U+2026) for fr-FR locale instead of ""');
            expect(actual?.id).toBe(resource.getKey());
            expect(actual?.highlight).toBe("Bonjour le monde<e0/>");
            expect(actual?.fix).toBeTruthy();

            const fix = actual?.fix;
            expect(fix?.commands).toHaveLength(1);
            expect(fix?.commands[0].stringFix.position).toBe(16);
            expect(fix?.commands[0].stringFix.deleteCount).toBe(0);
            expect(fix?.commands[0].stringFix.insertContent).toBe("…");
        });

        // Canadian French tests - should behave like English (no special spacing rules)
        test("Canadian French question mark without non-breaking space should not trigger warning", () => {
            expect.assertions(2);

            const rule = new ResourceSentenceEnding();
            expect(rule).toBeTruthy();

            const resource = new ResourceString({
                key: "canadian.french.question.no.space",
                sourceLocale: "en-US",
                source: "What is this?",
                targetLocale: "fr-CA",
                target: "Qu'est-ce que c'est?",
                pathName: "a/b/c.xliff"
            });

            const actual = rule.matchString({
                source: resource.getSource(),
                target: resource.getTarget(),
                resource,
                file: "a/b/c.xliff"
            });

            // Canadian French should not require non-breaking spaces, so no warning should be generated
            expect(actual).toBeUndefined();
        });

        test("Canadian French exclamation mark without non-breaking space should not trigger warning", () => {
            expect.assertions(2);

            const rule = new ResourceSentenceEnding();
            expect(rule).toBeTruthy();

            const resource = new ResourceString({
                key: "canadian.french.exclamation.no.space",
                sourceLocale: "en-US",
                source: "This is amazing!",
                targetLocale: "fr-CA",
                target: "C'est incroyable!",
                pathName: "a/b/c.xliff"
            });

            const actual = rule.matchString({
                source: resource.getSource(),
                target: resource.getTarget(),
                resource,
                file: "a/b/c.xliff"
            });

            // Canadian French should not require non-breaking spaces, so no warning should be generated
            expect(actual).toBeUndefined();
        });

        test("Canadian French colon without non-breaking space should not trigger warning", () => {
            expect.assertions(2);

            const rule = new ResourceSentenceEnding();
            expect(rule).toBeTruthy();

            const resource = new ResourceString({
                key: "canadian.french.colon.no.space",
                sourceLocale: "en-US",
                source: "She said: Hello!",
                targetLocale: "fr-CA",
                target: "Elle a dit: Bonjour!",
                pathName: "a/b/c.xliff"
            });

            const actual = rule.matchString({
                source: resource.getSource(),
                target: resource.getTarget(),
                resource,
                file: "a/b/c.xliff"
            });

            // Canadian French should not require non-breaking spaces, so no warning should be generated
            expect(actual).toBeUndefined();
        });

        test("Canadian French with non-breaking space should not trigger warning (but should not be required)", () => {
            expect.assertions(2);

            const rule = new ResourceSentenceEnding();
            expect(rule).toBeTruthy();

            const resource = new ResourceString({
                key: "canadian.french.with.nbsp",
                sourceLocale: "en-US",
                source: "What is this?",
                targetLocale: "fr-CA",
                target: "Qu'est-ce que c'est\u202F?",
                pathName: "a/b/c.xliff"
            });

            const actual = rule.matchString({
                source: resource.getSource(),
                target: resource.getTarget(),
                resource,
                file: "a/b/c.xliff"
            });

            // Canadian French should not require non-breaking spaces, so no warning should be generated
            // even if they are present
            expect(actual).toBeUndefined();
        });

        test("Canadian French wrong punctuation type should still trigger warning", () => {
            expect.assertions(5);

            const rule = new ResourceSentenceEnding();
            expect(rule).toBeTruthy();

            const resource = new ResourceString({
                key: "canadian.french.wrong.punctuation",
                sourceLocale: "en-US",
                source: "What is this?",
                targetLocale: "fr-CA",
                target: "Qu'est-ce que c'est!",
                pathName: "a/b/c.xliff"
            });

            const actual = rule.matchString({
                source: resource.getSource(),
                target: resource.getTarget(),
                resource,
                file: "a/b/c.xliff"
            });

            // Canadian French should still check for correct punctuation type, just not spacing
            expect(actual).toBeTruthy();
            expect(actual?.description).toContain('Sentence ending should be "?" (U+003F) for fr-CA locale instead of "!" (U+0021)');
            expect(actual?.id).toBe(resource.getKey());
            expect(actual?.highlight).toBe("Qu'est-ce que c'est<e0>! (U+0021)</e0>");
            // Note: We don't check for fix since the main point is punctuation detection, not fix generation
        });

        // European French-speaking countries that DO follow French spacing rules
        test("French (Belgium) should require non-breaking space before exclamation mark", () => {
            expect.assertions(6);

            const rule = new ResourceSentenceEnding();
            expect(rule).toBeTruthy();

            const resource = new ResourceString({
                key: "french.belgium.exclamation.space",
                sourceLocale: "en-US",
                source: "This is amazing!",
                targetLocale: "fr-BE",
                target: "C'est incroyable !",
                pathName: "a/b/c.xliff"
            });

            const actual = rule.matchString({
                source: resource.getSource(),
                target: resource.getTarget(),
                resource,
                file: "a/b/c.xliff"
            });

            // French (Belgium) should require non-breaking space before exclamation mark
            expect(actual).toBeTruthy();
            expect(actual?.description).toContain('Sentence ending should be "\u202F!" (U+202F U+0021) for fr-BE locale instead of " !" (U+0020 U+0021)');
            expect(actual?.id).toBe(resource.getKey());
            expect(actual?.highlight).toBe("C'est incroyable<e0> (U+0020)</e0>!");
            expect(actual?.fix).toBeTruthy();
        });

        test("French (Luxembourg) should require non-breaking space before question mark", () => {
            expect.assertions(6);

            const rule = new ResourceSentenceEnding();
            expect(rule).toBeTruthy();

            const resource = new ResourceString({
                key: "french.luxembourg.question.space",
                sourceLocale: "en-US",
                source: "What is this?",
                targetLocale: "fr-LU",
                target: "Qu'est-ce que c'est ?",
                pathName: "a/b/c.xliff"
            });

            const actual = rule.matchString({
                source: resource.getSource(),
                target: resource.getTarget(),
                resource,
                file: "a/b/c.xliff"
            });

            // French (Luxembourg) should require non-breaking space before question mark
            expect(actual).toBeTruthy();
            expect(actual?.description).toContain('Sentence ending should be "\u202F?" (U+202F U+003F) for fr-LU locale instead of " ?" (U+0020 U+003F)');
            expect(actual?.id).toBe(resource.getKey());
            expect(actual?.highlight).toBe("Qu'est-ce que c'est<e0> (U+0020)</e0>?");
            expect(actual?.fix).toBeTruthy();
        });

        test("French (Switzerland) should require non-breaking space before colon", () => {
            expect.assertions(6);

            const rule = new ResourceSentenceEnding();
            expect(rule).toBeTruthy();

            const resource = new ResourceString({
                key: "french.switzerland.colon.space",
                sourceLocale: "en-US",
                source: "The options are:",
                targetLocale: "fr-CH",
                target: "Les options sont :",
                pathName: "a/b/c.xliff"
            });

            const actual = rule.matchString({
                source: resource.getSource(),
                target: resource.getTarget(),
                resource,
                file: "a/b/c.xliff"
            });

            // French (Switzerland) should require non-breaking space before colon
            expect(actual).toBeTruthy();
            expect(actual?.description).toContain('Sentence ending should be "\u202F:" (U+202F U+003A) for fr-CH locale instead of " :" (U+0020 U+003A)');
            expect(actual?.id).toBe(resource.getKey());
            expect(actual?.highlight).toBe("Les options sont<e0> (U+0020)</e0>:");
            expect(actual?.fix).toBeTruthy();
        });

        // Non-European French-speaking countries that do NOT follow French spacing rules
        test("French (Côte d'Ivoire) should not require non-breaking space before exclamation mark", () => {
            expect.assertions(2);

            const rule = new ResourceSentenceEnding();
            expect(rule).toBeTruthy();

            const resource = new ResourceString({
                key: "french.ivory.coast.exclamation.no.space",
                sourceLocale: "en-US",
                source: "This is amazing!",
                targetLocale: "fr-CI",
                target: "C'est incroyable!",
                pathName: "a/b/c.xliff"
            });

            const actual = rule.matchString({
                source: resource.getSource(),
                target: resource.getTarget(),
                resource,
                file: "a/b/c.xliff"
            });

            // French (Côte d'Ivoire) should not require non-breaking spaces, so no warning should be generated
            expect(actual).toBeUndefined();
        });

        test("French (Cameroon) should not require non-breaking space before question mark", () => {
            expect.assertions(2);

            const rule = new ResourceSentenceEnding();
            expect(rule).toBeTruthy();

            const resource = new ResourceString({
                key: "french.cameroon.question.no.space",
                sourceLocale: "en-US",
                source: "What is this?",
                targetLocale: "fr-CM",
                target: "Qu'est-ce que c'est?",
                pathName: "a/b/c.xliff"
            });

            const actual = rule.matchString({
                source: resource.getSource(),
                target: resource.getTarget(),
                resource,
                file: "a/b/c.xliff"
            });

            // French (Cameroon) should not require non-breaking spaces, so no warning should be generated
            expect(actual).toBeUndefined();
        });

        test("French (Senegal) should not require non-breaking space before colon", () => {
            expect.assertions(2);

            const rule = new ResourceSentenceEnding();
            expect(rule).toBeTruthy();

            const resource = new ResourceString({
                key: "french.senegal.colon.no.space",
                sourceLocale: "en-US",
                source: "She said: Hello!",
                targetLocale: "fr-SN",
                target: "Elle a dit: Bonjour!",
                pathName: "a/b/c.xliff"
            });

            const actual = rule.matchString({
                source: resource.getSource(),
                target: resource.getTarget(),
                resource,
                file: "a/b/c.xliff"
            });

            // French (Cameroon) should not require non-breaking spaces, so no warning should be generated
            expect(actual).toBeUndefined();
        });
    });

    // Test for multi-sentence source with different punctuation types
    test("Multi-sentence source with statement and question translated to Spanish", () => {
        expect.assertions(6);

        const rule = new ResourceSentenceEnding();
        expect(rule).toBeTruthy();

        const resource = new ResourceString({
            key: "multi.sentence.statement.question.spanish",
            sourceLocale: "en-US",
            source: "This is a statement. What is this?",
            targetLocale: "es-ES",
            target: "Esto es una declaración. ¿Qué es esto？",
            pathName: "a/b/c.xliff",
            lineNumber: 39
        });

        const actual = rule.matchString({
            source: resource.getSource(),
            target: resource.getTarget(),
            resource,
            file: "a/b/c.xliff"
        });

        expect(actual).toBeTruthy();
        expect(actual?.description).toContain('Sentence ending should be "?" (U+003F) for es-ES locale instead of "？" (U+FF1F)');
        expect(actual?.id).toBe(resource.getKey());
        expect(actual?.highlight).toBe("Esto es una declaración. ¿Qué es esto<e0>？ (U+FF1F)</e0>");
        expect(actual?.fix).toBeTruthy();
    });

    // Test for English to Amharic with Amharic-style quotes
    test("English to Amharic with Amharic-style quotes", () => {
        expect.assertions(6);

        const rule = new ResourceSentenceEnding();
        expect(rule).toBeTruthy();

        const resource = new ResourceString({
            key: "english.to.amharic.quotes",
            sourceLocale: "en-US",
            source: "She said, \"What is this?\"",
            targetLocale: "am-ET",
            target: "እርሷ እንደተናገረች፣ «ይህ ምንድን ነው?»",
            pathName: "a/b/c.xliff"
        });

        const actual = rule.matchString({
            source: resource.getSource(),
            target: resource.getTarget(),
            resource,
            file: "a/b/c.xliff"
        });

        expect(actual).toBeTruthy();
        expect(actual?.description).toContain('Sentence ending should be "፧" (U+1367) for am-ET locale instead of "?" (U+003F)');
        expect(actual?.id).toBe(resource.getKey());
        expect(actual?.highlight).toBe("እርሷ እንደተናገረች፣ «ይህ ምንድን ነው<e0>? (U+003F)</e0>»");
        expect(actual?.fix).toBeTruthy();
    });

    // Test for French to Spanish with French quotes and Spanish quotes, both with periods
    test("French to Spanish with French quotes and Spanish quotes, both with periods", () => {
        expect.assertions(2);

        const rule = new ResourceSentenceEnding();
        expect(rule).toBeTruthy();

        const resource = new ResourceString({
            key: "french.to.spanish.periods",
            sourceLocale: "fr-FR",
            source: "Elle a dit : « Bonjour le monde. »",
            targetLocale: "es-ES",
            target: "Ella dijo: «Hola mundo.»",
            pathName: "a/b/c.xliff",
            lineNumber: 41
        });

        const actual = rule.matchString({
            source: resource.getSource(),
            target: resource.getTarget(),
            resource,
            file: "a/b/c.xliff"
        });

        // Should NOT trigger because both have periods and Spanish doesn't need inverted punctuation for periods
        expect(actual).toBeUndefined();
    });

    // Test for French to Spanish with French quotes and Spanish quotes, both with question marks but missing inverted punctuation
    test("French to Spanish with French quotes and Spanish quotes, both with question marks but missing inverted punctuation", () => {
        expect.assertions(6);

        const rule = new ResourceSentenceEnding();
        expect(rule).toBeTruthy();

        const resource = new ResourceString({
            key: "french.to.spanish.question.missing.inverted",
            sourceLocale: "fr-FR",
            source: "Elle a dit : « Qu'est-ce que c'est ? »",
            targetLocale: "es-ES",
            target: "Ella dijo: «Qué es esto?»",
            pathName: "a/b/c.xliff",
            lineNumber: 42
        });

        const actual = rule.matchString({
            source: resource.getSource(),
            target: resource.getTarget(),
            resource,
            file: "a/b/c.xliff"
        });

        expect(actual).toBeTruthy();
        expect(actual?.description).toContain('Spanish question should start with "¿" (U+00BF) for es-ES locale');
        expect(actual?.id).toBe(resource.getKey());
        expect(actual?.highlight).toBe("Ella dijo: «<e0/>Qué es esto?»");
        expect(actual?.fix).toBeTruthy();
    });

    // Test for ResourceArray with sentence ending punctuation issues
    test("ResourceArray with sentence ending punctuation issues", () => {
        expect.assertions(8);

        const rule = new ResourceSentenceEnding();
        expect(rule).toBeTruthy();

        const resource = new ResourceArray({
            key: "array.sentence.ending",
            sourceLocale: "en-US",
            source: ["Hello world.", "What is this?"],
            targetLocale: "ja-JP",
            target: ["こんにちは世界。", "これは何ですか?"],
            pathName: "a/b/c.xliff"
        });

        const ir = new IntermediateRepresentation({
            type: "resource",
            ir: [resource],
            sourceFile: new SourceFile("test/testfiles/xliff/test.xliff", {})
        });

        const actual = rule.match({
            ir,
            file: resource.getPath()
        });

        expect(actual).toBeTruthy();
        expect(actual.severity).toBe("warning");
        expect(actual.id).toBe(resource.getKey());
        expect(actual.description).toContain('Sentence ending should be "？" (U+FF1F) for ja-JP locale');
        expect(actual.highlight).toBe("Target[1]: これは何ですか<e0>? (U+003F)</e0>");
        expect(actual.source).toBe("What is this?");
        expect(actual.pathName).toBe("a/b/c.xliff");
    });

    // Test for ResourceArray with no sentence ending punctuation issues
    test("ResourceArray with no sentence ending punctuation issues", () => {
        expect.assertions(2);

        const rule = new ResourceSentenceEnding();
        expect(rule).toBeTruthy();

        const resource = new ResourceArray({
            key: "array.no.sentence.ending.issues",
            sourceLocale: "en-US",
            source: ["Hello world.", "What is this?"],
            targetLocale: "ja-JP",
            target: ["こんにちは世界。", "これは何ですか？"],
            pathName: "a/b/c.xliff"
        });

        const ir = new IntermediateRepresentation({
            type: "resource",
            ir: [resource],
            sourceFile: new SourceFile("test/testfiles/xliff/test.xliff", {})
        });

        const actual = rule.match({
            ir,
            file: resource.getPath()
        });

        expect(actual).toBeFalsy();
    });

    // Test for ResourcePlural with sentence ending punctuation issues
    test("ResourcePlural with sentence ending punctuation issues", () => {
        expect.assertions(8);

        const rule = new ResourceSentenceEnding();
        expect(rule).toBeTruthy();

        const resource = new ResourcePlural({
            key: "plural.sentence.ending",
            sourceLocale: "en-US",
            source: {
                one: "Hello world.",
                other: "What is this?"
            },
            targetLocale: "es-ES",
            target: {
                one: "Hola mundo.",
                other: "Qué es esto?"
            },
            pathName: "a/b/c.xliff"
        });

        const ir = new IntermediateRepresentation({
            type: "resource",
            ir: [resource],
            sourceFile: new SourceFile("test/testfiles/xliff/test.xliff", {})
        });

        const actual = rule.match({
            ir,
            file: resource.getPath()
        });

        expect(actual).toBeTruthy();
        expect(actual.severity).toBe("warning");
        expect(actual.id).toBe(resource.getKey());
        expect(actual.description).toContain('Spanish question should start with "¿" (U+00BF) for es-ES locale');
        expect(actual.highlight).toBe("Target(other): <e0/>Qué es esto?");
        expect(actual.source).toBe("What is this?");
        expect(actual.pathName).toBe("a/b/c.xliff");
    });

    // Test for ResourcePlural with no sentence ending punctuation issues
    test("ResourcePlural with no sentence ending punctuation issues", () => {
        expect.assertions(2);

        const rule = new ResourceSentenceEnding();
        expect(rule).toBeTruthy();

        const resource = new ResourcePlural({
            key: "plural.no.sentence.ending.issues",
            sourceLocale: "en-US",
            source: {
                one: "Hello world.",
                other: "What is this?"
            },
            targetLocale: "es-ES",
            target: {
                one: "Hola mundo.",
                other: "¿Qué es esto?"
            },
            pathName: "a/b/c.xliff"
        });

        const ir = new IntermediateRepresentation({
            type: "resource",
            ir: [resource],
            sourceFile: new SourceFile("test/testfiles/xliff/test.xliff", {})
        });

        const actual = rule.match({
            ir,
            file: resource.getPath()
        });

        expect(actual).toBeFalsy();
    });

    // Unit tests for supporting functions
    describe("Supporting functions", () => {
        describe("stripTrailingQuotesAndWhitespace", () => {
            test("should strip trailing quotes and whitespace", () => {
                expect.assertions(6);

                expect(ResourceSentenceEnding.stripTrailingQuotesAndWhitespace('Hello world."')).toBe('Hello world.');
                expect(ResourceSentenceEnding.stripTrailingQuotesAndWhitespace('Hello world." ')).toBe('Hello world.');
                expect(ResourceSentenceEnding.stripTrailingQuotesAndWhitespace('Hello world.»')).toBe('Hello world.');
                expect(ResourceSentenceEnding.stripTrailingQuotesAndWhitespace('Hello world. » ')).toBe('Hello world.');
                expect(ResourceSentenceEnding.stripTrailingQuotesAndWhitespace('Hello world.')).toBe('Hello world.');
                expect(ResourceSentenceEnding.stripTrailingQuotesAndWhitespace('')).toBe('');
            });

            test("should handle multiple trailing quotes and whitespace", () => {
                expect.assertions(3);

                expect(ResourceSentenceEnding.stripTrailingQuotesAndWhitespace('Hello world." "')).toBe('Hello world.');
                expect(ResourceSentenceEnding.stripTrailingQuotesAndWhitespace('Hello world.» ')).toBe('Hello world.');
                expect(ResourceSentenceEnding.stripTrailingQuotesAndWhitespace('Hello world.  "')).toBe('Hello world.');
            });
        });

        describe("getLastQuotedString", () => {
            test("should extract the last quoted string", () => {
                expect.assertions(6);

                expect(ResourceSentenceEnding.getLastQuotedString('She said, "Hello world."')).toBe('Hello world.');
                expect(ResourceSentenceEnding.getLastQuotedString('Elle a dit : « Bonjour le monde ! »')).toBe(' Bonjour le monde ! ');
                expect(ResourceSentenceEnding.getLastQuotedString('她说："你好！"')).toBe('你好！');
                expect(ResourceSentenceEnding.getLastQuotedString('彼女は「こんにちは！」と言いました。')).toBe('こんにちは！');
                expect(ResourceSentenceEnding.getLastQuotedString('Ella dijo: "¡Hola!"')).toBe('¡Hola!');
                expect(ResourceSentenceEnding.getLastQuotedString('No quotes here')).toBe(null);
            });

            test("should handle nested quotes", () => {
                expect.assertions(2);

                // The current implementation doesn't handle nested quotes correctly
                // It finds the last quote character and looks for the previous quote character
                // This means it will find the outer quotes, not the inner ones
                // For 'He said, "She said, \'Hello\'"', it finds the last ' and looks for the previous ', which is also ', so it returns empty string
                expect(ResourceSentenceEnding.getLastQuotedString('He said, "She said, \'Hello\'"')).toBe('');
                expect(ResourceSentenceEnding.getLastQuotedString('He said, "She said, \'Hello\'" and left')).toBe('');
            });
        });

        describe("getLastSentenceFromContent", () => {
            test("should extract the last sentence from content", () => {
                expect.assertions(4);
                const rule = new ResourceSentenceEnding();

                expect(rule.getLastSentenceFromContent('Hello world. How are you?', new Locale('en-US'))).toBe('How are you?');
                expect(rule.getLastSentenceFromContent('Bonjour le monde ! Comment allez-vous ?', new Locale('fr-FR'))).toBe('Comment allez-vous ?');
                expect(rule.getLastSentenceFromContent('你好！今天天气怎么样？', new Locale('zh-CN'))).toBe('今天天气怎么样？');
                expect(rule.getLastSentenceFromContent('こんにちは世界。お元気ですか？', new Locale('ja-JP'))).toBe('お元気ですか？');
            });

            test("should handle single sentences", () => {
                expect.assertions(3);
                const rule = new ResourceSentenceEnding();

                expect(rule.getLastSentenceFromContent('Hello world.', new Locale('en-US'))).toBe('Hello world.');
                expect(rule.getLastSentenceFromContent('Bonjour le monde !', new Locale('fr-FR'))).toBe('Bonjour le monde !');
                expect(rule.getLastSentenceFromContent('你好！', new Locale('zh-CN'))).toBe('你好！');
            });

            test("should handle content without sentence endings", () => {
                expect.assertions(2);
                const rule = new ResourceSentenceEnding();

                expect(rule.getLastSentenceFromContent('Hello world', new Locale('en-US'))).toBe('Hello world');
                expect(rule.getLastSentenceFromContent('', new Locale('en-US'))).toBe('');
            });
        });


        describe("getLastSentence", () => {
            test("should handle source strings ending with quotes", () => {
                expect.assertions(3);
                const rule = new ResourceSentenceEnding();

                expect(rule.getLastSentence('She said, "Hello world."', true, new Locale('en-US'))).toBe('Hello world.');
                expect(rule.getLastSentence('Elle a dit : « Bonjour le monde ! »', true, new Locale('fr-FR'))).toBe(' Bonjour le monde ! ');
                expect(rule.getLastSentence('她说："你好！"', true, new Locale('zh-CN'))).toBe('你好！');
            });

            test("should handle source strings not ending with quotes", () => {
                expect.assertions(4);
                const rule = new ResourceSentenceEnding();

                expect(rule.getLastSentence('Hello world.', true, new Locale('en-US'))).toBe('Hello world.');
                expect(rule.getLastSentence('Bonjour le monde !', true, new Locale('fr-FR'))).toBe('Bonjour le monde !');
                expect(rule.getLastSentence('你好！', true, new Locale('zh-CN'))).toBe('你好！');
                expect(rule.getLastSentence(' ¡Hola amigos! ', true, new Locale('es-ES'))).toBe('¡Hola amigos!');
            });

            test("should handle source strings with multiple sentences", () => {
                expect.assertions(1);
                const rule = new ResourceSentenceEnding();

                expect(rule.getLastSentence('Hello world. How are you?', true, new Locale('en-US'))).toBe('How are you?');
            });

            test("should handle target strings with quoted content", () => {
                expect.assertions(3);
                const rule = new ResourceSentenceEnding();

                expect(rule.getLastSentence('She said, "Hello world."', false, new Locale('en-US'))).toBe('Hello world.');
                expect(rule.getLastSentence('Elle a dit : « Bonjour le monde ! »', false, new Locale('fr-FR'))).toBe(' Bonjour le monde ! ');
                expect(rule.getLastSentence('她说："你好！"', false, new Locale('zh-CN'))).toBe('你好！');
            });

            test("should handle target strings without quoted content", () => {
                expect.assertions(4);
                const rule = new ResourceSentenceEnding();

                expect(rule.getLastSentence('Hello world.', false, new Locale('en-US'))).toBe('Hello world.');
                expect(rule.getLastSentence('Bonjour le monde !', false, new Locale('fr-FR'))).toBe('Bonjour le monde !');
                expect(rule.getLastSentence('你好！', false, new Locale('zh-CN'))).toBe('你好！');
                expect(rule.getLastSentence('¡Hola amigos!', false, new Locale('es-ES'))).toBe('¡Hola amigos!');
            });

            test("should handle target strings with multiple sentences", () => {
                expect.assertions(3);
                const rule = new ResourceSentenceEnding();

                expect(rule.getLastSentence('Elle est belle. Vous avais d\'accord?', false, new Locale('fr-FR'))).toBe('Vous avais d\'accord?');
                expect(rule.getLastSentence('¡Hay un problema! ¿Qué es esto?', false, new Locale('es-ES'))).toBe('¿Qué es esto?');
                expect(rule.getLastSentence('こんにちは世界。お元気ですか？', false, new Locale('ja-JP'))).toBe('お元気ですか？');
            });
        });

        describe("getUnicodeCode", () => {
            test("should convert characters to Unicode codes", () => {
                expect.assertions(8);

                expect(ResourceSentenceEnding.getUnicodeCode('A')).toBe('U+0041');
                expect(ResourceSentenceEnding.getUnicodeCode('a')).toBe('U+0061');
                expect(ResourceSentenceEnding.getUnicodeCode('!')).toBe('U+0021');
                expect(ResourceSentenceEnding.getUnicodeCode('？')).toBe('U+FF1F');
                expect(ResourceSentenceEnding.getUnicodeCode('！')).toBe('U+FF01');
                expect(ResourceSentenceEnding.getUnicodeCode('。')).toBe('U+3002');
                expect(ResourceSentenceEnding.getUnicodeCode('¿')).toBe('U+00BF');
                expect(ResourceSentenceEnding.getUnicodeCode('¡')).toBe('U+00A1');
            });

            test("should handle empty string", () => {
                expect.assertions(1);

                expect(ResourceSentenceEnding.getUnicodeCode('')).toBe('');
            });
        });

        describe("getUnicodeCodes", () => {
            test("should convert strings to Unicode codes", () => {
                expect.assertions(6);

                expect(ResourceSentenceEnding.getUnicodeCodes('Hello')).toBe('U+0048 U+0065 U+006C U+006C U+006F');
                expect(ResourceSentenceEnding.getUnicodeCodes('!')).toBe('U+0021');
                expect(ResourceSentenceEnding.getUnicodeCodes('？')).toBe('U+FF1F');
                expect(ResourceSentenceEnding.getUnicodeCodes('！')).toBe('U+FF01');
                expect(ResourceSentenceEnding.getUnicodeCodes('。')).toBe('U+3002');
                expect(ResourceSentenceEnding.getUnicodeCodes('¿¡')).toBe('U+00BF U+00A1');
            });

            test("should handle empty string", () => {
                expect.assertions(1);

                expect(ResourceSentenceEnding.getUnicodeCodes('')).toBe('');
            });
        });
    });

    // Unit tests for core rule methods
    describe("Core rule methods", () => {
        describe("hasExpectedEnding", () => {
            test("should return true when target has expected punctuation", () => {
                expect.assertions(4);

                const rule = new ResourceSentenceEnding();
                expect(rule.hasExpectedEnding("Hello world.", ".", ".")).toBe(true);
                expect(rule.hasExpectedEnding("What is this?", "?", "?")).toBe(true);
                expect(rule.hasExpectedEnding("Amazing!", "!", "!")).toBe(true);
                expect(rule.hasExpectedEnding("こんにちは世界。", "。", "。")).toBe(true);
            });

            test("should return false when target has different punctuation", () => {
                expect.assertions(4);

                const rule = new ResourceSentenceEnding();
                expect(rule.hasExpectedEnding("Hello world!", ".", "!")).toBe(false);
                expect(rule.hasExpectedEnding("What is this.", "?", ".")).toBe(false);
                expect(rule.hasExpectedEnding("Amazing?", "!", "?")).toBe(false);
                expect(rule.hasExpectedEnding("こんにちは世界！", "。", "！")).toBe(false);
            });

            test("should return false when target has no punctuation", () => {
                expect.assertions(3);

                const rule = new ResourceSentenceEnding();
                expect(rule.hasExpectedEnding("Hello world", ".", "")).toBe(false);
                expect(rule.hasExpectedEnding("What is this", "?", "")).toBe(false);
                expect(rule.hasExpectedEnding("Amazing", "!", "")).toBe(false);
            });

            test("should handle quoted content", () => {
                expect.assertions(3);

                const rule = new ResourceSentenceEnding();
                // The method checks if the entire string ends with the expected punctuation
                // For quoted content, it should check the content inside quotes
                expect(rule.hasExpectedEnding('She said, "Hello world."', ".", ".")).toBe(false);
                expect(rule.hasExpectedEnding('Elle a dit : « Bonjour le monde ! »', "!", "!")).toBe(false);
                expect(rule.hasExpectedEnding('她说："你好！"', "!", "!")).toBe(false);
            });
        });

        describe("getExpectedPunctuation", () => {
            test("should return expected punctuation for English locale", () => {
                expect.assertions(5);

                const rule = new ResourceSentenceEnding();
                const localeObj = new Locale("en-US");

                expect(rule.getExpectedPunctuation(localeObj, "period")).toBe(".");
                expect(rule.getExpectedPunctuation(localeObj, "question")).toBe("?");
                expect(rule.getExpectedPunctuation(localeObj, "exclamation")).toBe("!");
                expect(rule.getExpectedPunctuation(localeObj, "ellipsis")).toBe("…");
                expect(rule.getExpectedPunctuation(localeObj, "colon")).toBe(":");
            });

            test("should return expected punctuation for Japanese locale", () => {
                expect.assertions(5);

                const rule = new ResourceSentenceEnding();
                const localeObj = new Locale("ja-JP");

                expect(rule.getExpectedPunctuation(localeObj, "period")).toBe("。");
                expect(rule.getExpectedPunctuation(localeObj, "question")).toBe("？");
                expect(rule.getExpectedPunctuation(localeObj, "exclamation")).toBe("！");
                expect(rule.getExpectedPunctuation(localeObj, "ellipsis")).toBe("…");
                expect(rule.getExpectedPunctuation(localeObj, "colon")).toBe("：");
            });

            test("should return expected punctuation for Chinese locale", () => {
                expect.assertions(5);

                const rule = new ResourceSentenceEnding();
                const localeObj = new Locale("zh-CN");

                expect(rule.getExpectedPunctuation(localeObj, "period")).toBe("。");
                expect(rule.getExpectedPunctuation(localeObj, "question")).toBe("？");
                expect(rule.getExpectedPunctuation(localeObj, "exclamation")).toBe("！");
                expect(rule.getExpectedPunctuation(localeObj, "ellipsis")).toBe("…");
                expect(rule.getExpectedPunctuation(localeObj, "colon")).toBe("：");
            });

            test("should return default punctuation for unknown punctuation type", () => {
                expect.assertions(1);

                const rule = new ResourceSentenceEnding();
                const localeObj = new Locale("en-US");

                expect(rule.getExpectedPunctuation(localeObj, "unknown")).toBe(".");
            });

            test("should handle custom punctuation configuration", () => {
                expect.assertions(3);

                const rule = new ResourceSentenceEnding({
                    "en-US": {
                        period: ".",
                        question: "?",
                        exclamation: "!"
                    }
                });
                const localeObj = new Locale("en-US");

                expect(rule.getExpectedPunctuation(localeObj, "period")).toBe(".");
                expect(rule.getExpectedPunctuation(localeObj, "question")).toBe("?");
                expect(rule.getExpectedPunctuation(localeObj, "exclamation")).toBe("!");
            });
        });

        describe("hasCorrectSpanishInvertedPunctuation", () => {
            test("should return true for correct Spanish question punctuation", () => {
                expect.assertions(1);

                const rule = new ResourceSentenceEnding();
                const localeObj = new Locale("es-ES");
                expect(rule.hasCorrectSpanishInvertedPunctuation("¿Qué es esto?", "question", localeObj).correct).toBe(true);
            });

            test("should return true for correct Spanish exclamation punctuation", () => {
                expect.assertions(1);

                const rule = new ResourceSentenceEnding();
                const localeObj = new Locale("es-ES");
                expect(rule.hasCorrectSpanishInvertedPunctuation("¡Hola!", "exclamation", localeObj).correct).toBe(true);
            });

            test("should return false for missing inverted punctuation", () => {
                expect.assertions(2);

                const rule = new ResourceSentenceEnding();
                const localeObj = new Locale("es-ES");
                expect(rule.hasCorrectSpanishInvertedPunctuation("Qué es esto?", "question", localeObj).correct).toBe(false);
                expect(rule.hasCorrectSpanishInvertedPunctuation("Hola!", "exclamation", localeObj).correct).toBe(false);
            });

            test("should return true for non-question/exclamation types", () => {
                expect.assertions(2);

                const rule = new ResourceSentenceEnding();
                const localeObj = new Locale("es-ES");
                expect(rule.hasCorrectSpanishInvertedPunctuation("Hola mundo.", "period", localeObj).correct).toBe(true);
                expect(rule.hasCorrectSpanishInvertedPunctuation("Hola mundo...", "ellipsis", localeObj).correct).toBe(true);
            });

            test("should work with custom punctuation configuration", () => {
                expect.assertions(2);

                // Create a rule with custom punctuation configuration
                const customConfig = {
                    period: '。',  // Use Japanese ideographic full stop as period
                    question: '？', // Use fullwidth question mark
                    exclamation: '！' // Use fullwidth exclamation mark
                };
                const rule = new ResourceSentenceEnding({
                    customPunctuation: {
                        'es-ES': customConfig
                    }
                });
                const localeObj = new Locale('es-ES');

                // Test with custom punctuation - should still work correctly
                expect(rule.hasCorrectSpanishInvertedPunctuation("¿Qué es esto？", "question", localeObj).correct).toBe(true);
                expect(rule.hasCorrectSpanishInvertedPunctuation("¡Hola！", "exclamation", localeObj).correct).toBe(true);
            });
        });

        describe("findIncorrectPunctuationPosition", () => {
            test("should find position of incorrect punctuation at end", () => {
                expect.assertions(3);

                const rule = new ResourceSentenceEnding();
                const result1 = rule.findIncorrectPunctuationPosition("Hello world!", "Hello world!", "!");
                expect(result1).toEqual({ position: 11, length: 1 });

                const result2 = rule.findIncorrectPunctuationPosition("What is this.", "What is this.", ".");
                expect(result2).toEqual({ position: 12, length: 1 });

                const result3 = rule.findIncorrectPunctuationPosition("こんにちは世界！", "こんにちは世界！", "！");
                expect(result3).toEqual({ position: 7, length: 1 });
            });

            test("should find position of incorrect punctuation in quoted content", () => {
                expect.assertions(2);

                const rule = new ResourceSentenceEnding();
                const result1 = rule.findIncorrectPunctuationPosition('She said, "Hello world!"', "Hello world!", "!");
                expect(result1).toEqual({ position: 22, length: 1 });

                const result2 = rule.findIncorrectPunctuationPosition('Elle a dit : « Bonjour le monde ! »', "Bonjour le monde !", "!");
                expect(result2).toEqual({ position: 32, length: 1 });
            });

            test("should return null when punctuation not found", () => {
                expect.assertions(3);

                const rule = new ResourceSentenceEnding();
                expect(rule.findIncorrectPunctuationPosition("Hello world", "Hello world", "!")).toBe(null);
                expect(rule.findIncorrectPunctuationPosition("Hello world!", "Hello world!", ".")).toBe(null);
                expect(rule.findIncorrectPunctuationPosition("", "", "!")).toBe(null);
            });

            test("should handle multi-character punctuation", () => {
                expect.assertions(2);

                const rule = new ResourceSentenceEnding();
                const result1 = rule.findIncorrectPunctuationPosition("Hello world...", "Hello world...", "...");
                expect(result1).toEqual({ position: 11, length: 3 });

                const result2 = rule.findIncorrectPunctuationPosition("Hello world…", "Hello world…", "…");
                expect(result2).toEqual({ position: 11, length: 1 });
            });
        });
    });

    describe("Exception behaviors", () => {
        describe("Short string exception", () => {
            test("should not check sentence-ending punctuation for short string 'A.M.'", () => {
                expect.assertions(1);

                const rule = new ResourceSentenceEnding();
                const resource = new ResourceString({
                    key: "test.short1",
                    source: "A.M.",
                    target: "am",
                    sourceLocale: "en-US",
                    targetLocale: "de-DE"
                });

                const actual = rule.matchString({
                    source: resource.getSource(),
                    target: resource.getTarget(),
                    resource,
                    file: "a/b/c.xliff"
                });

                expect(actual).toBeUndefined();
            });

            test("should not check sentence-ending punctuation for short string 'Tues.'", () => {
                expect.assertions(1);

                const rule = new ResourceSentenceEnding();
                const resource = new ResourceString({
                    key: "test.short2",
                    source: "Tues.",
                    target: "Dins",
                    sourceLocale: "en-US",
                    targetLocale: "de-DE"
                });

                const actual = rule.matchString({
                    source: resource.getSource(),
                    target: resource.getTarget(),
                    resource,
                    file: "a/b/c.xliff"
                });

                expect(actual).toBeUndefined();
            });

            test("should not check sentence-ending punctuation for short string 'Dr.'", () => {
                expect.assertions(1);

                const rule = new ResourceSentenceEnding();
                const resource = new ResourceString({
                    key: "test.short3",
                    source: "Dr.",
                    target: "Herr Dr.",
                    sourceLocale: "en-US",
                    targetLocale: "de-DE"
                });

                const actual = rule.matchString({
                    source: resource.getSource(),
                    target: resource.getTarget(),
                    resource,
                    file: "a/b/c.xliff"
                });

                expect(actual).toBeUndefined();
            });

            test("should still check sentence-ending punctuation for longer strings", () => {
                expect.assertions(1);

                const rule = new ResourceSentenceEnding();
                const resource = new ResourceString({
                    key: "test.long",
                    source: "This is a sentence.",
                    target: "Das ist ein Satz",
                    sourceLocale: "en-US",
                    targetLocale: "de-DE"
                });

                const actual = rule.matchString({
                    source: resource.getSource(),
                    target: resource.getTarget(),
                    resource,
                    file: "a/b/c.xliff"
                });

                // This should trigger a warning because target is missing punctuation
                expect(actual).toBeTruthy();
            });
        });

        describe("Minimum length configuration", () => {
            test("should not check strings shorter than configured minimumLength", () => {
                expect.assertions(2);

                const rule = new ResourceSentenceEnding({
                    minimumLength: 15
                });

                const resource1 = new ResourceString({
                    key: "test.short1",
                    source: "Hello world.",
                    target: "Hallo Welt",
                    sourceLocale: "en-US",
                    targetLocale: "de-DE"
                });

                const actual1 = rule.matchString({
                    source: resource1.getSource(),
                    target: resource1.getTarget(),
                    resource: resource1,
                    file: "a/b/c.xliff"
                });

                expect(actual1).toBeUndefined();

                const resource2 = new ResourceString({
                    key: "test.short2",
                    source: "Good morning.",
                    target: "Guten Morgen",
                    sourceLocale: "en-US",
                    targetLocale: "de-DE"
                });

                const actual2 = rule.matchString({
                    source: resource2.getSource(),
                    target: resource2.getTarget(),
                    resource: resource2,
                    file: "a/b/c.xliff"
                });

                expect(actual2).toBeUndefined();
            });

            test("should check strings longer than configured minimumLength", () => {
                expect.assertions(1);

                const rule = new ResourceSentenceEnding({
                    minimumLength: 15
                });

                const resource = new ResourceString({
                    key: "test.long",
                    source: "This is a longer sentence.",
                    target: "Das ist ein längerer Satz",
                    sourceLocale: "en-US",
                    targetLocale: "de-DE"
                });

                const actual = rule.matchString({
                    source: resource.getSource(),
                    target: resource.getTarget(),
                    resource,
                    file: "a/b/c.xliff"
                });

                // This should trigger a warning because target is missing punctuation
                expect(actual).toBeTruthy();
            });

            test("should use default minimumLength when not configured", () => {
                expect.assertions(2);

                const rule = new ResourceSentenceEnding();

                const resource1 = new ResourceString({
                    key: "test.short",
                    source: "Hi.",
                    target: "Hallo",
                    sourceLocale: "en-US",
                    targetLocale: "de-DE"
                });

                const actual1 = rule.matchString({
                    source: resource1.getSource(),
                    target: resource1.getTarget(),
                    resource: resource1,
                    file: "a/b/c.xliff"
                });

                expect(actual1).toBeUndefined();

                const resource2 = new ResourceString({
                    key: "test.long",
                    source: "This is a sentence.",
                    target: "Das ist ein Satz",
                    sourceLocale: "en-US",
                    targetLocale: "de-DE"
                });

                const actual2 = rule.matchString({
                    source: resource2.getSource(),
                    target: resource2.getTarget(),
                    resource: resource2,
                    file: "a/b/c.xliff"
                });

                // This should trigger a warning because target is missing punctuation
                expect(actual2).toBeTruthy();
            });

            test("should handle minimumLength of 0 (check all strings)", () => {
                expect.assertions(1);

                const rule = new ResourceSentenceEnding({
                    minimumLength: 0
                });

                const resource = new ResourceString({
                    key: "test.short",
                    source: "Hey you.",
                    target: "Hallo, du!",
                    sourceLocale: "en-US",
                    targetLocale: "de-DE"
                });

                const actual = rule.matchString({
                    source: resource.getSource(),
                    target: resource.getTarget(),
                    resource,
                    file: "a/b/c.xliff"
                });

                // This should trigger a warning because target is missing punctuation and the minimum length is 0
                expect(actual).toBeTruthy();
            });

            test("should handle very high minimumLength (check almost no strings)", () => {
                expect.assertions(1);

                const rule = new ResourceSentenceEnding({
                    minimumLength: 100
                });

                const resource = new ResourceString({
                    key: "test.long",
                    source: "This is a sentence.",
                    target: "Das ist ein Satz",
                    sourceLocale: "en-US",
                    targetLocale: "de-DE"
                });

                const actual = rule.matchString({
                    source: resource.getSource(),
                    target: resource.getTarget(),
                    resource,
                    file: "a/b/c.xliff"
                });

                // This should not trigger because string is shorter than minimumLength
                expect(actual).toBeUndefined();
            });

            test("should handle very high minimumLength (check almost no strings) with a long string", () => {
                expect.assertions(1);

                const rule = new ResourceSentenceEnding({
                    minimumLength: 100
                });

                const resource = new ResourceString({
                    key: "test.long",
                    source: "This is a sentence. This is another sentence. This is a third sentence. This is a fourth sentence. This is a fifth sentence.",
                    target: "Das ist ein Satz. Das ist ein anderer Satz. Das ist ein dritter Satz. Das ist ein vierter Satz. Das ist ein fünfter Satz",
                    sourceLocale: "en-US",
                    targetLocale: "de-DE"
                });

                const actual = rule.matchString({
                    source: resource.getSource(),
                    target: resource.getTarget(),
                    resource,
                    file: "a/b/c.xliff"
                });

                // This should not trigger because string is longer than the long minimumLength
                expect(actual).toBeTruthy();
            });

            test("should handle negative minimumLength (treat as 0) - short string with spaces", () => {
                expect.assertions(1);

                const rule = new ResourceSentenceEnding({
                    minimumLength: -5
                });

                const resource = new ResourceString({
                    key: "test.negative1",
                    source: "a b.",
                    target: "a b",
                    sourceLocale: "en-US",
                    targetLocale: "de-DE"
                });

                const actual = rule.matchString({
                    source: resource.getSource(),
                    target: resource.getTarget(),
                    resource,
                    file: "a/b/c.xliff"
                });

                // Should trigger because negative minimumLength is treated as 0
                expect(actual).toBeTruthy();
            });

            test("should handle negative minimumLength (treat as 0) - longer string with spaces", () => {
                expect.assertions(1);

                const rule = new ResourceSentenceEnding({
                    minimumLength: -5
                });

                const resource = new ResourceString({
                    key: "test.negative2",
                    source: "Hello world.",
                    target: "Hallo Welt",
                    sourceLocale: "en-US",
                    targetLocale: "de-DE"
                });

                const actual = rule.matchString({
                    source: resource.getSource(),
                    target: resource.getTarget(),
                    resource,
                    file: "a/b/c.xliff"
                });

                // Should trigger because negative minimumLength is treated as 0
                expect(actual).toBeTruthy();
            });

            test("should handle floating point minimumLength - short string with spaces", () => {
                expect.assertions(1);

                const rule = new ResourceSentenceEnding({
                    minimumLength: 5.2
                });

                const resource = new ResourceString({
                    key: "test.float1",
                    source: "a b.",
                    target: "a b",
                    sourceLocale: "en-US",
                    targetLocale: "de-DE"
                });

                const actual = rule.matchString({
                    source: resource.getSource(),
                    target: resource.getTarget(),
                    resource,
                    file: "a/b/c.xliff"
                });

                // Should not trigger because "a b." (4 chars) < 5.2
                expect(actual).toBeUndefined();
            });

            test("should handle floating point minimumLength - longer string with spaces", () => {
                expect.assertions(1);

                const rule = new ResourceSentenceEnding({
                    minimumLength: 5.2
                });

                const resource = new ResourceString({
                    key: "test.float2",
                    source: "Hello world.",
                    target: "Hallo Welt",
                    sourceLocale: "en-US",
                    targetLocale: "de-DE"
                });

                const actual = rule.matchString({
                    source: resource.getSource(),
                    target: resource.getTarget(),
                    resource,
                    file: "a/b/c.xliff"
                });

                // Should trigger because "Hello world." (12 chars) >= 5.2
                expect(actual).toBeTruthy();
            });
        });

        describe("No space exception", () => {
            test("should not check sentence-ending punctuation for string with no spaces in snake case", () => {
                expect.assertions(1);

                const rule = new ResourceSentenceEnding();
                const resource = new ResourceString({
                    key: "test.nospace1",
                    source: "FONT_NAME_FRONTEND_ADMIN!",
                    target: "FONT_NAME_FRONTEND_ADMIN!",
                    sourceLocale: "en-US",
                    targetLocale: "de-DE"
                });

                const actual = rule.matchString({
                    source: resource.getSource(),
                    target: resource.getTarget(),
                    resource,
                    file: "a/b/c.xliff"
                });

                expect(actual).toBeUndefined();
            });

            test("should not check sentence-ending punctuation for string with no spaces in kebab case", () => {
                expect.assertions(1);

                const rule = new ResourceSentenceEnding();
                const resource = new ResourceString({
                    key: "test.nospace2",
                    source: "sentence-ending-rule:",
                    target: "sentence-ending-rule:",
                    sourceLocale: "en-US",
                    targetLocale: "de-DE"
                });

                const actual = rule.matchString({
                    source: resource.getSource(),
                    target: resource.getTarget(),
                    resource,
                    file: "a/b/c.xliff"
                });

                expect(actual).toBeUndefined();
            });

            test("should still check sentence-ending punctuation for strings with spaces", () => {
                expect.assertions(1);

                const rule = new ResourceSentenceEnding();
                const resource = new ResourceString({
                    key: "test.withspace",
                    source: "This is a sentence.",
                    target: "Das ist ein Satz",
                    sourceLocale: "en-US",
                    targetLocale: "de-DE"
                });

                const actual = rule.matchString({
                    source: resource.getSource(),
                    target: resource.getTarget(),
                    resource,
                    file: "a/b/c.xliff"
                });

                // This should trigger a warning because target is missing punctuation
                expect(actual).toBeTruthy();
            });

            test("should check sentence-ending punctuation for string with spaces and has dashes or underscores", () => {
                expect.assertions(1);

                const rule = new ResourceSentenceEnding();
                const resource = new ResourceString({
                    key: "test.spaces.dashes",
                    source: "The variable-value is font_name_frontend_admin",
                    target: "Die Variable-Wert heißt font_name_frontend_admin.",
                    sourceLocale: "en-US",
                    targetLocale: "de-DE"
                });

                const actual = rule.matchString({
                    source: resource.getSource(),
                    target: resource.getTarget(),
                    resource,
                    file: "a/b/c.xliff"
                });

                expect(actual).toBeTruthy();
            });

            test("should check sentence-ending punctuation for string with all caps", () => {
                expect.assertions(1);

                const rule = new ResourceSentenceEnding();
                const resource = new ResourceString({
                    key: "test.allcaps",
                    source: "THIS IS A SENTENCE.",
                    target: "DAS IST EIN SATZ",
                    sourceLocale: "en-US",
                    targetLocale: "de-DE"
                });

                const actual = rule.matchString({
                    source: resource.getSource(),
                    target: resource.getTarget(),
                    resource,
                    file: "a/b/c.xliff"
                });

                // This should trigger a warning because target is missing punctuation
                expect(actual).toBeTruthy();
            });

            test("should check sentence-ending punctuation for string with no spaces, caps, dashes, or underscores", () => {
                expect.assertions(1);

                const rule = new ResourceSentenceEnding();
                const resource = new ResourceString({
                    key: "test.nocaps",
                    source: "supercalifragilisticexpialidocious",
                    target: "Das ist ein verückter Wort! Wer hat es erfunden?",
                    sourceLocale: "en-US",
                    targetLocale: "de-DE"
                });

                const actual = rule.matchString({
                    source: resource.getSource(),
                    target: resource.getTarget(),
                    resource,
                    file: "a/b/c.xliff"
                });

                // source is not a sentence because it has no spaces, so no warning should be generated
                expect(actual).toBeUndefined();
            });
        });

        describe("Explicit exception list", () => {
            test("should not check sentence-ending punctuation for string in exception list even when target lacks punctuation", () => {
                expect.assertions(1);

                const rule = new ResourceSentenceEnding({
                    "de-DE": {
                        exceptions: ["For your appointment, please see the Dr."]
                    }
                });

                const resource = new ResourceString({
                    key: "test.exception",
                    source: "For your appointment, please see the Dr.",
                    target: "für Ihren Termin, bitte sehen Sie den Herr Dr",
                    sourceLocale: "en-US",
                    targetLocale: "de-DE"
                });

                const actual = rule.matchString({
                    source: resource.getSource(),
                    target: resource.getTarget(),
                    resource,
                    file: "a/b/c.xliff"
                });

                expect(actual).toBeUndefined();
            });

            test("should still check sentence-ending punctuation for strings not in exception list", () => {
                expect.assertions(1);

                const rule = new ResourceSentenceEnding({
                    "de-DE": {
                        exceptions: ["Please see the Dr. for your appointment."]
                    }
                });

                const resource = new ResourceString({
                    key: "test.noexception",
                    source: "This is a sentence.",
                    target: "Das ist ein Satz",
                    sourceLocale: "en-US",
                    targetLocale: "de-DE"
                });

                const actual = rule.matchString({
                    source: resource.getSource(),
                    target: resource.getTarget(),
                    resource,
                    file: "a/b/c.xliff"
                });

                // This should trigger a warning because target is missing punctuation
                expect(actual).toBeTruthy();
            });

            test("should handle multiple exceptions with missing target punctuation", () => {
                expect.assertions(1);

                const rule = new ResourceSentenceEnding({
                    "de-DE": {
                        exceptions: ["Please see the Dr. for your appointment.", "Visit today with the Prof.", "Call the Rev. tomorrow."]
                    }
                });

                const resource = new ResourceString({
                    key: "test.exception1",
                    source: "Visit today with the Prof.",
                    target: "Besuchen Sie heute mit den Prof",
                    sourceLocale: "en-US",
                    targetLocale: "de-DE"
                });

                const actual = rule.matchString({
                    source: resource.getSource(),
                    target: resource.getTarget(),
                    resource,
                    file: "a/b/c.xliff"
                });

                expect(actual).toBeUndefined();
            });

            test("should handle multiple exceptions with missing target punctuation", () => {
                expect.assertions(1);

                const rule = new ResourceSentenceEnding({
                    "de-DE": {
                        exceptions: ["Please see the Dr. for your appointment.", "Visit the Prof. today.", "Tomorrow, call the Rev."]
                    }
                });

                const resource = new ResourceString({
                    key: "test.exception2",
                    source: "Tomorrow, call the Rev.",
                    target: "Rufen Sie den Rev morgen an",
                    sourceLocale: "en-US",
                    targetLocale: "de-DE"
                });

                const actual = rule.matchString({
                    source: resource.getSource(),
                    target: resource.getTarget(),
                    resource,
                    file: "a/b/c.xliff"
                });

                expect(actual).toBeUndefined();
            });

            test("should handle multiple exceptions with missing target punctuation and case insensitivity", () => {
                expect.assertions(1);

                const rule = new ResourceSentenceEnding({
                    "de-DE": {
                        exceptions: ["Please see the Dr. for your appointment.", "Visit the Prof. today.", "Tomorrow, call the Rev.", "please see the doctor for your appointment."]
                    }
                });

                const resource = new ResourceString({
                    key: "test.exception2",
                    source: "Please see the Doctor for your Appointment.",
                    target: "Rufen Sie den Herr Dr morgen an",
                    sourceLocale: "en-US",
                    targetLocale: "de-DE"
                });

                const actual = rule.matchString({
                    source: resource.getSource(),
                    target: resource.getTarget(),
                    resource,
                    file: "a/b/c.xliff"
                });

                expect(actual).toBeUndefined();
            });
        });
    });

    // Tests for spaces at the end of strings
    describe("Spaces at end of strings", () => {
        describe("Target strings with spaces after punctuation", () => {
            test("should detect punctuation correctly when target has spaces after period", () => {
                expect.assertions(1);

                const rule = new ResourceSentenceEnding();
                const resource = new ResourceString({
                    key: "test.key",
                    sourceLocale: "en-US",
                    targetLocale: "ja-JP",
                    source: "This is a sentence.",
                    target: "これは文です。   " // spaces after Japanese period
                });

                const result = rule.matchString({
                    source: resource.getSource(),
                    target: resource.getTarget(),
                    resource,
                    file: "test.xliff"
                });

                expect(result).toBeUndefined(); // Should not trigger error since punctuation is correct
            });

            test("should detect incorrect punctuation when target has spaces after wrong punctuation", () => {
                expect.assertions(2);

                const rule = new ResourceSentenceEnding();
                const resource = new ResourceString({
                    key: "test.key",
                    sourceLocale: "en-US",
                    targetLocale: "ja-JP",
                    source: "This is a sentence.",
                    target: "これは文です.   " // spaces after English period instead of Japanese
                });

                const result = rule.matchString({
                    source: resource.getSource(),
                    target: resource.getTarget(),
                    resource,
                    file: "test.xliff"
                });

                expect(result).toBeDefined();
                expect(result?.description).toContain('Sentence ending should be "。" (U+3002) for ja-JP locale instead of "." (U+002E)');
            });

            test("should detect punctuation correctly when target has spaces after question mark", () => {
                expect.assertions(1);

                const rule = new ResourceSentenceEnding();
                const resource = new ResourceString({
                    key: "test.key",
                    sourceLocale: "en-US",
                    targetLocale: "ja-JP",
                    source: "What is this?",
                    target: "これは何ですか？   " // spaces after Japanese question mark
                });

                const result = rule.matchString({
                    source: resource.getSource(),
                    target: resource.getTarget(),
                    resource,
                    file: "test.xliff"
                });

                expect(result).toBeUndefined(); // Should not trigger error since punctuation is correct
            });

            test("should detect incorrect punctuation when target has spaces after wrong question mark", () => {
                expect.assertions(2);

                const rule = new ResourceSentenceEnding();
                const resource = new ResourceString({
                    key: "test.key",
                    sourceLocale: "en-US",
                    targetLocale: "ja-JP",
                    source: "What is this?",
                    target: "これは何ですか?   " // spaces after English question mark instead of Japanese
                });

                const result = rule.matchString({
                    source: resource.getSource(),
                    target: resource.getTarget(),
                    resource,
                    file: "test.xliff"
                });

                expect(result).toBeDefined();
                expect(result?.description).toContain('Sentence ending should be "？" (U+FF1F) for ja-JP locale instead of "?" (U+003F)');
            });

            test("should detect punctuation correctly when target has spaces after exclamation mark", () => {
                expect.assertions(1);

                const rule = new ResourceSentenceEnding();
                const resource = new ResourceString({
                    key: "test.key",
                    sourceLocale: "en-US",
                    targetLocale: "ja-JP",
                    source: "Amazing!",
                    target: "すごい！   " // spaces after Japanese exclamation mark
                });

                const result = rule.matchString({
                    source: resource.getSource(),
                    target: resource.getTarget(),
                    resource,
                    file: "test.xliff"
                });

                expect(result).toBeUndefined(); // Should not trigger error since punctuation is correct
            });

            test("should detect incorrect punctuation when target has spaces after wrong exclamation mark", () => {
                expect.assertions(2);

                const rule = new ResourceSentenceEnding();
                const resource = new ResourceString({
                    key: "test.key",
                    sourceLocale: "en-US",
                    targetLocale: "ja-JP",
                    source: "That's amazing!",
                    target: "すごい!   " // spaces after English exclamation mark instead of Japanese
                });

                const result = rule.matchString({
                    source: resource.getSource(),
                    target: resource.getTarget(),
                    resource,
                    file: "test.xliff"
                });

                expect(result).toBeDefined();
                expect(result?.description).toContain('Sentence ending should be "！" (U+FF01) for ja-JP locale instead of "!" (U+0021)');
            });
        });

        describe("Target strings with quotes and spaces after punctuation", () => {
            test("should detect punctuation correctly when target has quotes and spaces after punctuation", () => {
                expect.assertions(1);

                const rule = new ResourceSentenceEnding();
                const resource = new ResourceString({
                    key: "test.key",
                    sourceLocale: "en-US",
                    targetLocale: "de-DE",
                    source: "She said, 'Hello World!'",
                    target: "Sie sagte: „Hallo Welt!“   " // German quotes with spaces after
                });

                const result = rule.matchString({
                    source: resource.getSource(),
                    target: resource.getTarget(),
                    resource,
                    file: "test.xliff"
                });

                expect(result).toBeUndefined(); // Should not trigger error since punctuation is correct
            });

            test("should detect incorrect punctuation when target has quotes and spaces after wrong punctuation", () => {
                expect.assertions(1);

                const rule = new ResourceSentenceEnding();
                const resource = new ResourceString({
                    key: "test.key",
                    sourceLocale: "en-US",
                    targetLocale: "de-DE",
                    source: "She said, 'Hello World!'",
                    target: "Sie sagte: „Hallo Welt!“   " // German quotes with English exclamation instead of German
                });

                const result = rule.matchString({
                    source: resource.getSource(),
                    target: resource.getTarget(),
                    resource,
                    file: "test.xliff"
                });

                // German uses the same punctuation as English, so no error expected
                expect(result).toBeUndefined();
            });

            test("should handle complex quoted content with spaces", () => {
                expect.assertions(1);

                const rule = new ResourceSentenceEnding();
                const resource = new ResourceString({
                    key: "test.key",
                    sourceLocale: "en-US",
                    targetLocale: "de-DE",
                    source: "She said, 'What is this?'",
                    target: "Sie sagte: „Was ist das?“   " // German quotes with spaces after
                });

                const result = rule.matchString({
                    source: resource.getSource(),
                    target: resource.getTarget(),
                    resource,
                    file: "test.xliff"
                });

                expect(result).toBeUndefined(); // Should not trigger error since punctuation is correct
            });

            test("should detect punctuation correctly with French quotes and spaces", () => {
                expect.assertions(4);

                const rule = new ResourceSentenceEnding();
                const resource = new ResourceString({
                    key: "test.key",
                    sourceLocale: "en-US",
                    targetLocale: "fr-FR",
                    source: "She said, 'Hello World!'",
                    target: "Elle a dit : « Bonjour le monde ! »   " // French quotes with spaces after
                });

                const result = rule.matchString({
                    source: resource.getSource(),
                    target: resource.getTarget(),
                    resource,
                    file: "test.xliff"
                });

                // This should trigger a spacing error (regular space vs non-breaking space)
                expect(result).toBeDefined();
                expect(result?.description).toContain('Sentence ending should be');
                expect(result?.description).toContain('U+202F U+0021');
                expect(result?.description).toContain('U+0020 U+0021');
            });

            test("should detect incorrect punctuation with French quotes and wrong punctuation", () => {
                expect.assertions(4);

                const rule = new ResourceSentenceEnding();
                const resource = new ResourceString({
                    key: "test.key",
                    sourceLocale: "en-US",
                    targetLocale: "fr-FR",
                    source: "She said, 'Hello World!'",
                    target: "Elle a dit : « Bonjour le monde ! »   " // French quotes with English exclamation instead of French
                });

                const result = rule.matchString({
                    source: resource.getSource(),
                    target: resource.getTarget(),
                    resource,
                    file: "test.xliff"
                });

                expect(result).toBeDefined();
                expect(result?.description).toContain('Sentence ending should be');
                expect(result?.description).toContain('U+202F U+0021');
                expect(result?.description).toContain('U+0020 U+0021');
            });

            test("should handle Spanish quotes with spaces after punctuation", () => {
                expect.assertions(1);

                const rule = new ResourceSentenceEnding();
                const resource = new ResourceString({
                    key: "test.key",
                    sourceLocale: "en-US",
                    targetLocale: "es-ES",
                    source: "She said, 'What is this?'",
                    target: "Ella dijo: «¿Qué es esto?»   " // Spanish quotes with spaces after
                });

                const result = rule.matchString({
                    source: resource.getSource(),
                    target: resource.getTarget(),
                    resource,
                    file: "test.xliff"
                });

                expect(result).toBeUndefined(); // Should not trigger error since punctuation is correct
            });
        });

        describe("Source strings with spaces after punctuation", () => {
            test("should handle source with spaces after punctuation correctly", () => {
                expect.assertions(1);

                const rule = new ResourceSentenceEnding();
                const resource = new ResourceString({
                    key: "test.key",
                    sourceLocale: "en-US",
                    targetLocale: "ja-JP",
                    source: "This is a sentence.   ", // spaces after English period
                    target: "これは文です。" // correct Japanese punctuation
                });

                const result = rule.matchString({
                    source: resource.getSource(),
                    target: resource.getTarget(),
                    resource,
                    file: "test.xliff"
                });

                expect(result).toBeUndefined(); // Should not trigger error since punctuation is correct
            });

            test("should handle source with spaces after question mark correctly", () => {
                expect.assertions(1);

                const rule = new ResourceSentenceEnding();
                const resource = new ResourceString({
                    key: "test.key",
                    sourceLocale: "en-US",
                    targetLocale: "ja-JP",
                    source: "What is this?   ", // spaces after English question mark
                    target: "これは何ですか？" // correct Japanese punctuation
                });

                const result = rule.matchString({
                    source: resource.getSource(),
                    target: resource.getTarget(),
                    resource,
                    file: "test.xliff"
                });

                expect(result).toBeUndefined(); // Should not trigger error since punctuation is correct
            });

            test("should handle source with spaces after exclamation mark correctly", () => {
                expect.assertions(1);

                const rule = new ResourceSentenceEnding();
                const resource = new ResourceString({
                    key: "test.key",
                    sourceLocale: "en-US",
                    targetLocale: "ja-JP",
                    source: "Amazing!   ", // spaces after English exclamation mark
                    target: "すごい！" // correct Japanese punctuation
                });

                const result = rule.matchString({
                    source: resource.getSource(),
                    target: resource.getTarget(),
                    resource,
                    file: "test.xliff"
                });

                expect(result).toBeUndefined(); // Should not trigger error since punctuation is correct
            });
        });

        describe("Both source and target with spaces after punctuation", () => {
            test("should handle both source and target with spaces after correct punctuation", () => {
                expect.assertions(1);

                const rule = new ResourceSentenceEnding();
                const resource = new ResourceString({
                    key: "test.key",
                    sourceLocale: "en-US",
                    targetLocale: "ja-JP",
                    source: "This is a sentence.   ", // spaces after English period
                    target: "これは文です。   " // spaces after Japanese period
                });

                const result = rule.matchString({
                    source: resource.getSource(),
                    target: resource.getTarget(),
                    resource,
                    file: "test.xliff"
                });

                expect(result).toBeUndefined(); // Should not trigger error since punctuation is correct
            });

            test("should detect incorrect punctuation when both have spaces but target is wrong", () => {
                expect.assertions(2);

                const rule = new ResourceSentenceEnding();
                const resource = new ResourceString({
                    key: "test.key",
                    sourceLocale: "en-US",
                    targetLocale: "ja-JP",
                    source: "This is a sentence.   ", // spaces after English period
                    target: "これは文です.   " // spaces after English period instead of Japanese
                });

                const result = rule.matchString({
                    source: resource.getSource(),
                    target: resource.getTarget(),
                    resource,
                    file: "test.xliff"
                });

                expect(result).toBeDefined();
                expect(result?.description).toContain('Sentence ending should be "。" (U+3002) for ja-JP locale instead of "." (U+002E)');
            });

            test("should handle complex case with quotes and spaces in both source and target", () => {
                expect.assertions(1);

                const rule = new ResourceSentenceEnding();
                const resource = new ResourceString({
                    key: "test.key",
                    sourceLocale: "en-US",
                    targetLocale: "de-DE",
                    source: "She said, 'Hello World!'   ", // spaces after English exclamation
                    target: "Sie sagte: „Hallo Welt!“   " // German quotes with spaces after
                });

                const result = rule.matchString({
                    source: resource.getSource(),
                    target: resource.getTarget(),
                    resource,
                    file: "test.xliff"
                });

                expect(result).toBeUndefined(); // Should not trigger error since punctuation is correct
            });
        });

        describe("Edge cases with multiple spaces and mixed whitespace", () => {
            test("should handle target with multiple spaces after punctuation", () => {
                expect.assertions(1);

                const rule = new ResourceSentenceEnding();
                const resource = new ResourceString({
                    key: "test.key",
                    sourceLocale: "en-US",
                    targetLocale: "ja-JP",
                    source: "This is a sentence.",
                    target: "これは文です。      " // multiple spaces after Japanese period
                });

                const result = rule.matchString({
                    source: resource.getSource(),
                    target: resource.getTarget(),
                    resource,
                    file: "test.xliff"
                });

                expect(result).toBeUndefined(); // Should not trigger error since punctuation is correct
            });

            test("should handle target with tabs and spaces after punctuation", () => {
                expect.assertions(1);

                const rule = new ResourceSentenceEnding();
                const resource = new ResourceString({
                    key: "test.key",
                    sourceLocale: "en-US",
                    targetLocale: "ja-JP",
                    source: "This is a sentence.",
                    target: "これは文です。\t  " // tab and spaces after Japanese period
                });

                const result = rule.matchString({
                    source: resource.getSource(),
                    target: resource.getTarget(),
                    resource,
                    file: "test.xliff"
                });

                expect(result).toBeUndefined(); // Should not trigger error since punctuation is correct
            });

            test("should handle target with newlines after punctuation", () => {
                expect.assertions(1);

                const rule = new ResourceSentenceEnding();
                const resource = new ResourceString({
                    key: "test.key",
                    sourceLocale: "en-US",
                    targetLocale: "ja-JP",
                    source: "This is a sentence.",
                    target: "これは文です。\n  " // newline and spaces after Japanese period
                });

                const result = rule.matchString({
                    source: resource.getSource(),
                    target: resource.getTarget(),
                    resource,
                    file: "test.xliff"
                });

                expect(result).toBeUndefined(); // Should not trigger error since punctuation is correct
            });
        });
    });
});<|MERGE_RESOLUTION|>--- conflicted
+++ resolved
@@ -34,771 +34,778 @@
         expect(rule.description).toBe("Checks that sentence-ending punctuation is appropriate for the locale of the target string and matches the punctuation in the source string");
     });
 
-<<<<<<< HEAD
-    // Parameterized tests for different languages
-    const languageTestCases = [
-        // Japanese tests
-        {
-            targetLocale: "ja-JP",
-            source: "This is a sentence.",
-            target: "これは文です。",
-            expectedResult: undefined,
-            description: "Japanese period is converted to ideographic full stop"
-        },
-        {
-            targetLocale: "ja-JP",
-            source: "This is a sentence.",
-            target: "これは文です.",
-            expectedResult: "Sentence ending should be \"。\" (U+3002) for ja-JP locale instead of \".\" (U+002E)",
-            highlight: "これは文です<e0>. (U+002E)</e0>",
-            description: "Japanese period triggers warning if not ideographic full stop"
-        },
-        {
-            targetLocale: "ja-JP",
-            source: "What is this?",
-            target: "これは何ですか？",
-            expectedResult: undefined,
-            description: "Japanese question mark is converted to fullwidth"
-        },
-        {
-            targetLocale: "ja-JP",
-            source: "What is this?",
-            target: "これは何ですか?",
-            expectedResult: "Sentence ending should be \"？\" (U+FF1F) for ja-JP locale instead of \"?\" (U+003F)",
-            highlight: "これは何ですか<e0>? (U+003F)</e0>",
-            description: "Japanese question mark triggers warning if not fullwidth"
-        },
-        {
-            targetLocale: "ja-JP",
-            source: "This is amazing!",
-            target: "これは素晴らしいです！",
-            expectedResult: undefined,
-            description: "Japanese exclamation mark is converted to fullwidth"
-        },
-        {
-            targetLocale: "ja-JP",
-            source: "This is amazing!",
-            target: "これは素晴らしいです!",
-            expectedResult: "Sentence ending should be \"！\" (U+FF01) for ja-JP locale instead of \"!\" (U+0021)",
-            highlight: "これは素晴らしいです<e0>! (U+0021)</e0>",
-            description: "Japanese exclamation mark triggers warning if not fullwidth"
-        },
-        {
-            targetLocale: "ja-JP",
-            source: "This is incomplete...",
-            target: "これは不完全です…",
-            expectedResult: undefined,
-            description: "Japanese ellipsis is converted to Unicode ellipsis"
-        },
-        {
-            targetLocale: "ja-JP",
-            source: "This is incomplete...",
-            target: "これは不完全です...",
-            expectedResult: "Sentence ending should be \"…\" (U+2026) for ja-JP locale instead of \"...\" (U+002E U+002E U+002E)",
-            highlight: "これは不完全です<e0>... (U+002E U+002E U+002E)</e0>",
-            description: "Japanese ellipsis triggers warning if not Unicode ellipsis"
-        },
-        {
-            targetLocale: "ja-JP",
-            source: "The answer is:",
-            target: "答えは：",
-            expectedResult: undefined,
-            description: "Japanese colon is converted to fullwidth"
-        },
-        {
-            targetLocale: "ja-JP",
-            source: "The answer is:",
-            target: "答えは:",
-            expectedResult: "Sentence ending should be \"：\" (U+FF1A) for ja-JP locale instead of \":\" (U+003A)",
-            highlight: "答えは<e0>: (U+003A)</e0>",
-            description: "Japanese colon is converted to fullwidth"
-        },
-        // Chinese tests
-        {
-            targetLocale: "zh-CN",
-            source: "This is a sentence.",
-            target: "这是一个句子。",
-            expectedResult: undefined,
-            description: "Chinese period is converted to ideographic full stop"
-        },
-        {
-            targetLocale: "zh-CN",
-            source: "This is a sentence.",
-            target: "这是一个句子.",
-            expectedResult: "Sentence ending should be \"。\" (U+3002) for zh-CN locale instead of \".\" (U+002E)",
-            highlight: "这是一个句子<e0>. (U+002E)</e0>",
-            description: "Chinese period triggers warning if not ideographic full stop"
-        },
-        {
-            targetLocale: "zh-CN",
-            source: "What is this?",
-            target: "这是什么？",
-            expectedResult: undefined,
-            description: "Chinese question mark is converted to fullwidth"
-        },
-        {
-            targetLocale: "zh-CN",
-            source: "What is this?",
-            target: "这是什么?",
-            expectedResult: "Sentence ending should be \"？\" (U+FF1F) for zh-CN locale instead of \"?\" (U+003F)",
-            highlight: "这是什么<e0>? (U+003F)</e0>",
-            description: "Chinese question mark triggers warning if not fullwidth"
-        },
-        {
-            targetLocale: "zh-CN",
-            source: "This is amazing!",
-            target: "这太棒了！",
-            expectedResult: undefined,
-            description: "Chinese exclamation mark is converted to fullwidth"
-        },
-        {
-            targetLocale: "zh-CN",
-            source: "This is amazing!",
-            target: "这太棒了!",
-            expectedResult: "Sentence ending should be \"！\" (U+FF01) for zh-CN locale instead of \"!\" (U+0021)",
-            highlight: "这太棒了<e0>! (U+0021)</e0>",
-            description: "Chinese exclamation mark triggers warning if not fullwidth"
-        },
-        {
-            targetLocale: "zh-CN",
-            source: "This is incomplete...",
-            target: "这是不完整的…",
-            expectedResult: undefined,
-            description: "Chinese ellipsis is converted to Unicode ellipsis"
-        },
-        {
-            targetLocale: "zh-CN",
-            source: "This is incomplete...",
-            target: "这是不完整的...",
-            expectedResult: "Sentence ending should be \"…\" (U+2026) for zh-CN locale instead of \"...\" (U+002E U+002E U+002E)",
-            highlight: "这是不完整的<e0>... (U+002E U+002E U+002E)</e0>",
-            description: "Chinese ellipsis triggers warning if not Unicode ellipsis"
-        },
-        {
-            targetLocale: "zh-CN",
-            source: "The answer is:",
-            target: "答案是：",
-            expectedResult: undefined,
-            description: "Chinese colon is converted to fullwidth"
-        },
-        {
-            targetLocale: "zh-CN",
-            source: "The answer is:",
-            target: "答案是:",
-            expectedResult: "Sentence ending should be \"：\" (U+FF1A) for zh-CN locale instead of \":\" (U+003A)",
-            highlight: "答案是<e0>: (U+003A)</e0>",
-            description: "Chinese colon triggers warning if not fullwidth"
-        },
-        // Korean tests
-        {
-            targetLocale: "ko-KR",
-            source: "This is a sentence.",
-            target: "이것은 문장입니다.",
-            expectedResult: undefined,
-            description: "Korean period is converted to Western period"
-        },
-        {
-            targetLocale: "ko-KR",
-            source: "This is a sentence.",
-            target: "이것은 문장입니다。",
-            expectedResult: "Sentence ending should be \".\" (U+002E) for ko-KR locale instead of \"。\" (U+3002)",
-            highlight: "이것은 문장입니다<e0>。 (U+3002)</e0>",
-            description: "Korean period triggers warning if not Western period"
-        },
-        {
-            targetLocale: "ko-KR",
-            source: "What is this?",
-            target: "이것은 무엇입니까?",
-            expectedResult: undefined,
-            description: "Korean question mark is converted to Western question mark"
-        },
-        {
-            targetLocale: "ko-KR",
-            source: "What is this?",
-            target: "이것은 무엇입니까？",
-            expectedResult: "Sentence ending should be \"?\" (U+003F) for ko-KR locale instead of \"？\" (U+FF1F)",
-            highlight: "이것은 무엇입니까<e0>？ (U+FF1F)</e0>",
-            description: "Korean question mark triggers warning if not Western question mark"
-        },
-        {
-            targetLocale: "ko-KR",
-            source: "This is amazing!",
-            target: "이것은 놀랍습니다!",
-            expectedResult: undefined,
-            description: "Korean exclamation mark is converted to Western exclamation mark"
-        },
-        {
-            targetLocale: "ko-KR",
-            source: "This is amazing!",
-            target: "이것은 놀랍습니다！",
-            expectedResult: "Sentence ending should be \"!\" (U+0021) for ko-KR locale instead of \"！\" (U+FF01)",
-            highlight: "이것은 놀랍습니다<e0>！ (U+FF01)</e0>",
-            description: "Korean exclamation mark triggers warning if not Western exclamation mark"
-        },
-        {
-            targetLocale: "ko-KR",
-            source: "This is incomplete...",
-            target: "이것은 불완전합니다…",
-            expectedResult: undefined,
-            description: "Korean ellipsis is converted to Unicode ellipsis"
-        },
-        {
-            targetLocale: "ko-KR",
-            source: "This is incomplete...",
-            target: "이것은 불완전합니다...",
-            expectedResult: "Sentence ending should be \"…\" (U+2026) for ko-KR locale instead of \"...\" (U+002E U+002E U+002E)",
-            highlight: "이것은 불완전합니다<e0>... (U+002E U+002E U+002E)</e0>",
-            description: "Korean ellipsis triggers warning if not Unicode ellipsis"
-        },
-        {
-            targetLocale: "ko-KR",
-            source: "The answer is:",
-            target: "답은:",
-            expectedResult: undefined,
-            description: "Korean colon is converted to Western colon"
-        },
-        {
-            targetLocale: "ko-KR",
-            source: "The answer is:",
-            target: "답은：",
-            expectedResult: "Sentence ending should be \":\" (U+003A) for ko-KR locale instead of \"：\" (U+FF1A)",
-            highlight: "답은<e0>： (U+FF1A)</e0>",
-            description: "Korean colon triggers warning if not Western colon"
-        },
-        // Khmer tests
-        {
-            targetLocale: "km-KH",
-            source: "This is a sentence.",
-            target: "នេះគឺជាប្រយោគ។",
-            expectedResult: undefined,
-            description: "Western period is converted to Khmer period"
-        },
-        {
-            targetLocale: "km-KH",
-            source: "This is a sentence.",
-            target: "នេះគឺជាប្រយោគ.",
-            expectedResult: "Sentence ending should be \"។\" (U+17D4) for km-KH locale instead of \".\" (U+002E)",
-            highlight: "នេះគឺជាប្រយោគ<e0>. (U+002E)</e0>",
-            description: "Western period triggers warning if not Khmer period"
-        },
-        {
-            targetLocale: "km-KH",
-            source: "What is this?",
-            target: "នេះគឺជាអ្វី?",
-            expectedResult: undefined,
-            description: "English question mark is converted to Western question mark"
-        },
-        {
-            targetLocale: "km-KH",
-            source: "What is this?",
-            target: "នេះគឺជាអ្វី？",
-            expectedResult: "Sentence ending should be \"?\" (U+003F) for km-KH locale instead of \"？\" (U+FF1F)",
-            highlight: "នេះគឺជាអ្វី<e0>？ (U+FF1F)</e0>",
-            description: "Western question mark triggers warning if not Khmer question mark"
-        },
-        {
-            targetLocale: "km-KH",
-            source: "This is amazing!",
-            target: "នេះគឺជាអស្ចារ្យ!",
-            expectedResult: undefined,
-            description: "Khmer exclamation mark is converted to Western exclamation mark"
-        },
-        {
-            targetLocale: "km-KH",
-            source: "This is amazing!",
-            target: "នេះគឺជាអស្ចារ្យ！",
-            expectedResult: "Sentence ending should be \"!\" (U+0021) for km-KH locale instead of \"！\" (U+FF01)",
-            highlight: "នេះគឺជាអស្ចារ្យ<e0>！ (U+FF01)</e0>",
-            description: "Khmer exclamation mark triggers warning if not Western exclamation mark"
-        },
-        {
-            targetLocale: "km-KH",
-            source: "This is incomplete...",
-            target: "នេះគឺជាមិនគ្រប់គ្រាន់…",
-            expectedResult: undefined,
-            description: "Long ellipsis is converted to Unicode ellipsis"
-        },
-        {
-            targetLocale: "km-KH",
-            source: "This is incomplete...",
-            target: "នេះគឺជាមិនគ្រប់គ្រាន់...",
-            expectedResult: "Sentence ending should be \"…\" (U+2026) for km-KH locale instead of \"...\" (U+002E U+002E U+002E)",
-            highlight: "នេះគឺជាមិនគ្រប់គ្រាន់<e0>... (U+002E U+002E U+002E)</e0>",
-            description: "Long ellipsis triggers warning if not Unicode ellipsis"
-        },
-        {
-            targetLocale: "km-KH",
-            source: "The answer is:",
-            target: "ចម្លើយគឺ:",
-            expectedResult: undefined,
-            description: "Western colon is converted to Khmer colon"
-        },
-        {
-            targetLocale: "km-KH",
-            source: "The answer is:",
-            target: "ចម្លើយគឺ：",
-            expectedResult: "Sentence ending should be \":\" (U+003A) for km-KH locale instead of \"：\" (U+FF1A)",
-            highlight: "ចម្លើយគឺ<e0>： (U+FF1A)</e0>",
-            description: "Western colon triggers warning if not Khmer colon"
-        },
-        // German tests
-        {
-            targetLocale: "de-DE",
-            source: "This is a sentence.",
-            target: "Das ist ein Satz.",
-            expectedResult: undefined,
-            description: "German period is converted to Western period"
-        },
-        {
-            targetLocale: "de-DE",
-            source: "This is a sentence.",
-            target: "Das ist ein Satz：",
-            expectedResult: "Sentence ending should be \".\" (U+002E) for de-DE locale instead of \"：\" (U+FF1A)",
-            highlight: "Das ist ein Satz<e0>： (U+FF1A)</e0>",
-            description: "German period triggers warning if not Western period"
-        },
-        {
-            targetLocale: "de-DE",
-            source: "What is this?",
-            target: "Was ist das?",
-            expectedResult: undefined,
-            description: "German question mark is converted to Western question mark"
-        },
-        {
-            targetLocale: "de-DE",
-            source: "What is this?",
-            target: "Was ist das.",
-            expectedResult: "Sentence ending should be \"?\" (U+003F) for de-DE locale instead of \".\" (U+002E)",
-            highlight: "Was ist das<e0>. (U+002E)</e0>",
-            description: "German question mark triggers warning if not Western question mark"
-        },
-        {
-            targetLocale: "de-DE",
-            source: "This is amazing!",
-            target: "Das ist erstaunlich!",
-            expectedResult: undefined,
-            description: "German exclamation mark is converted to Western exclamation mark"
-        },
-        {
-            targetLocale: "de-DE",
-            source: "This is amazing!",
-            target: "Das ist erstaunlich.",
-            expectedResult: "Sentence ending should be \"!\" (U+0021) for de-DE locale instead of \".\" (U+002E)",
-            highlight: "Das ist erstaunlich<e0>. (U+002E)</e0>",
-            description: "German exclamation mark triggers warning if not Western exclamation mark"
-        },
-        {
-            targetLocale: "de-DE",
-            source: "This is incomplete...",
-            target: "Das ist unvollständig…",
-            expectedResult: undefined,
-            description: "German ellipsis is converted to Unicode ellipsis"
-        },
-        {
-            targetLocale: "de-DE",
-            source: "This is incomplete...",
-            target: "Das ist unvollständig...",
-            expectedResult: "Sentence ending should be \"…\" (U+2026) for de-DE locale instead of \"...\" (U+002E U+002E U+002E)",
-            highlight: "Das ist unvollständig<e0>... (U+002E U+002E U+002E)</e0>",
-            description: "German ellipsis triggers warning if not Unicode ellipsis"
-        },
-        {
-            targetLocale: "de-DE",
-            source: "The answer is:",
-            target: "Die Antwort ist:",
-            expectedResult: undefined,
-            description: "German colon is converted to Western colon"
-        },
-        {
-            targetLocale: "de-DE",
-            source: "The answer is:",
-            target: "Die Antwort ist.",
-            expectedResult: "Sentence ending should be \":\" (U+003A) for de-DE locale instead of \".\" (U+002E)",
-            highlight: "Die Antwort ist<e0>. (U+002E)</e0>",
-            description: "German colon triggers warning if not Western colon"
-        },
-        // English tests
-        {
-            targetLocale: "en-GB",
-            source: "This is a sentence.",
-            target: "This is a sentence.",
-            expectedResult: undefined,
-            description: "English period is converted to Western period"
-        },
-        {
-            targetLocale: "en-GB",
-            source: "This is a sentence.",
-            target: "This is a sentence。",
-            expectedResult: "Sentence ending should be \".\" (U+002E) for en-GB locale instead of \"。\" (U+3002)",
-            highlight: "This is a sentence<e0>。 (U+3002)</e0>",
-            description: "English period triggers warning if not Western period"
-        },
-        {
-            targetLocale: "en-GB",
-            source: "What is this?",
-            target: "What is this?",
-            expectedResult: undefined,
-            description: "English question mark is converted to Western question mark"
-        },
-        {
-            targetLocale: "en-GB",
-            source: "What is this?",
-            target: "What is this？",
-            expectedResult: "Sentence ending should be \"?\" (U+003F) for en-GB locale instead of \"？\" (U+FF1F)",
-            highlight: "What is this<e0>？ (U+FF1F)</e0>",
-            description: "English question mark triggers warning if not Western question mark"
-        },
-        {
-            targetLocale: "en-GB",
-            source: "This is amazing!",
-            target: "This is amazing!",
-            expectedResult: undefined,
-            description: "English exclamation mark is converted to Western exclamation mark"
-        },
-        {
-            targetLocale: "en-GB",
-            source: "This is amazing!",
-            target: "This is amazing！",
-            expectedResult: "Sentence ending should be \"!\" (U+0021) for en-GB locale instead of \"！\" (U+FF01)",
-            highlight: "This is amazing<e0>！ (U+FF01)</e0>",
-            description: "English exclamation mark triggers warning if not Western exclamation mark"
-        },
-        {
-            targetLocale: "en-GB",
-            source: "This is incomplete...",
-            target: "This is incomplete…",
-            expectedResult: undefined,
-            description: "English ellipsis is converted to Unicode ellipsis"
-        },
-        {
-            targetLocale: "en-GB",
-            source: "This is incomplete...",
-            target: "This is incomplete...",
-            expectedResult: "Sentence ending should be \"…\" (U+2026) for en-GB locale instead of \"...\" (U+002E U+002E U+002E)",
-            highlight: "This is incomplete<e0>... (U+002E U+002E U+002E)</e0>",
-            description: "English ellipsis triggers warning if not Unicode ellipsis"
-        },
-        {
-            targetLocale: "en-GB",
-            source: "The answer is:",
-            target: "The answer is:",
-            expectedResult: undefined,
-            description: "English colon is converted to Western colon"
-        },
-        {
-            targetLocale: "en-GB",
-            source: "The answer is:",
-            target: "The answer is：",
-            expectedResult: "Sentence ending should be \":\" (U+003A) for en-GB locale instead of \"：\" (U+FF1A)",
-            highlight: "The answer is<e0>： (U+FF1A)</e0>",
-            description: "English colon triggers warning if not Western colon"
-        },
-        // Test plural content doesn't mess up the algorithm
-        {
-            targetLocale: "bn-IN",
-            source: "{numSelected, plural, =0 {0 files selected} one {1 file selected} other {# files selected} } ",
-            target: "{numSelected,plural,=0{0 ফাইল নির্বাচিত} one{1 ফাইল নির্বাচিত} other{# ফাইল নির্বাচিত}} ",
-            expectedResult: undefined,
-            description: "Bengali plural content doesn't mess up the algorithm"
-        },
-        // Bengali punctuation tests
-        {
-            targetLocale: "bn-IN",
-            source: "Hello world.",
-            target: "হ্যালো বিশ্ব।",
-            expectedResult: undefined,
-            description: "Bengali period (danda) is correct for Bengali locale"
-        },
-        {
-            targetLocale: "bn-IN",
-            source: "Hello world.",
-            target: "হ্যালো বিশ্ব.",
-            expectedResult: "Sentence ending should be \"।\" (U+0964) for bn-IN locale instead of \".\" (U+002E)",
-            highlight: "হ্যালো বিশ্ব<e0>. (U+002E)</e0>",
-            description: "Bengali should use danda (।) not Western period (.)"
-        },
-        {
-            targetLocale: "bn-IN",
-            source: "What is your name?",
-            target: "আপনার নাম কি?",
-            expectedResult: undefined,
-            description: "Bengali question mark is correct (same as Western)"
-        },
-        {
-            targetLocale: "bn-IN",
-            source: "Welcome!",
-            target: "স্বাগতম!",
-            expectedResult: undefined,
-            description: "Bengali exclamation mark is correct (same as Western)"
-        },
-        {
-            targetLocale: "bn-IN",
-            source: "The options are:",
-            target: "বিকল্পগুলি হল:",
-            expectedResult: undefined,
-            description: "Bengali colon is correct (same as Western)"
-        },
-        {
-            targetLocale: "bn-IN",
-            source: "Loading...",
-            target: "লোড হচ্ছে…",
-            expectedResult: undefined,
-            description: "Bengali ellipsis is correct (same as Western)"
-        },
-        // Test for substitution parameter moved to end without sentence-ending punctuation
-        {
-            targetLocale: "it-IT",
-            source: "Your content for paragraph {number} goes here",
-            target: "Inserisci qui i contenuti per il paragrafo {number}",
-            expectedResult: undefined,
-            description: "Italian translation with substitution parameter moved to end should not trigger sentence-ending punctuation error when source has no punctuation"
-        },
-        // Test for substitution parameter in middle with no sentence-ending punctuation
-        {
-            targetLocale: "fr-FR",
-            source: "Welcome to {app_name}",
-            target: "Bienvenue sur {app_name}",
-            expectedResult: undefined,
-            description: "French translation with substitution parameter in middle should not trigger sentence-ending punctuation error when source has no punctuation"
-        },
-        // Test for multiple substitution parameters with no sentence-ending punctuation
-        {
-            targetLocale: "de-DE",
-            source: "Hello {name}, you have {count} messages",
-            target: "Hallo {name}, Sie haben {count} Nachrichten",
-            expectedResult: undefined,
-            description: "German translation with multiple substitution parameters should not trigger sentence-ending punctuation error when source has no punctuation"
-        },
-        // Test for substitution parameter at end with sentence-ending punctuation in source
-        {
-            targetLocale: "es-ES",
-            source: "Your content for paragraph {number} goes here.",
-            target: "Inserte aquí el contenido para el párrafo {number}.",
-            expectedResult: undefined,
-            description: "Spanish translation with substitution parameter at end should not trigger sentence-ending punctuation error when source has sentence-ending punctuation"
-        },
-        // Tests for quoted content
-        {
-            targetLocale: "en-GB",
-            source: "She said, \"Hello!\"",
-            target: "She said, \"Hello!\"",
-            expectedResult: undefined,
-            description: "English exclamation mark in quotes is correct"
-        },
-        {
-            targetLocale: "en-GB",
-            source: "She said, \"Hello!\"",
-            target: "She said, \"Hello！\"",
-            expectedResult: "Sentence ending should be \"!\" (U+0021) for en-GB locale instead of \"！\" (U+FF01)",
-            highlight: "She said, \"Hello<e0>！ (U+FF01)</e0>\"",
-            description: "English exclamation mark in quotes triggers warning if not Western exclamation mark"
-        },
-        {
-            targetLocale: "de-DE",
-            source: "She said, \"Hello!\"",
-            target: "Sie sagte, \"Hallo!\"",
-            expectedResult: undefined,
-            description: "German exclamation mark in quotes is correct"
-        },
-        {
-            targetLocale: "de-DE",
-            source: "She said, \"Hello!\"",
-            target: "Sie sagte, \"Hallo！\"",
-            expectedResult: "Sentence ending should be \"!\" (U+0021) for de-DE locale instead of \"！\" (U+FF01)",
-            highlight: "Sie sagte, \"Hallo<e0>！ (U+FF01)</e0>\"",
-            description: "German exclamation mark in quotes triggers warning if not Western exclamation mark"
-        },
-        {
-            targetLocale: "ja-JP",
-            source: "She said, \"Hello!\"",
-            target: "彼女は「こんにちは！」と言いました。",
-            expectedResult: undefined,
-            description: "Japanese exclamation mark in quotes is correct"
-        },
-        {
-            targetLocale: "ja-JP",
-            source: "She said, \"Hello!\"",
-            target: "彼女は「こんにちは!」と言いました。",
-            expectedResult: "Sentence ending should be \"！\" (U+FF01) for ja-JP locale instead of \"!\" (U+0021)",
-            highlight: "彼女は「こんにちは<e0>! (U+0021)</e0>」と言いました。",
-            description: "Japanese exclamation mark in quotes triggers warning if not fullwidth exclamation mark"
-        },
-        {
-            targetLocale: "zh-CN",
-            source: "She said, \"Hello!\"",
-            target: "她说：\"你好！\"",
-            expectedResult: undefined,
-            description: "Chinese exclamation mark in quotes is correct"
-        },
-        {
-            targetLocale: "zh-CN",
-            source: "She said, \"Hello!\"",
-            target: "她说：\"你好!\"",
-            expectedResult: "Sentence ending should be \"！\" (U+FF01) for zh-CN locale instead of \"!\" (U+0021)",
-            highlight: "她说：\"你好<e0>! (U+0021)</e0>\"",
-            description: "Chinese exclamation mark in quotes with Western exclamation triggers warning if fullwidth exclamation mark is not used"
-        },
-        {
-            targetLocale: "ko-KR",
-            source: "She said, \"Hello!\"",
-            target: "그녀는 \"안녕하세요!\"라고 말했습니다.",
-            expectedResult: undefined,
-            description: "Korean exclamation mark in quotes is correct"
-        },
-        {
-            targetLocale: "ko-KR",
-            source: "She said, \"Hello!\"",
-            target: "그녀는 \"안녕하세요！\"라고 말했습니다.",
-            expectedResult: "Sentence ending should be \"!\" (U+0021) for ko-KR locale instead of \"！\" (U+FF01)",
-            highlight: "그녀는 \"안녕하세요<e0>！ (U+FF01)</e0>\"라고 말했습니다.",
-            description: "Korean exclamation mark in quotes with fullwidth exclamation triggers warning"
-        },
-        {
-            targetLocale: "es-ES",
-            source: "She said, \"Hello!\"",
-            target: "Ella dijo: \"¡Hola!\"",
-            expectedResult: undefined,
-            description: "Spanish exclamation mark in quotes with inverted punctuation is correct"
-        },
-        {
-            targetLocale: "es-ES",
-            source: "She said, \"Hello!\"",
-            target: "Ella dijo: \"Hola!\"",
-            expectedResult: "Spanish exclamation should start with \"¡\" (U+00A1) for es-ES locale",
-            highlight: "Ella dijo: \"<e0/>Hola!\"",
-            description: "Spanish exclamation mark in quotes missing inverted punctuation triggers warning"
-        },
-        {
-            targetLocale: "es-ES",
-            source: "She said, \"Hello!\"",
-            target: "Ella dijo: \"¡Hola！\"",
-            expectedResult: "Sentence ending should be \"!\" (U+0021) for es-ES locale instead of \"！\" (U+FF01)",
-            highlight: "Ella dijo: \"¡Hola<e0>！ (U+FF01)</e0>\"",
-            description: "Spanish exclamation mark in quotes with fullwidth exclamation triggers warning"
-        },
-        {
-            targetLocale: "es-ES",
-            source: "She said, \"What?\"",
-            target: "Ella dijo: \"¿Qué?\"",
-            expectedResult: undefined,
-            description: "Spanish question mark in quotes with inverted punctuation is correct"
-        },
-        {
-            targetLocale: "es-ES",
-            source: "She said, \"What?\"",
-            target: "Ella dijo: \"Qué?\"",
-            expectedResult: "Spanish question should start with \"¿\" (U+00BF) for es-ES locale",
-            highlight: "Ella dijo: \"<e0/>Qué?\"",
-            description: "Spanish question mark in quotes missing inverted punctuation triggers warning"
-        },
-        {
-            targetLocale: "es-ES",
-            source: "She said, \"What?\"",
-            target: "Ella dijo: \"¿Qué？\"",
-            expectedResult: "Sentence ending should be \"?\" (U+003F) for es-ES locale instead of \"？\" (U+FF1F)",
-            highlight: "Ella dijo: \"¿Qué<e0>？ (U+FF1F)</e0>\"",
-            description: "Spanish question mark in quotes with fullwidth question mark triggers warning"
-        },
-        // Test for quoted text not at the end of the source
-        {
-            targetLocale: "de-DE",
-            source: "\"Don't do that,\" she said.",
-            target: "\"Toe dass nicht,\" sagt Sie.",
-            expectedResult: undefined,
-            description: "German period at end matches English period at end when quoted text is not at end"
-        },
-        // Bug test: quoted string in middle should not affect sentence-ending check
-        {
-            targetLocale: "ja-JP",
-            source: "This bug is \"crazy\" good.",
-            target: "このバグは「クレイジー」良いです。",
-            expectedResult: undefined,
-            description: "Japanese period at end should match English period at end even with quoted text in middle"
-        },
-        // Bug test: quoted string in middle with wrong punctuation
-        {
-            targetLocale: "ja-JP",
-            source: "This bug is \"crazy\" good.",
-            target: "このバグは「クレイジー」良いです.",
-            expectedResult: "Sentence ending should be \"。\" (U+3002) for ja-JP locale instead of \".\" (U+002E)",
-            highlight: "このバグは「クレイジー」良いです<e0>. (U+002E)</e0>",
-            description: "Japanese period should be ideographic full stop even with quoted text in middle"
-        },
-        // Bug test: source ends with quote - should use quoted content
-        {
-            targetLocale: "ja-JP",
-            source: "This bug is \"crazy\".",
-            target: "このバグは「クレイジー」.",
-            expectedResult: "Sentence ending should be \"。\" (U+3002) for ja-JP locale instead of \".\" (U+002E)",
-            highlight: "このバグは「クレイジー」<e0>. (U+002E)</e0>",
-            description: "When source ends with quote, should check quoted content for punctuation"
-        },
-        // Bug test: quoted string in middle with same quote style as English
-        {
-            targetLocale: "de-DE",
-            source: "This bug is \"crazy\" good.",
-            target: "Dieser Fehler ist \"verrückt\" gut.",
-            expectedResult: undefined,
-            description: "German period at end should match English period at end even with quoted text in middle using same quotes"
-        },
-        // Bug test: quoted string in middle with wrong punctuation, same quote style
-        {
-            targetLocale: "de-DE",
-            source: "This bug is \"crazy\" good.",
-            target: "Dieser Fehler ist \"verrückt\" gut!",
-            expectedResult: "Sentence ending should be \".\" (U+002E) for de-DE locale instead of \"!\" (U+0021)",
-            highlight: "Dieser Fehler ist \"verrückt\" gut<e0>! (U+0021)</e0>",
-            description: "German should use period not exclamation even with quoted text in middle using same quotes"
-        },
-        // Bug test: quoted string at end of source but not at end of target
-        {
-            targetLocale: "it-IT",
-            source: "The dialog says, \"Delete the file?\"",
-            target: "\"Eliminare il file?\" è ciò che dice la finestra di dialogo.",
-            expectedResult: undefined,
-            description: "Italian period at end should match English question mark at end even when quoted text moves position"
-        },
-        // Bug test: quoted string at end of source but not at end of target - should pass
-        {
-            targetLocale: "it-IT",
-            source: "The dialog says, \"Delete the file?\"",
-            target: "\"Eliminare il file?\" è ciò che dice la finestra di dialogo!",
-            expectedResult: undefined,
-            description: "Should pass because quoted content matches (both end with ?) even though full strings differ"
-        },
-        // Bug test: Spanish inverted punctuation with colon
-        {
-            targetLocale: "es-ES",
-            source: "Which would you prefer: a more cool or more warm tone?",
-            target: "¿Que prefiere: un tono más frío o más cálido?",
-            expectedResult: undefined,
-            description: "Spanish question with colon should have correct inverted punctuation"
-        },
-        // Bug test: Spanish inverted punctuation with colon - missing inverted punctuation
-        {
-            targetLocale: "es-ES",
-            source: "Which would you prefer: a more cool or more warm tone?",
-            target: "Que prefiere: un tono más frío o más cálido?",
-            expectedResult: "Spanish question should start with \"¿\" (U+00BF) for es-ES locale",
-            highlight: "<e0/>Que prefiere: un tono más frío o más cálido?",
-            description: "Spanish question with colon should trigger warning for missing inverted punctuation"
-        },
-        // Bug test: Spanish inverted punctuation with subordinate clause
-        {
-            targetLocale: "es-ES",
-            source: "Then, what contrast would you like to have between the light and dark parts of the screen?",
-            target: "Entonces, ¿cuánto constraste prefiere entre las partes claras y oscuras de la plantalla?",
-            expectedResult: undefined,
-            description: "Spanish question with subordinate clause should have correct inverted punctuation"
-        },
-        // Bug test: Spanish inverted punctuation with name and comma
-        {
-            targetLocale: "es-ES",
-            source: "Pablo, where are you going?",
-            target: "Pablo, ¿adónde vas?",
-            expectedResult: undefined,
-            description: "Spanish question with name and comma should have correct inverted punctuation"
-        },
+    describe("language tests", () => {
+        // Parameterized tests for different languages
+        const languageTestCases = [
+            // Japanese tests
+            {
+                targetLocale: "ja-JP",
+                source: "This is a sentence.",
+                target: "これは文です。",
+                expectedResult: undefined,
+                description: "Japanese period is converted to ideographic full stop"
+            },
+            {
+                targetLocale: "ja-JP",
+                source: "This is a sentence.",
+                target: "これは文です.",
+                expectedResult: "Sentence ending should be \"。\" (U+3002) for ja-JP locale instead of \".\" (U+002E)",
+                highlight: "これは文です<e0>. (U+002E)</e0>",
+                description: "Japanese period triggers warning if not ideographic full stop"
+            },
+            {
+                targetLocale: "ja-JP",
+                source: "What is this?",
+                target: "これは何ですか？",
+                expectedResult: undefined,
+                description: "Japanese question mark is converted to fullwidth"
+            },
+            {
+                targetLocale: "ja-JP",
+                source: "What is this?",
+                target: "これは何ですか?",
+                expectedResult: "Sentence ending should be \"？\" (U+FF1F) for ja-JP locale instead of \"?\" (U+003F)",
+                highlight: "これは何ですか<e0>? (U+003F)</e0>",
+                description: "Japanese question mark triggers warning if not fullwidth"
+            },
+            {
+                targetLocale: "ja-JP",
+                source: "This is amazing!",
+                target: "これは素晴らしいです！",
+                expectedResult: undefined,
+                description: "Japanese exclamation mark is converted to fullwidth"
+            },
+            {
+                targetLocale: "ja-JP",
+                source: "This is amazing!",
+                target: "これは素晴らしいです!",
+                expectedResult: "Sentence ending should be \"！\" (U+FF01) for ja-JP locale instead of \"!\" (U+0021)",
+                highlight: "これは素晴らしいです<e0>! (U+0021)</e0>",
+                description: "Japanese exclamation mark triggers warning if not fullwidth"
+            },
+            {
+                targetLocale: "ja-JP",
+                source: "This is incomplete...",
+                target: "これは不完全です…",
+                expectedResult: undefined,
+                description: "Japanese ellipsis is converted to Unicode ellipsis"
+            },
+            {
+                targetLocale: "ja-JP",
+                source: "This is incomplete...",
+                target: "これは不完全です...",
+                expectedResult: "Sentence ending should be \"…\" (U+2026) for ja-JP locale instead of \"...\" (U+002E U+002E U+002E)",
+                highlight: "これは不完全です<e0>... (U+002E U+002E U+002E)</e0>",
+                description: "Japanese ellipsis triggers warning if not Unicode ellipsis"
+            },
+            {
+                targetLocale: "ja-JP",
+                source: "The answer is:",
+                target: "答えは：",
+                expectedResult: undefined,
+                description: "Japanese colon is converted to fullwidth"
+            },
+            {
+                targetLocale: "ja-JP",
+                source: "The answer is:",
+                target: "答えは:",
+                expectedResult: "Sentence ending should be \"：\" (U+FF1A) for ja-JP locale instead of \":\" (U+003A)",
+                highlight: "答えは<e0>: (U+003A)</e0>",
+                description: "Japanese colon is converted to fullwidth"
+            },
+            // Chinese tests
+            {
+                targetLocale: "zh-CN",
+                source: "This is a sentence.",
+                target: "这是一个句子。",
+                expectedResult: undefined,
+                description: "Chinese period is converted to ideographic full stop"
+            },
+            {
+                targetLocale: "zh-CN",
+                source: "This is a sentence.",
+                target: "这是一个句子.",
+                expectedResult: "Sentence ending should be \"。\" (U+3002) for zh-CN locale instead of \".\" (U+002E)",
+                highlight: "这是一个句子<e0>. (U+002E)</e0>",
+                description: "Chinese period triggers warning if not ideographic full stop"
+            },
+            {
+                targetLocale: "zh-CN",
+                source: "What is this?",
+                target: "这是什么？",
+                expectedResult: undefined,
+                description: "Chinese question mark is converted to fullwidth"
+            },
+            {
+                targetLocale: "zh-CN",
+                source: "What is this?",
+                target: "这是什么?",
+                expectedResult: "Sentence ending should be \"？\" (U+FF1F) for zh-CN locale instead of \"?\" (U+003F)",
+                highlight: "这是什么<e0>? (U+003F)</e0>",
+                description: "Chinese question mark triggers warning if not fullwidth"
+            },
+            {
+                targetLocale: "zh-CN",
+                source: "This is amazing!",
+                target: "这太棒了！",
+                expectedResult: undefined,
+                description: "Chinese exclamation mark is converted to fullwidth"
+            },
+            {
+                targetLocale: "zh-CN",
+                source: "This is amazing!",
+                target: "这太棒了!",
+                expectedResult: "Sentence ending should be \"！\" (U+FF01) for zh-CN locale instead of \"!\" (U+0021)",
+                highlight: "这太棒了<e0>! (U+0021)</e0>",
+                description: "Chinese exclamation mark triggers warning if not fullwidth"
+            },
+            {
+                targetLocale: "zh-CN",
+                source: "This is incomplete...",
+                target: "这是不完整的…",
+                expectedResult: undefined,
+                description: "Chinese ellipsis is converted to Unicode ellipsis"
+            },
+            {
+                targetLocale: "zh-CN",
+                source: "This is incomplete...",
+                target: "这是不完整的...",
+                expectedResult: "Sentence ending should be \"…\" (U+2026) for zh-CN locale instead of \"...\" (U+002E U+002E U+002E)",
+                highlight: "这是不完整的<e0>... (U+002E U+002E U+002E)</e0>",
+                description: "Chinese ellipsis triggers warning if not Unicode ellipsis"
+            },
+            {
+                targetLocale: "zh-CN",
+                source: "The answer is:",
+                target: "答案是：",
+                expectedResult: undefined,
+                description: "Chinese colon is converted to fullwidth"
+            },
+            {
+                targetLocale: "zh-CN",
+                source: "The answer is:",
+                target: "答案是:",
+                expectedResult: "Sentence ending should be \"：\" (U+FF1A) for zh-CN locale instead of \":\" (U+003A)",
+                highlight: "答案是<e0>: (U+003A)</e0>",
+                description: "Chinese colon triggers warning if not fullwidth"
+            },
+            // Korean tests
+            {
+                targetLocale: "ko-KR",
+                source: "This is a sentence.",
+                target: "이것은 문장입니다.",
+                expectedResult: undefined,
+                description: "Korean period is converted to Western period"
+            },
+            {
+                targetLocale: "ko-KR",
+                source: "This is a sentence.",
+                target: "이것은 문장입니다。",
+                expectedResult: "Sentence ending should be \".\" (U+002E) for ko-KR locale instead of \"。\" (U+3002)",
+                highlight: "이것은 문장입니다<e0>。 (U+3002)</e0>",
+                description: "Korean period triggers warning if not Western period"
+            },
+            {
+                targetLocale: "ko-KR",
+                source: "What is this?",
+                target: "이것은 무엇입니까?",
+                expectedResult: undefined,
+                description: "Korean question mark is converted to Western question mark"
+            },
+            {
+                targetLocale: "ko-KR",
+                source: "What is this?",
+                target: "이것은 무엇입니까？",
+                expectedResult: "Sentence ending should be \"?\" (U+003F) for ko-KR locale instead of \"？\" (U+FF1F)",
+                highlight: "이것은 무엇입니까<e0>？ (U+FF1F)</e0>",
+                description: "Korean question mark triggers warning if not Western question mark"
+            },
+            {
+                targetLocale: "ko-KR",
+                source: "This is amazing!",
+                target: "이것은 놀랍습니다!",
+                expectedResult: undefined,
+                description: "Korean exclamation mark is converted to Western exclamation mark"
+            },
+            {
+                targetLocale: "ko-KR",
+                source: "This is amazing!",
+                target: "이것은 놀랍습니다！",
+                expectedResult: "Sentence ending should be \"!\" (U+0021) for ko-KR locale instead of \"！\" (U+FF01)",
+                highlight: "이것은 놀랍습니다<e0>！ (U+FF01)</e0>",
+                description: "Korean exclamation mark triggers warning if not Western exclamation mark"
+            },
+            {
+                targetLocale: "ko-KR",
+                source: "This is incomplete...",
+                target: "이것은 불완전합니다…",
+                expectedResult: undefined,
+                description: "Korean ellipsis is converted to Unicode ellipsis"
+            },
+            {
+                targetLocale: "ko-KR",
+                source: "This is incomplete...",
+                target: "이것은 불완전합니다...",
+                expectedResult: "Sentence ending should be \"…\" (U+2026) for ko-KR locale instead of \"...\" (U+002E U+002E U+002E)",
+                highlight: "이것은 불완전합니다<e0>... (U+002E U+002E U+002E)</e0>",
+                description: "Korean ellipsis triggers warning if not Unicode ellipsis"
+            },
+            {
+                targetLocale: "ko-KR",
+                source: "The answer is:",
+                target: "답은:",
+                expectedResult: undefined,
+                description: "Korean colon is converted to Western colon"
+            },
+            {
+                targetLocale: "ko-KR",
+                source: "The answer is:",
+                target: "답은：",
+                expectedResult: "Sentence ending should be \":\" (U+003A) for ko-KR locale instead of \"：\" (U+FF1A)",
+                highlight: "답은<e0>： (U+FF1A)</e0>",
+                description: "Korean colon triggers warning if not Western colon"
+            },
+            // Khmer tests
+            {
+                targetLocale: "km-KH",
+                source: "This is a sentence.",
+                target: "នេះគឺជាប្រយោគ។",
+                expectedResult: undefined,
+                description: "Western period is converted to Khmer period"
+            },
+            {
+                targetLocale: "km-KH",
+                source: "This is a sentence.",
+                target: "នេះគឺជាប្រយោគ.",
+                expectedResult: "Sentence ending should be \"។\" (U+17D4) for km-KH locale instead of \".\" (U+002E)",
+                highlight: "នេះគឺជាប្រយោគ<e0>. (U+002E)</e0>",
+                description: "Western period triggers warning if not Khmer period"
+            },
+            {
+                targetLocale: "km-KH",
+                source: "What is this?",
+                target: "នេះគឺជាអ្វី?",
+                expectedResult: undefined,
+                description: "English question mark is converted to Western question mark"
+            },
+            {
+                targetLocale: "km-KH",
+                source: "What is this?",
+                target: "នេះគឺជាអ្វី？",
+                expectedResult: "Sentence ending should be \"?\" (U+003F) for km-KH locale instead of \"？\" (U+FF1F)",
+                highlight: "នេះគឺជាអ្វី<e0>？ (U+FF1F)</e0>",
+                description: "Western question mark triggers warning if not Khmer question mark"
+            },
+            {
+                targetLocale: "km-KH",
+                source: "This is amazing!",
+                target: "នេះគឺជាអស្ចារ្យ!",
+                expectedResult: undefined,
+                description: "Khmer exclamation mark is converted to Western exclamation mark"
+            },
+            {
+                targetLocale: "km-KH",
+                source: "This is amazing!",
+                target: "នេះគឺជាអស្ចារ្យ！",
+                expectedResult: "Sentence ending should be \"!\" (U+0021) for km-KH locale instead of \"！\" (U+FF01)",
+                highlight: "នេះគឺជាអស្ចារ្យ<e0>！ (U+FF01)</e0>",
+                description: "Khmer exclamation mark triggers warning if not Western exclamation mark"
+            },
+            {
+                targetLocale: "km-KH",
+                source: "This is incomplete...",
+                target: "នេះគឺជាមិនគ្រប់គ្រាន់…",
+                expectedResult: undefined,
+                description: "Long ellipsis is converted to Unicode ellipsis"
+            },
+            {
+                targetLocale: "km-KH",
+                source: "This is incomplete...",
+                target: "នេះគឺជាមិនគ្រប់គ្រាន់...",
+                expectedResult: "Sentence ending should be \"…\" (U+2026) for km-KH locale instead of \"...\" (U+002E U+002E U+002E)",
+                highlight: "នេះគឺជាមិនគ្រប់គ្រាន់<e0>... (U+002E U+002E U+002E)</e0>",
+                description: "Long ellipsis triggers warning if not Unicode ellipsis"
+            },
+            {
+                targetLocale: "km-KH",
+                source: "The answer is:",
+                target: "ចម្លើយគឺ:",
+                expectedResult: undefined,
+                description: "Western colon is converted to Khmer colon"
+            },
+            {
+                targetLocale: "km-KH",
+                source: "The answer is:",
+                target: "ចម្លើយគឺ：",
+                expectedResult: "Sentence ending should be \":\" (U+003A) for km-KH locale instead of \"：\" (U+FF1A)",
+                highlight: "ចម្លើយគឺ<e0>： (U+FF1A)</e0>",
+                description: "Western colon triggers warning if not Khmer colon"
+            },
+            // German tests
+            {
+                targetLocale: "de-DE",
+                source: "This is a sentence.",
+                target: "Das ist ein Satz.",
+                expectedResult: undefined,
+                description: "German period is converted to Western period"
+            },
+            {
+                targetLocale: "de-DE",
+                source: "This is a sentence.",
+                target: "Das ist ein Satz：",
+                expectedResult: "Sentence ending should be \".\" (U+002E) for de-DE locale instead of \"：\" (U+FF1A)",
+                highlight: "Das ist ein Satz<e0>： (U+FF1A)</e0>",
+                description: "German period triggers warning if not Western period"
+            },
+            {
+                targetLocale: "de-DE",
+                source: "What is this?",
+                target: "Was ist das?",
+                expectedResult: undefined,
+                description: "German question mark is converted to Western question mark"
+            },
+            {
+                targetLocale: "de-DE",
+                source: "What is this?",
+                target: "Was ist das.",
+                expectedResult: "Sentence ending should be \"?\" (U+003F) for de-DE locale instead of \".\" (U+002E)",
+                highlight: "Was ist das<e0>. (U+002E)</e0>",
+                description: "German question mark triggers warning if not Western question mark"
+            },
+            {
+                targetLocale: "de-DE",
+                source: "This is amazing!",
+                target: "Das ist erstaunlich!",
+                expectedResult: undefined,
+                description: "German exclamation mark is converted to Western exclamation mark"
+            },
+            {
+                targetLocale: "de-DE",
+                source: "This is amazing!",
+                target: "Das ist erstaunlich.",
+                expectedResult: "Sentence ending should be \"!\" (U+0021) for de-DE locale instead of \".\" (U+002E)",
+                highlight: "Das ist erstaunlich<e0>. (U+002E)</e0>",
+                description: "German exclamation mark triggers warning if not Western exclamation mark"
+            },
+            {
+                targetLocale: "de-DE",
+                source: "This is incomplete...",
+                target: "Das ist unvollständig…",
+                expectedResult: undefined,
+                description: "German ellipsis is converted to Unicode ellipsis"
+            },
+            {
+                targetLocale: "de-DE",
+                source: "This is incomplete...",
+                target: "Das ist unvollständig...",
+                expectedResult: "Sentence ending should be \"…\" (U+2026) for de-DE locale instead of \"...\" (U+002E U+002E U+002E)",
+                highlight: "Das ist unvollständig<e0>... (U+002E U+002E U+002E)</e0>",
+                description: "German ellipsis triggers warning if not Unicode ellipsis"
+            },
+            {
+                targetLocale: "de-DE",
+                source: "The answer is:",
+                target: "Die Antwort ist:",
+                expectedResult: undefined,
+                description: "German colon is converted to Western colon"
+            },
+            {
+                targetLocale: "de-DE",
+                source: "The answer is:",
+                target: "Die Antwort ist.",
+                expectedResult: "Sentence ending should be \":\" (U+003A) for de-DE locale instead of \".\" (U+002E)",
+                highlight: "Die Antwort ist<e0>. (U+002E)</e0>",
+                description: "German colon triggers warning if not Western colon"
+            },
+            // English tests
+            {
+                targetLocale: "en-GB",
+                source: "This is a sentence.",
+                target: "This is a sentence.",
+                expectedResult: undefined,
+                description: "English period is converted to Western period"
+            },
+            {
+                targetLocale: "en-GB",
+                source: "This is a sentence.",
+                target: "This is a sentence。",
+                expectedResult: "Sentence ending should be \".\" (U+002E) for en-GB locale instead of \"。\" (U+3002)",
+                highlight: "This is a sentence<e0>。 (U+3002)</e0>",
+                description: "English period triggers warning if not Western period"
+            },
+            {
+                targetLocale: "en-GB",
+                source: "What is this?",
+                target: "What is this?",
+                expectedResult: undefined,
+                description: "English question mark is converted to Western question mark"
+            },
+            {
+                targetLocale: "en-GB",
+                source: "What is this?",
+                target: "What is this？",
+                expectedResult: "Sentence ending should be \"?\" (U+003F) for en-GB locale instead of \"？\" (U+FF1F)",
+                highlight: "What is this<e0>？ (U+FF1F)</e0>",
+                description: "English question mark triggers warning if not Western question mark"
+            },
+            {
+                targetLocale: "en-GB",
+                source: "This is amazing!",
+                target: "This is amazing!",
+                expectedResult: undefined,
+                description: "English exclamation mark is converted to Western exclamation mark"
+            },
+            {
+                targetLocale: "en-GB",
+                source: "This is amazing!",
+                target: "This is amazing！",
+                expectedResult: "Sentence ending should be \"!\" (U+0021) for en-GB locale instead of \"！\" (U+FF01)",
+                highlight: "This is amazing<e0>！ (U+FF01)</e0>",
+                description: "English exclamation mark triggers warning if not Western exclamation mark"
+            },
+            {
+                targetLocale: "en-GB",
+                source: "This is incomplete...",
+                target: "This is incomplete…",
+                expectedResult: undefined,
+                description: "English ellipsis is converted to Unicode ellipsis"
+            },
+            {
+                targetLocale: "en-GB",
+                source: "This is incomplete...",
+                target: "This is incomplete...",
+                expectedResult: "Sentence ending should be \"…\" (U+2026) for en-GB locale instead of \"...\" (U+002E U+002E U+002E)",
+                highlight: "This is incomplete<e0>... (U+002E U+002E U+002E)</e0>",
+                description: "English ellipsis triggers warning if not Unicode ellipsis"
+            },
+            {
+                targetLocale: "en-GB",
+                source: "The answer is:",
+                target: "The answer is:",
+                expectedResult: undefined,
+                description: "English colon is converted to Western colon"
+            },
+            {
+                targetLocale: "en-GB",
+                source: "The answer is:",
+                target: "The answer is：",
+                expectedResult: "Sentence ending should be \":\" (U+003A) for en-GB locale instead of \"：\" (U+FF1A)",
+                highlight: "The answer is<e0>： (U+FF1A)</e0>",
+                description: "English colon triggers warning if not Western colon"
+            },
+            // Test plural content doesn't mess up the algorithm
+            {
+                targetLocale: "bn-IN",
+                source: "{numSelected, plural, =0 {0 files selected} one {1 file selected} other {# files selected} } ",
+                target: "{numSelected,plural,=0{0 ফাইল নির্বাচিত} one{1 ফাইল নির্বাচিত} other{# ফাইল নির্বাচিত}} ",
+                expectedResult: undefined,
+                description: "Bengali plural content doesn't mess up the algorithm"
+            },
+            // Bengali punctuation tests
+            {
+                targetLocale: "bn-IN",
+                source: "Hello world.",
+                target: "হ্যালো বিশ্ব।",
+                expectedResult: undefined,
+                description: "Bengali period (danda) is correct for Bengali locale"
+            },
+            {
+                targetLocale: "bn-IN",
+                source: "Hello world.",
+                target: "হ্যালো বিশ্ব.",
+                expectedResult: "Sentence ending should be \"।\" (U+0964) for bn-IN locale instead of \".\" (U+002E)",
+                highlight: "হ্যালো বিশ্ব<e0>. (U+002E)</e0>",
+                description: "Bengali should use danda (।) not Western period (.)"
+            },
+            {
+                targetLocale: "bn-IN",
+                source: "What is your name?",
+                target: "আপনার নাম কি?",
+                expectedResult: undefined,
+                description: "Bengali question mark is correct (same as Western)"
+            },
+            {
+                targetLocale: "bn-IN",
+                source: "Welcome!",
+                target: "স্বাগতম!",
+                expectedResult: undefined,
+                description: "Bengali exclamation mark is correct (same as Western)"
+            },
+            {
+                targetLocale: "bn-IN",
+                source: "The options are:",
+                target: "বিকল্পগুলি হল:",
+                expectedResult: undefined,
+                description: "Bengali colon is correct (same as Western)"
+            },
+            {
+                targetLocale: "bn-IN",
+                source: "Loading...",
+                target: "লোড হচ্ছে…",
+                expectedResult: undefined,
+                description: "Bengali ellipsis is correct (same as Western)"
+            },
+            // Test for substitution parameter moved to end without sentence-ending punctuation
+            {
+                targetLocale: "it-IT",
+                source: "Your content for paragraph {number} goes here",
+                target: "Inserisci qui i contenuti per il paragrafo {number}",
+                expectedResult: undefined,
+                description: "Italian translation with substitution parameter moved to end should not trigger sentence-ending punctuation error when source has no punctuation"
+            },
+            // Test for substitution parameter in middle with no sentence-ending punctuation
+            {
+                targetLocale: "fr-FR",
+                source: "Welcome to {app_name}",
+                target: "Bienvenue sur {app_name}",
+                expectedResult: undefined,
+                description: "French translation with substitution parameter in middle should not trigger sentence-ending punctuation error when source has no punctuation"
+            },
+            // Test for multiple substitution parameters with no sentence-ending punctuation
+            {
+                targetLocale: "de-DE",
+                source: "Hello {name}, you have {count} messages",
+                target: "Hallo {name}, Sie haben {count} Nachrichten",
+                expectedResult: undefined,
+                description: "German translation with multiple substitution parameters should not trigger sentence-ending punctuation error when source has no punctuation"
+            },
+            // Test for substitution parameter at end with sentence-ending punctuation in source
+            {
+                targetLocale: "es-ES",
+                source: "Your content for paragraph {number} goes here.",
+                target: "Inserte aquí el contenido para el párrafo {number}.",
+                expectedResult: undefined,
+                description: "Spanish translation with substitution parameter at end should not trigger sentence-ending punctuation error when source has sentence-ending punctuation"
+            },
+            // Tests for quoted content
+            {
+                targetLocale: "en-GB",
+                source: "She said, \"Hello!\"",
+                target: "She said, \"Hello!\"",
+                expectedResult: undefined,
+                description: "English exclamation mark in quotes is correct"
+            },
+            {
+                targetLocale: "en-GB",
+                source: "She said, \"Hello!\"",
+                target: "She said, \"Hello！\"",
+                expectedResult: "Sentence ending should be \"!\" (U+0021) for en-GB locale instead of \"！\" (U+FF01)",
+                highlight: "She said, \"Hello<e0>！ (U+FF01)</e0>\"",
+                description: "English exclamation mark in quotes triggers warning if not Western exclamation mark"
+            },
+            {
+                targetLocale: "de-DE",
+                source: "She said, \"Hello!\"",
+                target: "Sie sagte, \"Hallo!\"",
+                expectedResult: undefined,
+                description: "German exclamation mark in quotes is correct"
+            },
+            {
+                targetLocale: "de-DE",
+                source: "She said, \"Hello!\"",
+                target: "Sie sagte, \"Hallo！\"",
+                expectedResult: "Sentence ending should be \"!\" (U+0021) for de-DE locale instead of \"！\" (U+FF01)",
+                highlight: "Sie sagte, \"Hallo<e0>！ (U+FF01)</e0>\"",
+                description: "German exclamation mark in quotes triggers warning if not Western exclamation mark"
+            },
+            {
+                targetLocale: "ja-JP",
+                source: "She said, \"Hello!\"",
+                target: "彼女は「こんにちは！」と言いました。",
+                expectedResult: undefined,
+                description: "Japanese exclamation mark in quotes is correct"
+            },
+            {
+                targetLocale: "ja-JP",
+                source: "She said, \"Hello!\"",
+                target: "彼女は「こんにちは!」と言いました。",
+                expectedResult: "Sentence ending should be \"！\" (U+FF01) for ja-JP locale instead of \"!\" (U+0021)",
+                highlight: "彼女は「こんにちは<e0>! (U+0021)</e0>」と言いました。",
+                description: "Japanese exclamation mark in quotes triggers warning if not fullwidth exclamation mark"
+            },
+            {
+                targetLocale: "zh-CN",
+                source: "She said, \"Hello!\"",
+                target: "她说：\"你好！\"",
+                expectedResult: undefined,
+                description: "Chinese exclamation mark in quotes is correct"
+            },
+            {
+                targetLocale: "zh-CN",
+                source: "She said, \"Hello!\"",
+                target: "她说：\"你好!\"",
+                expectedResult: "Sentence ending should be \"！\" (U+FF01) for zh-CN locale instead of \"!\" (U+0021)",
+                highlight: "她说：\"你好<e0>! (U+0021)</e0>\"",
+                description: "Chinese exclamation mark in quotes with Western exclamation triggers warning if fullwidth exclamation mark is not used"
+            },
+            {
+                targetLocale: "ko-KR",
+                source: "She said, \"Hello!\"",
+                target: "그녀는 \"안녕하세요!\"라고 말했습니다.",
+                expectedResult: undefined,
+                description: "Korean exclamation mark in quotes is correct"
+            },
+            {
+                targetLocale: "ko-KR",
+                source: "She said, \"Hello!\"",
+                target: "그녀는 \"안녕하세요！\"라고 말했습니다.",
+                expectedResult: "Sentence ending should be \"!\" (U+0021) for ko-KR locale instead of \"！\" (U+FF01)",
+                highlight: "그녀는 \"안녕하세요<e0>！ (U+FF01)</e0>\"라고 말했습니다.",
+                description: "Korean exclamation mark in quotes with fullwidth exclamation triggers warning"
+            },
+            {
+                targetLocale: "es-ES",
+                source: "She said, \"Hello!\"",
+                target: "Ella dijo: \"¡Hola!\"",
+                expectedResult: undefined,
+                description: "Spanish exclamation mark in quotes with inverted punctuation is correct"
+            },
+            {
+                targetLocale: "es-ES",
+                source: "She said, \"Hello!\"",
+                target: "Ella dijo: \"Hola!\"",
+                expectedResult: "Spanish exclamation should start with \"¡\" (U+00A1) for es-ES locale",
+                highlight: "Ella dijo: \"<e0/>Hola!\"",
+                description: "Spanish exclamation mark in quotes missing inverted punctuation triggers warning"
+            },
+            {
+                targetLocale: "es-ES",
+                source: "She said, \"Hello!\"",
+                target: "Ella dijo: \"¡Hola！\"",
+                expectedResult: "Sentence ending should be \"!\" (U+0021) for es-ES locale instead of \"！\" (U+FF01)",
+                highlight: "Ella dijo: \"¡Hola<e0>！ (U+FF01)</e0>\"",
+                description: "Spanish exclamation mark in quotes with fullwidth exclamation triggers warning"
+            },
+            {
+                targetLocale: "es-ES",
+                source: "She said, \"What?\"",
+                target: "Ella dijo: \"¿Qué?\"",
+                expectedResult: undefined,
+                description: "Spanish question mark in quotes with inverted punctuation is correct"
+            },
+            {
+                targetLocale: "es-ES",
+                source: "She said, \"What?\"",
+                target: "Ella dijo: \"Qué?\"",
+                expectedResult: "Spanish question should start with \"¿\" (U+00BF) for es-ES locale",
+                highlight: "Ella dijo: \"<e0/>Qué?\"",
+                description: "Spanish question mark in quotes missing inverted punctuation triggers warning"
+            },
+            {
+                targetLocale: "es-ES",
+                source: "She said, \"What?\"",
+                target: "Ella dijo: \"¿Qué？\"",
+                expectedResult: "Sentence ending should be \"?\" (U+003F) for es-ES locale instead of \"？\" (U+FF1F)",
+                highlight: "Ella dijo: \"¿Qué<e0>？ (U+FF1F)</e0>\"",
+                description: "Spanish question mark in quotes with fullwidth question mark triggers warning"
+            },
+            // Test for quoted text not at the end of the source
+            {
+                targetLocale: "de-DE",
+                source: "\"Don't do that,\" she said.",
+                target: "\"Toe dass nicht,\" sagt Sie.",
+                expectedResult: undefined,
+                description: "German period at end matches English period at end when quoted text is not at end"
+            },
+            // Bug test: quoted string in middle should not affect sentence-ending check
+            {
+                targetLocale: "ja-JP",
+                source: "This bug is \"crazy\" good.",
+                target: "このバグは「クレイジー」良いです。",
+                expectedResult: undefined,
+                description: "Japanese period at end should match English period at end even with quoted text in middle"
+            },
+            // Bug test: quoted string in middle with wrong punctuation
+            {
+                targetLocale: "ja-JP",
+                source: "This bug is \"crazy\" good.",
+                target: "このバグは「クレイジー」良いです.",
+                expectedResult: "Sentence ending should be \"。\" (U+3002) for ja-JP locale instead of \".\" (U+002E)",
+                highlight: "このバグは「クレイジー」良いです<e0>. (U+002E)</e0>",
+                description: "Japanese period should be ideographic full stop even with quoted text in middle"
+            },
+            // Bug test: source ends with quote - should use quoted content
+            {
+                targetLocale: "ja-JP",
+                source: "This bug is \"crazy\".",
+                target: "このバグは「クレイジー」.",
+                expectedResult: "Sentence ending should be \"。\" (U+3002) for ja-JP locale instead of \".\" (U+002E)",
+                highlight: "このバグは「クレイジー」<e0>. (U+002E)</e0>",
+                description: "When source ends with quote, should check quoted content for punctuation"
+            },
+            // Bug test: quoted string in middle with same quote style as English
+            {
+                targetLocale: "de-DE",
+                source: "This bug is \"crazy\" good.",
+                target: "Dieser Fehler ist \"verrückt\" gut.",
+                expectedResult: undefined,
+                description: "German period at end should match English period at end even with quoted text in middle using same quotes"
+            },
+            // Bug test: quoted string in middle with wrong punctuation, same quote style
+            {
+                targetLocale: "de-DE",
+                source: "This bug is \"crazy\" good.",
+                target: "Dieser Fehler ist \"verrückt\" gut!",
+                expectedResult: "Sentence ending should be \".\" (U+002E) for de-DE locale instead of \"!\" (U+0021)",
+                highlight: "Dieser Fehler ist \"verrückt\" gut<e0>! (U+0021)</e0>",
+                description: "German should use period not exclamation even with quoted text in middle using same quotes"
+            },
+            // Bug test: quoted string at end of source but not at end of target
+            {
+                targetLocale: "it-IT",
+                source: "The dialog says, \"Delete the file?\"",
+                target: "\"Eliminare il file?\" è ciò che dice la finestra di dialogo.",
+                expectedResult: undefined,
+                description: "Italian period at end should match English question mark at end even when quoted text moves position"
+            },
+            // Bug test: quoted string at end of source but not at end of target - should pass
+            {
+                targetLocale: "it-IT",
+                source: "The dialog says, \"Delete the file?\"",
+                target: "\"Eliminare il file?\" è ciò che dice la finestra di dialogo!",
+                expectedResult: undefined,
+                description: "Should pass because quoted content matches (both end with ?) even though full strings differ"
+            },
+            {
+                targetLocale: "it-IT",
+                source: "If you need to adjust the zoom area or unable to automatically  zoom the sign language screen, select 'Manual zoom.'",
+                target: "Se è necessario regolare l'area di zoom o non è possibile ingrandire automaticamente la schermata della lingua dei segni, seleziona 'Zoom manuale.'",
+                expectedResult: undefined,
+                description: "Check for sentence ending puncutation inside of single quotes"
+            },
+            // Bug test: Spanish inverted punctuation with colon
+            {
+                targetLocale: "es-ES",
+                source: "Which would you prefer: a more cool or more warm tone?",
+                target: "¿Que prefiere: un tono más frío o más cálido?",
+                expectedResult: undefined,
+                description: "Spanish question with colon should have correct inverted punctuation"
+            },
+            // Bug test: Spanish inverted punctuation with colon - missing inverted punctuation
+            {
+                targetLocale: "es-ES",
+                source: "Which would you prefer: a more cool or more warm tone?",
+                target: "Que prefiere: un tono más frío o más cálido?",
+                expectedResult: "Spanish question should start with \"¿\" (U+00BF) for es-ES locale",
+                highlight: "<e0/>Que prefiere: un tono más frío o más cálido?",
+                description: "Spanish question with colon should trigger warning for missing inverted punctuation"
+            },
+            // Bug test: Spanish inverted punctuation with subordinate clause
+            {
+                targetLocale: "es-ES",
+                source: "Then, what contrast would you like to have between the light and dark parts of the screen?",
+                target: "Entonces, ¿cuánto constraste prefiere entre las partes claras y oscuras de la plantalla?",
+                expectedResult: undefined,
+                description: "Spanish question with subordinate clause should have correct inverted punctuation"
+            },
+            // Bug test: Spanish inverted punctuation with name and comma
+            {
+                targetLocale: "es-ES",
+                source: "Pablo, where are you going?",
+                target: "Pablo, ¿adónde vas?",
+                expectedResult: undefined,
+                description: "Spanish question with name and comma should have correct inverted punctuation"
+            },
         // Bug test: Spanish inverted punctuation with email address
         {
             targetLocale: "es-ES",
@@ -829,894 +836,6 @@
             highlight: "<e0/>Puedes descargar el archivo desde https://example.com/files/2342?param=foo.bar?",
             description: "Spanish question with URL should trigger warning for missing inverted punctuation"
         },
-        // Optional punctuation language tests
-        {
-            targetLocale: "th-TH",
-            source: "Hello world.",
-            target: "สวัสดีโลก",
-            expectedResult: undefined,
-            description: "Missing punctuation in translation for optional punctuation language (Thai)"
-        },
-        {
-            targetLocale: "km-KH",
-            source: "Hello world.",
-            target: "សួស្តីពិភពលោក",
-            expectedResult: undefined,
-            description: "Missing punctuation in translation for optional punctuation language (Khmer)"
-        },
-        {
-            targetLocale: "vi-VN",
-            source: "Hello world.",
-            target: "Xin chào thế giới",
-            expectedResult: undefined,
-            description: "Missing punctuation in translation for optional punctuation language (Vietnamese)"
-        },
-        {
-            targetLocale: "id-ID",
-            source: "Hello world.",
-            target: "Halo dunia",
-            expectedResult: undefined,
-            description: "Missing punctuation in translation for optional punctuation language (Indonesian)"
-        },
-        {
-            targetLocale: "ms-MY",
-            source: "Hello world.",
-            target: "Halo dunia",
-            expectedResult: undefined,
-            description: "Missing punctuation in translation for optional punctuation language (Malay)"
-        },
-        {
-            targetLocale: "tl-PH",
-            source: "Hello world.",
-            target: "Kamusta mundo",
-            expectedResult: undefined,
-            description: "Missing punctuation in translation for optional punctuation language (Tagalog)"
-        },
-        {
-            targetLocale: "jv-ID",
-            source: "Hello world.",
-            target: "Halo donya",
-            expectedResult: undefined,
-            description: "Missing punctuation in translation for optional punctuation language (Javanese)"
-        },
-        {
-            targetLocale: "su-ID",
-            source: "Hello world.",
-            target: "Halo dunya",
-            expectedResult: undefined,
-            description: "Missing punctuation in translation for optional punctuation language (Sundanese)"
-        },
-        // Test for substitution parameter at end in source but not in target
-        {
-            targetLocale: "ko-KR",
-            source: "Hello, {name}",
-            target: "안녕하세요, {name}님",
-            expectedResult: undefined,
-            description: "Korean translation with substitution parameter repositioned should not trigger sentence-ending punctuation error when source ends with substitution parameter"
-        },
-        // Additional optional punctuation language tests - source has punctuation, target has correct punctuation
-        {
-            targetLocale: "th-TH",
-            source: "Hello world.",
-            target: "สวัสดีโลก.",
-            expectedResult: undefined,
-            description: "Correct punctuation in translation for optional punctuation language (Thai)"
-        },
-        {
-            targetLocale: "km-KH",
-            source: "What is this?",
-            target: "នេះគឺជាអ្វី?",
-            expectedResult: undefined,
-            description: "Correct punctuation in translation for optional punctuation language (Khmer)"
-        },
-        // Additional optional punctuation language tests - source has punctuation, target has wrong punctuation
-        {
-            targetLocale: "vi-VN",
-            source: "Hello world.",
-            target: "Xin chào thế giới!",
-            expectedResult: "Sentence ending should be \".\" (U+002E) for vi-VN locale instead of \"!\" (U+0021)",
-            highlight: "Xin chào thế giới<e0>! (U+0021)</e0>",
-            description: "Wrong punctuation in translation for optional punctuation language (Vietnamese) - should be fixed"
-        },
-        {
-            targetLocale: "id-ID",
-            source: "What is this?",
-            target: "Apa ini.",
-            expectedResult: "Sentence ending should be \"?\" (U+003F) for id-ID locale instead of \".\" (U+002E)",
-            highlight: "Apa ini<e0>. (U+002E)</e0>",
-            description: "Wrong punctuation in translation for optional punctuation language (Indonesian) - should be fixed"
-        },
-        // Additional optional punctuation language tests - source has no punctuation, target has punctuation (should be removed)
-        {
-            targetLocale: "ms-MY",
-            source: "Hello world",
-            target: "Halo dunia.",
-            expectedResult: "Sentence ending should be \"\" for ms-MY locale instead of \".\" (U+002E)",
-            highlight: "Halo dunia<e0>. (U+002E)</e0>",
-            description: "Extra punctuation in translation for optional punctuation language (Malay) when source has none - should be removed"
-        },
-        {
-            targetLocale: "tl-PH",
-            source: "Hello world",
-            target: "Kamusta mundo!",
-            expectedResult: "Sentence ending should be \"\" for tl-PH locale instead of \"!\" (U+0021)",
-            highlight: "Kamusta mundo<e0>! (U+0021)</e0>",
-            description: "Extra punctuation in translation for optional punctuation language (Tagalog) when source has none - should be removed"
-        }
-    ];
-=======
-    describe("language tests", () => {
-        // Parameterized tests for different languages
-        const languageTestCases = [
-            // Japanese tests
-            {
-                targetLocale: "ja-JP",
-                source: "This is a sentence.",
-                target: "これは文です。",
-                expectedResult: undefined,
-                description: "Japanese period is converted to ideographic full stop"
-            },
-            {
-                targetLocale: "ja-JP",
-                source: "This is a sentence.",
-                target: "これは文です.",
-                expectedResult: "Sentence ending should be \"。\" (U+3002) for ja-JP locale instead of \".\" (U+002E)",
-                highlight: "これは文です<e0>. (U+002E)</e0>",
-                description: "Japanese period triggers warning if not ideographic full stop"
-            },
-            {
-                targetLocale: "ja-JP",
-                source: "What is this?",
-                target: "これは何ですか？",
-                expectedResult: undefined,
-                description: "Japanese question mark is converted to fullwidth"
-            },
-            {
-                targetLocale: "ja-JP",
-                source: "What is this?",
-                target: "これは何ですか?",
-                expectedResult: "Sentence ending should be \"？\" (U+FF1F) for ja-JP locale instead of \"?\" (U+003F)",
-                highlight: "これは何ですか<e0>? (U+003F)</e0>",
-                description: "Japanese question mark triggers warning if not fullwidth"
-            },
-            {
-                targetLocale: "ja-JP",
-                source: "This is amazing!",
-                target: "これは素晴らしいです！",
-                expectedResult: undefined,
-                description: "Japanese exclamation mark is converted to fullwidth"
-            },
-            {
-                targetLocale: "ja-JP",
-                source: "This is amazing!",
-                target: "これは素晴らしいです!",
-                expectedResult: "Sentence ending should be \"！\" (U+FF01) for ja-JP locale instead of \"!\" (U+0021)",
-                highlight: "これは素晴らしいです<e0>! (U+0021)</e0>",
-                description: "Japanese exclamation mark triggers warning if not fullwidth"
-            },
-            {
-                targetLocale: "ja-JP",
-                source: "This is incomplete...",
-                target: "これは不完全です…",
-                expectedResult: undefined,
-                description: "Japanese ellipsis is converted to Unicode ellipsis"
-            },
-            {
-                targetLocale: "ja-JP",
-                source: "This is incomplete...",
-                target: "これは不完全です...",
-                expectedResult: "Sentence ending should be \"…\" (U+2026) for ja-JP locale instead of \"...\" (U+002E U+002E U+002E)",
-                highlight: "これは不完全です<e0>... (U+002E U+002E U+002E)</e0>",
-                description: "Japanese ellipsis triggers warning if not Unicode ellipsis"
-            },
-            {
-                targetLocale: "ja-JP",
-                source: "The answer is:",
-                target: "答えは：",
-                expectedResult: undefined,
-                description: "Japanese colon is converted to fullwidth"
-            },
-            {
-                targetLocale: "ja-JP",
-                source: "The answer is:",
-                target: "答えは:",
-                expectedResult: "Sentence ending should be \"：\" (U+FF1A) for ja-JP locale instead of \":\" (U+003A)",
-                highlight: "答えは<e0>: (U+003A)</e0>",
-                description: "Japanese colon is converted to fullwidth"
-            },
-            // Chinese tests
-            {
-                targetLocale: "zh-CN",
-                source: "This is a sentence.",
-                target: "这是一个句子。",
-                expectedResult: undefined,
-                description: "Chinese period is converted to ideographic full stop"
-            },
-            {
-                targetLocale: "zh-CN",
-                source: "This is a sentence.",
-                target: "这是一个句子.",
-                expectedResult: "Sentence ending should be \"。\" (U+3002) for zh-CN locale instead of \".\" (U+002E)",
-                highlight: "这是一个句子<e0>. (U+002E)</e0>",
-                description: "Chinese period triggers warning if not ideographic full stop"
-            },
-            {
-                targetLocale: "zh-CN",
-                source: "What is this?",
-                target: "这是什么？",
-                expectedResult: undefined,
-                description: "Chinese question mark is converted to fullwidth"
-            },
-            {
-                targetLocale: "zh-CN",
-                source: "What is this?",
-                target: "这是什么?",
-                expectedResult: "Sentence ending should be \"？\" (U+FF1F) for zh-CN locale instead of \"?\" (U+003F)",
-                highlight: "这是什么<e0>? (U+003F)</e0>",
-                description: "Chinese question mark triggers warning if not fullwidth"
-            },
-            {
-                targetLocale: "zh-CN",
-                source: "This is amazing!",
-                target: "这太棒了！",
-                expectedResult: undefined,
-                description: "Chinese exclamation mark is converted to fullwidth"
-            },
-            {
-                targetLocale: "zh-CN",
-                source: "This is amazing!",
-                target: "这太棒了!",
-                expectedResult: "Sentence ending should be \"！\" (U+FF01) for zh-CN locale instead of \"!\" (U+0021)",
-                highlight: "这太棒了<e0>! (U+0021)</e0>",
-                description: "Chinese exclamation mark triggers warning if not fullwidth"
-            },
-            {
-                targetLocale: "zh-CN",
-                source: "This is incomplete...",
-                target: "这是不完整的…",
-                expectedResult: undefined,
-                description: "Chinese ellipsis is converted to Unicode ellipsis"
-            },
-            {
-                targetLocale: "zh-CN",
-                source: "This is incomplete...",
-                target: "这是不完整的...",
-                expectedResult: "Sentence ending should be \"…\" (U+2026) for zh-CN locale instead of \"...\" (U+002E U+002E U+002E)",
-                highlight: "这是不完整的<e0>... (U+002E U+002E U+002E)</e0>",
-                description: "Chinese ellipsis triggers warning if not Unicode ellipsis"
-            },
-            {
-                targetLocale: "zh-CN",
-                source: "The answer is:",
-                target: "答案是：",
-                expectedResult: undefined,
-                description: "Chinese colon is converted to fullwidth"
-            },
-            {
-                targetLocale: "zh-CN",
-                source: "The answer is:",
-                target: "答案是:",
-                expectedResult: "Sentence ending should be \"：\" (U+FF1A) for zh-CN locale instead of \":\" (U+003A)",
-                highlight: "答案是<e0>: (U+003A)</e0>",
-                description: "Chinese colon triggers warning if not fullwidth"
-            },
-            // Korean tests
-            {
-                targetLocale: "ko-KR",
-                source: "This is a sentence.",
-                target: "이것은 문장입니다.",
-                expectedResult: undefined,
-                description: "Korean period is converted to Western period"
-            },
-            {
-                targetLocale: "ko-KR",
-                source: "This is a sentence.",
-                target: "이것은 문장입니다。",
-                expectedResult: "Sentence ending should be \".\" (U+002E) for ko-KR locale instead of \"。\" (U+3002)",
-                highlight: "이것은 문장입니다<e0>。 (U+3002)</e0>",
-                description: "Korean period triggers warning if not Western period"
-            },
-            {
-                targetLocale: "ko-KR",
-                source: "What is this?",
-                target: "이것은 무엇입니까?",
-                expectedResult: undefined,
-                description: "Korean question mark is converted to Western question mark"
-            },
-            {
-                targetLocale: "ko-KR",
-                source: "What is this?",
-                target: "이것은 무엇입니까？",
-                expectedResult: "Sentence ending should be \"?\" (U+003F) for ko-KR locale instead of \"？\" (U+FF1F)",
-                highlight: "이것은 무엇입니까<e0>？ (U+FF1F)</e0>",
-                description: "Korean question mark triggers warning if not Western question mark"
-            },
-            {
-                targetLocale: "ko-KR",
-                source: "This is amazing!",
-                target: "이것은 놀랍습니다!",
-                expectedResult: undefined,
-                description: "Korean exclamation mark is converted to Western exclamation mark"
-            },
-            {
-                targetLocale: "ko-KR",
-                source: "This is amazing!",
-                target: "이것은 놀랍습니다！",
-                expectedResult: "Sentence ending should be \"!\" (U+0021) for ko-KR locale instead of \"！\" (U+FF01)",
-                highlight: "이것은 놀랍습니다<e0>！ (U+FF01)</e0>",
-                description: "Korean exclamation mark triggers warning if not Western exclamation mark"
-            },
-            {
-                targetLocale: "ko-KR",
-                source: "This is incomplete...",
-                target: "이것은 불완전합니다…",
-                expectedResult: undefined,
-                description: "Korean ellipsis is converted to Unicode ellipsis"
-            },
-            {
-                targetLocale: "ko-KR",
-                source: "This is incomplete...",
-                target: "이것은 불완전합니다...",
-                expectedResult: "Sentence ending should be \"…\" (U+2026) for ko-KR locale instead of \"...\" (U+002E U+002E U+002E)",
-                highlight: "이것은 불완전합니다<e0>... (U+002E U+002E U+002E)</e0>",
-                description: "Korean ellipsis triggers warning if not Unicode ellipsis"
-            },
-            {
-                targetLocale: "ko-KR",
-                source: "The answer is:",
-                target: "답은:",
-                expectedResult: undefined,
-                description: "Korean colon is converted to Western colon"
-            },
-            {
-                targetLocale: "ko-KR",
-                source: "The answer is:",
-                target: "답은：",
-                expectedResult: "Sentence ending should be \":\" (U+003A) for ko-KR locale instead of \"：\" (U+FF1A)",
-                highlight: "답은<e0>： (U+FF1A)</e0>",
-                description: "Korean colon triggers warning if not Western colon"
-            },
-            // Khmer tests
-            {
-                targetLocale: "km-KH",
-                source: "This is a sentence.",
-                target: "នេះគឺជាប្រយោគ។",
-                expectedResult: undefined,
-                description: "Western period is converted to Khmer period"
-            },
-            {
-                targetLocale: "km-KH",
-                source: "This is a sentence.",
-                target: "នេះគឺជាប្រយោគ.",
-                expectedResult: "Sentence ending should be \"។\" (U+17D4) for km-KH locale instead of \".\" (U+002E)",
-                highlight: "នេះគឺជាប្រយោគ<e0>. (U+002E)</e0>",
-                description: "Western period triggers warning if not Khmer period"
-            },
-            {
-                targetLocale: "km-KH",
-                source: "What is this?",
-                target: "នេះគឺជាអ្វី?",
-                expectedResult: undefined,
-                description: "English question mark is converted to Western question mark"
-            },
-            {
-                targetLocale: "km-KH",
-                source: "What is this?",
-                target: "នេះគឺជាអ្វី？",
-                expectedResult: "Sentence ending should be \"?\" (U+003F) for km-KH locale instead of \"？\" (U+FF1F)",
-                highlight: "នេះគឺជាអ្វី<e0>？ (U+FF1F)</e0>",
-                description: "Western question mark triggers warning if not Khmer question mark"
-            },
-            {
-                targetLocale: "km-KH",
-                source: "This is amazing!",
-                target: "នេះគឺជាអស្ចារ្យ!",
-                expectedResult: undefined,
-                description: "Khmer exclamation mark is converted to Western exclamation mark"
-            },
-            {
-                targetLocale: "km-KH",
-                source: "This is amazing!",
-                target: "នេះគឺជាអស្ចារ្យ！",
-                expectedResult: "Sentence ending should be \"!\" (U+0021) for km-KH locale instead of \"！\" (U+FF01)",
-                highlight: "នេះគឺជាអស្ចារ្យ<e0>！ (U+FF01)</e0>",
-                description: "Khmer exclamation mark triggers warning if not Western exclamation mark"
-            },
-            {
-                targetLocale: "km-KH",
-                source: "This is incomplete...",
-                target: "នេះគឺជាមិនគ្រប់គ្រាន់…",
-                expectedResult: undefined,
-                description: "Long ellipsis is converted to Unicode ellipsis"
-            },
-            {
-                targetLocale: "km-KH",
-                source: "This is incomplete...",
-                target: "នេះគឺជាមិនគ្រប់គ្រាន់...",
-                expectedResult: "Sentence ending should be \"…\" (U+2026) for km-KH locale instead of \"...\" (U+002E U+002E U+002E)",
-                highlight: "នេះគឺជាមិនគ្រប់គ្រាន់<e0>... (U+002E U+002E U+002E)</e0>",
-                description: "Long ellipsis triggers warning if not Unicode ellipsis"
-            },
-            {
-                targetLocale: "km-KH",
-                source: "The answer is:",
-                target: "ចម្លើយគឺ:",
-                expectedResult: undefined,
-                description: "Western colon is converted to Khmer colon"
-            },
-            {
-                targetLocale: "km-KH",
-                source: "The answer is:",
-                target: "ចម្លើយគឺ：",
-                expectedResult: "Sentence ending should be \":\" (U+003A) for km-KH locale instead of \"：\" (U+FF1A)",
-                highlight: "ចម្លើយគឺ<e0>： (U+FF1A)</e0>",
-                description: "Western colon triggers warning if not Khmer colon"
-            },
-            // German tests
-            {
-                targetLocale: "de-DE",
-                source: "This is a sentence.",
-                target: "Das ist ein Satz.",
-                expectedResult: undefined,
-                description: "German period is converted to Western period"
-            },
-            {
-                targetLocale: "de-DE",
-                source: "This is a sentence.",
-                target: "Das ist ein Satz：",
-                expectedResult: "Sentence ending should be \".\" (U+002E) for de-DE locale instead of \"：\" (U+FF1A)",
-                highlight: "Das ist ein Satz<e0>： (U+FF1A)</e0>",
-                description: "German period triggers warning if not Western period"
-            },
-            {
-                targetLocale: "de-DE",
-                source: "What is this?",
-                target: "Was ist das?",
-                expectedResult: undefined,
-                description: "German question mark is converted to Western question mark"
-            },
-            {
-                targetLocale: "de-DE",
-                source: "What is this?",
-                target: "Was ist das.",
-                expectedResult: "Sentence ending should be \"?\" (U+003F) for de-DE locale instead of \".\" (U+002E)",
-                highlight: "Was ist das<e0>. (U+002E)</e0>",
-                description: "German question mark triggers warning if not Western question mark"
-            },
-            {
-                targetLocale: "de-DE",
-                source: "This is amazing!",
-                target: "Das ist erstaunlich!",
-                expectedResult: undefined,
-                description: "German exclamation mark is converted to Western exclamation mark"
-            },
-            {
-                targetLocale: "de-DE",
-                source: "This is amazing!",
-                target: "Das ist erstaunlich.",
-                expectedResult: "Sentence ending should be \"!\" (U+0021) for de-DE locale instead of \".\" (U+002E)",
-                highlight: "Das ist erstaunlich<e0>. (U+002E)</e0>",
-                description: "German exclamation mark triggers warning if not Western exclamation mark"
-            },
-            {
-                targetLocale: "de-DE",
-                source: "This is incomplete...",
-                target: "Das ist unvollständig…",
-                expectedResult: undefined,
-                description: "German ellipsis is converted to Unicode ellipsis"
-            },
-            {
-                targetLocale: "de-DE",
-                source: "This is incomplete...",
-                target: "Das ist unvollständig...",
-                expectedResult: "Sentence ending should be \"…\" (U+2026) for de-DE locale instead of \"...\" (U+002E U+002E U+002E)",
-                highlight: "Das ist unvollständig<e0>... (U+002E U+002E U+002E)</e0>",
-                description: "German ellipsis triggers warning if not Unicode ellipsis"
-            },
-            {
-                targetLocale: "de-DE",
-                source: "The answer is:",
-                target: "Die Antwort ist:",
-                expectedResult: undefined,
-                description: "German colon is converted to Western colon"
-            },
-            {
-                targetLocale: "de-DE",
-                source: "The answer is:",
-                target: "Die Antwort ist.",
-                expectedResult: "Sentence ending should be \":\" (U+003A) for de-DE locale instead of \".\" (U+002E)",
-                highlight: "Die Antwort ist<e0>. (U+002E)</e0>",
-                description: "German colon triggers warning if not Western colon"
-            },
-            // English tests
-            {
-                targetLocale: "en-GB",
-                source: "This is a sentence.",
-                target: "This is a sentence.",
-                expectedResult: undefined,
-                description: "English period is converted to Western period"
-            },
-            {
-                targetLocale: "en-GB",
-                source: "This is a sentence.",
-                target: "This is a sentence。",
-                expectedResult: "Sentence ending should be \".\" (U+002E) for en-GB locale instead of \"。\" (U+3002)",
-                highlight: "This is a sentence<e0>。 (U+3002)</e0>",
-                description: "English period triggers warning if not Western period"
-            },
-            {
-                targetLocale: "en-GB",
-                source: "What is this?",
-                target: "What is this?",
-                expectedResult: undefined,
-                description: "English question mark is converted to Western question mark"
-            },
-            {
-                targetLocale: "en-GB",
-                source: "What is this?",
-                target: "What is this？",
-                expectedResult: "Sentence ending should be \"?\" (U+003F) for en-GB locale instead of \"？\" (U+FF1F)",
-                highlight: "What is this<e0>？ (U+FF1F)</e0>",
-                description: "English question mark triggers warning if not Western question mark"
-            },
-            {
-                targetLocale: "en-GB",
-                source: "This is amazing!",
-                target: "This is amazing!",
-                expectedResult: undefined,
-                description: "English exclamation mark is converted to Western exclamation mark"
-            },
-            {
-                targetLocale: "en-GB",
-                source: "This is amazing!",
-                target: "This is amazing！",
-                expectedResult: "Sentence ending should be \"!\" (U+0021) for en-GB locale instead of \"！\" (U+FF01)",
-                highlight: "This is amazing<e0>！ (U+FF01)</e0>",
-                description: "English exclamation mark triggers warning if not Western exclamation mark"
-            },
-            {
-                targetLocale: "en-GB",
-                source: "This is incomplete...",
-                target: "This is incomplete…",
-                expectedResult: undefined,
-                description: "English ellipsis is converted to Unicode ellipsis"
-            },
-            {
-                targetLocale: "en-GB",
-                source: "This is incomplete...",
-                target: "This is incomplete...",
-                expectedResult: "Sentence ending should be \"…\" (U+2026) for en-GB locale instead of \"...\" (U+002E U+002E U+002E)",
-                highlight: "This is incomplete<e0>... (U+002E U+002E U+002E)</e0>",
-                description: "English ellipsis triggers warning if not Unicode ellipsis"
-            },
-            {
-                targetLocale: "en-GB",
-                source: "The answer is:",
-                target: "The answer is:",
-                expectedResult: undefined,
-                description: "English colon is converted to Western colon"
-            },
-            {
-                targetLocale: "en-GB",
-                source: "The answer is:",
-                target: "The answer is：",
-                expectedResult: "Sentence ending should be \":\" (U+003A) for en-GB locale instead of \"：\" (U+FF1A)",
-                highlight: "The answer is<e0>： (U+FF1A)</e0>",
-                description: "English colon triggers warning if not Western colon"
-            },
-            // Test plural content doesn't mess up the algorithm
-            {
-                targetLocale: "bn-IN",
-                source: "{numSelected, plural, =0 {0 files selected} one {1 file selected} other {# files selected} } ",
-                target: "{numSelected,plural,=0{0 ফাইল নির্বাচিত} one{1 ফাইল নির্বাচিত} other{# ফাইল নির্বাচিত}} ",
-                expectedResult: undefined,
-                description: "Bengali plural content doesn't mess up the algorithm"
-            },
-            // Bengali punctuation tests
-            {
-                targetLocale: "bn-IN",
-                source: "Hello world.",
-                target: "হ্যালো বিশ্ব।",
-                expectedResult: undefined,
-                description: "Bengali period (danda) is correct for Bengali locale"
-            },
-            {
-                targetLocale: "bn-IN",
-                source: "Hello world.",
-                target: "হ্যালো বিশ্ব.",
-                expectedResult: "Sentence ending should be \"।\" (U+0964) for bn-IN locale instead of \".\" (U+002E)",
-                highlight: "হ্যালো বিশ্ব<e0>. (U+002E)</e0>",
-                description: "Bengali should use danda (।) not Western period (.)"
-            },
-            {
-                targetLocale: "bn-IN",
-                source: "What is your name?",
-                target: "আপনার নাম কি?",
-                expectedResult: undefined,
-                description: "Bengali question mark is correct (same as Western)"
-            },
-            {
-                targetLocale: "bn-IN",
-                source: "Welcome!",
-                target: "স্বাগতম!",
-                expectedResult: undefined,
-                description: "Bengali exclamation mark is correct (same as Western)"
-            },
-            {
-                targetLocale: "bn-IN",
-                source: "The options are:",
-                target: "বিকল্পগুলি হল:",
-                expectedResult: undefined,
-                description: "Bengali colon is correct (same as Western)"
-            },
-            {
-                targetLocale: "bn-IN",
-                source: "Loading...",
-                target: "লোড হচ্ছে…",
-                expectedResult: undefined,
-                description: "Bengali ellipsis is correct (same as Western)"
-            },
-            // Test for substitution parameter moved to end without sentence-ending punctuation
-            {
-                targetLocale: "it-IT",
-                source: "Your content for paragraph {number} goes here",
-                target: "Inserisci qui i contenuti per il paragrafo {number}",
-                expectedResult: undefined,
-                description: "Italian translation with substitution parameter moved to end should not trigger sentence-ending punctuation error when source has no punctuation"
-            },
-            // Test for substitution parameter in middle with no sentence-ending punctuation
-            {
-                targetLocale: "fr-FR",
-                source: "Welcome to {app_name}",
-                target: "Bienvenue sur {app_name}",
-                expectedResult: undefined,
-                description: "French translation with substitution parameter in middle should not trigger sentence-ending punctuation error when source has no punctuation"
-            },
-            // Test for multiple substitution parameters with no sentence-ending punctuation
-            {
-                targetLocale: "de-DE",
-                source: "Hello {name}, you have {count} messages",
-                target: "Hallo {name}, Sie haben {count} Nachrichten",
-                expectedResult: undefined,
-                description: "German translation with multiple substitution parameters should not trigger sentence-ending punctuation error when source has no punctuation"
-            },
-            // Test for substitution parameter at end with sentence-ending punctuation in source
-            {
-                targetLocale: "es-ES",
-                source: "Your content for paragraph {number} goes here.",
-                target: "Inserte aquí el contenido para el párrafo {number}.",
-                expectedResult: undefined,
-                description: "Spanish translation with substitution parameter at end should not trigger sentence-ending punctuation error when source has sentence-ending punctuation"
-            },
-            // Tests for quoted content
-            {
-                targetLocale: "en-GB",
-                source: "She said, \"Hello!\"",
-                target: "She said, \"Hello!\"",
-                expectedResult: undefined,
-                description: "English exclamation mark in quotes is correct"
-            },
-            {
-                targetLocale: "en-GB",
-                source: "She said, \"Hello!\"",
-                target: "She said, \"Hello！\"",
-                expectedResult: "Sentence ending should be \"!\" (U+0021) for en-GB locale instead of \"！\" (U+FF01)",
-                highlight: "She said, \"Hello<e0>！ (U+FF01)</e0>\"",
-                description: "English exclamation mark in quotes triggers warning if not Western exclamation mark"
-            },
-            {
-                targetLocale: "de-DE",
-                source: "She said, \"Hello!\"",
-                target: "Sie sagte, \"Hallo!\"",
-                expectedResult: undefined,
-                description: "German exclamation mark in quotes is correct"
-            },
-            {
-                targetLocale: "de-DE",
-                source: "She said, \"Hello!\"",
-                target: "Sie sagte, \"Hallo！\"",
-                expectedResult: "Sentence ending should be \"!\" (U+0021) for de-DE locale instead of \"！\" (U+FF01)",
-                highlight: "Sie sagte, \"Hallo<e0>！ (U+FF01)</e0>\"",
-                description: "German exclamation mark in quotes triggers warning if not Western exclamation mark"
-            },
-            {
-                targetLocale: "ja-JP",
-                source: "She said, \"Hello!\"",
-                target: "彼女は「こんにちは！」と言いました。",
-                expectedResult: undefined,
-                description: "Japanese exclamation mark in quotes is correct"
-            },
-            {
-                targetLocale: "ja-JP",
-                source: "She said, \"Hello!\"",
-                target: "彼女は「こんにちは!」と言いました。",
-                expectedResult: "Sentence ending should be \"！\" (U+FF01) for ja-JP locale instead of \"!\" (U+0021)",
-                highlight: "彼女は「こんにちは<e0>! (U+0021)</e0>」と言いました。",
-                description: "Japanese exclamation mark in quotes triggers warning if not fullwidth exclamation mark"
-            },
-            {
-                targetLocale: "zh-CN",
-                source: "She said, \"Hello!\"",
-                target: "她说：\"你好！\"",
-                expectedResult: undefined,
-                description: "Chinese exclamation mark in quotes is correct"
-            },
-            {
-                targetLocale: "zh-CN",
-                source: "She said, \"Hello!\"",
-                target: "她说：\"你好!\"",
-                expectedResult: "Sentence ending should be \"！\" (U+FF01) for zh-CN locale instead of \"!\" (U+0021)",
-                highlight: "她说：\"你好<e0>! (U+0021)</e0>\"",
-                description: "Chinese exclamation mark in quotes with Western exclamation triggers warning if fullwidth exclamation mark is not used"
-            },
-            {
-                targetLocale: "ko-KR",
-                source: "She said, \"Hello!\"",
-                target: "그녀는 \"안녕하세요!\"라고 말했습니다.",
-                expectedResult: undefined,
-                description: "Korean exclamation mark in quotes is correct"
-            },
-            {
-                targetLocale: "ko-KR",
-                source: "She said, \"Hello!\"",
-                target: "그녀는 \"안녕하세요！\"라고 말했습니다.",
-                expectedResult: "Sentence ending should be \"!\" (U+0021) for ko-KR locale instead of \"！\" (U+FF01)",
-                highlight: "그녀는 \"안녕하세요<e0>！ (U+FF01)</e0>\"라고 말했습니다.",
-                description: "Korean exclamation mark in quotes with fullwidth exclamation triggers warning"
-            },
-            {
-                targetLocale: "es-ES",
-                source: "She said, \"Hello!\"",
-                target: "Ella dijo: \"¡Hola!\"",
-                expectedResult: undefined,
-                description: "Spanish exclamation mark in quotes with inverted punctuation is correct"
-            },
-            {
-                targetLocale: "es-ES",
-                source: "She said, \"Hello!\"",
-                target: "Ella dijo: \"Hola!\"",
-                expectedResult: "Spanish exclamation should start with \"¡\" (U+00A1) for es-ES locale",
-                highlight: "Ella dijo: \"<e0/>Hola!\"",
-                description: "Spanish exclamation mark in quotes missing inverted punctuation triggers warning"
-            },
-            {
-                targetLocale: "es-ES",
-                source: "She said, \"Hello!\"",
-                target: "Ella dijo: \"¡Hola！\"",
-                expectedResult: "Sentence ending should be \"!\" (U+0021) for es-ES locale instead of \"！\" (U+FF01)",
-                highlight: "Ella dijo: \"¡Hola<e0>！ (U+FF01)</e0>\"",
-                description: "Spanish exclamation mark in quotes with fullwidth exclamation triggers warning"
-            },
-            {
-                targetLocale: "es-ES",
-                source: "She said, \"What?\"",
-                target: "Ella dijo: \"¿Qué?\"",
-                expectedResult: undefined,
-                description: "Spanish question mark in quotes with inverted punctuation is correct"
-            },
-            {
-                targetLocale: "es-ES",
-                source: "She said, \"What?\"",
-                target: "Ella dijo: \"Qué?\"",
-                expectedResult: "Spanish question should start with \"¿\" (U+00BF) for es-ES locale",
-                highlight: "Ella dijo: \"<e0/>Qué?\"",
-                description: "Spanish question mark in quotes missing inverted punctuation triggers warning"
-            },
-            {
-                targetLocale: "es-ES",
-                source: "She said, \"What?\"",
-                target: "Ella dijo: \"¿Qué？\"",
-                expectedResult: "Sentence ending should be \"?\" (U+003F) for es-ES locale instead of \"？\" (U+FF1F)",
-                highlight: "Ella dijo: \"¿Qué<e0>？ (U+FF1F)</e0>\"",
-                description: "Spanish question mark in quotes with fullwidth question mark triggers warning"
-            },
-            // Test for quoted text not at the end of the source
-            {
-                targetLocale: "de-DE",
-                source: "\"Don't do that,\" she said.",
-                target: "\"Toe dass nicht,\" sagt Sie.",
-                expectedResult: undefined,
-                description: "German period at end matches English period at end when quoted text is not at end"
-            },
-            // Bug test: quoted string in middle should not affect sentence-ending check
-            {
-                targetLocale: "ja-JP",
-                source: "This bug is \"crazy\" good.",
-                target: "このバグは「クレイジー」良いです。",
-                expectedResult: undefined,
-                description: "Japanese period at end should match English period at end even with quoted text in middle"
-            },
-            // Bug test: quoted string in middle with wrong punctuation
-            {
-                targetLocale: "ja-JP",
-                source: "This bug is \"crazy\" good.",
-                target: "このバグは「クレイジー」良いです.",
-                expectedResult: "Sentence ending should be \"。\" (U+3002) for ja-JP locale instead of \".\" (U+002E)",
-                highlight: "このバグは「クレイジー」良いです<e0>. (U+002E)</e0>",
-                description: "Japanese period should be ideographic full stop even with quoted text in middle"
-            },
-            // Bug test: source ends with quote - should use quoted content
-            {
-                targetLocale: "ja-JP",
-                source: "This bug is \"crazy\".",
-                target: "このバグは「クレイジー」.",
-                expectedResult: "Sentence ending should be \"。\" (U+3002) for ja-JP locale instead of \".\" (U+002E)",
-                highlight: "このバグは「クレイジー」<e0>. (U+002E)</e0>",
-                description: "When source ends with quote, should check quoted content for punctuation"
-            },
-            // Bug test: quoted string in middle with same quote style as English
-            {
-                targetLocale: "de-DE",
-                source: "This bug is \"crazy\" good.",
-                target: "Dieser Fehler ist \"verrückt\" gut.",
-                expectedResult: undefined,
-                description: "German period at end should match English period at end even with quoted text in middle using same quotes"
-            },
-            // Bug test: quoted string in middle with wrong punctuation, same quote style
-            {
-                targetLocale: "de-DE",
-                source: "This bug is \"crazy\" good.",
-                target: "Dieser Fehler ist \"verrückt\" gut!",
-                expectedResult: "Sentence ending should be \".\" (U+002E) for de-DE locale instead of \"!\" (U+0021)",
-                highlight: "Dieser Fehler ist \"verrückt\" gut<e0>! (U+0021)</e0>",
-                description: "German should use period not exclamation even with quoted text in middle using same quotes"
-            },
-            // Bug test: quoted string at end of source but not at end of target
-            {
-                targetLocale: "it-IT",
-                source: "The dialog says, \"Delete the file?\"",
-                target: "\"Eliminare il file?\" è ciò che dice la finestra di dialogo.",
-                expectedResult: undefined,
-                description: "Italian period at end should match English question mark at end even when quoted text moves position"
-            },
-            // Bug test: quoted string at end of source but not at end of target - should pass
-            {
-                targetLocale: "it-IT",
-                source: "The dialog says, \"Delete the file?\"",
-                target: "\"Eliminare il file?\" è ciò che dice la finestra di dialogo!",
-                expectedResult: undefined,
-                description: "Should pass because quoted content matches (both end with ?) even though full strings differ"
-            },
-            {
-                targetLocale: "it-IT",
-                source: "If you need to adjust the zoom area or unable to automatically  zoom the sign language screen, select 'Manual zoom.'",
-                target: "Se è necessario regolare l'area di zoom o non è possibile ingrandire automaticamente la schermata della lingua dei segni, seleziona 'Zoom manuale.'",
-                expectedResult: undefined,
-                description: "Check for sentence ending puncutation inside of single quotes"
-            },
-            // Bug test: Spanish inverted punctuation with colon
-            {
-                targetLocale: "es-ES",
-                source: "Which would you prefer: a more cool or more warm tone?",
-                target: "¿Que prefiere: un tono más frío o más cálido?",
-                expectedResult: undefined,
-                description: "Spanish question with colon should have correct inverted punctuation"
-            },
-            // Bug test: Spanish inverted punctuation with colon - missing inverted punctuation
-            {
-                targetLocale: "es-ES",
-                source: "Which would you prefer: a more cool or more warm tone?",
-                target: "Que prefiere: un tono más frío o más cálido?",
-                expectedResult: "Spanish question should start with \"¿\" (U+00BF) for es-ES locale",
-                highlight: "<e0/>Que prefiere: un tono más frío o más cálido?",
-                description: "Spanish question with colon should trigger warning for missing inverted punctuation"
-            },
-            // Bug test: Spanish inverted punctuation with subordinate clause
-            {
-                targetLocale: "es-ES",
-                source: "Then, what contrast would you like to have between the light and dark parts of the screen?",
-                target: "Entonces, ¿cuánto constraste prefiere entre las partes claras y oscuras de la plantalla?",
-                expectedResult: undefined,
-                description: "Spanish question with subordinate clause should have correct inverted punctuation"
-            },
-            // Bug test: Spanish inverted punctuation with name and comma
-            {
-                targetLocale: "es-ES",
-                source: "Pablo, where are you going?",
-                target: "Pablo, ¿adónde vas?",
-                expectedResult: undefined,
-                description: "Spanish question with name and comma should have correct inverted punctuation"
-            },
             // Optional punctuation language tests
             {
                 targetLocale: "th-TH",
@@ -1847,7 +966,6 @@
                 description: "Wrong punctuation in translation for optional punctuation language (Italian) - should be fixed"
             }
         ];
->>>>>>> 1c0c841c
 
         languageTestCases.forEach(testCase => {
             test(testCase.description, () => {
