/*
 * BuildGradle.test.js - test the build.gradle reader object
 *
 * Copyright © 2017, 2023 HealthTap, Inc.
 *
 * Licensed under the Apache License, Version 2.0 (the "License");
 * you may not use this file except in compliance with the License.
 * You may obtain a copy of the License at
 *
 *     http://www.apache.org/licenses/LICENSE-2.0
 *
 * Unless required by applicable law or agreed to in writing, software
 * distributed under the License is distributed on an "AS IS" BASIS,
 * WITHOUT WARRANTIES OR CONDITIONS OF ANY KIND, either express or implied.
 *
 * See the License for the specific language governing permissions and
 * limitations under the License.
 */

if (!BuildGradle) {
    var BuildGradle = require("../lib/BuildGradle.js");
}

describe("buildgradle", function() {
    test("BuildGradleConstructor", function() {
        expect.assertions(1);

        var bg = new BuildGradle({
            path: "build1.gradle"
        });
        expect(bg).toBeTruthy();
    });

    test("BuildGradleConstructorParams", function() {
        expect.assertions(1);

        var bg = new BuildGradle({
            root: "./test/testfiles",
            path: "build1.gradle"
        });

        expect(bg).toBeTruthy();
    });

    test("BuildGradleGetFlavors", function() {
        expect.assertions(2);

        var bg = new BuildGradle({
            root: "./test/testfiles",
            path: "build1.gradle"
        });

        expect(bg).toBeTruthy();
<<<<<<< HEAD
        expect(bg.getFlavors()).toStrictEqual(["a", "b", "c"]);
=======

        expect(bg.getFlavors(), ["a", "b").toStrictEqual("c"]);
>>>>>>> 63250bd9
    });

    test("BuildGradleGetFlavorsInSubdir", function() {
        expect.assertions(2);

        var bg = new BuildGradle({
            root: "./test/testfiles",
            path: "gradle/build1.gradle"
        });

        expect(bg).toBeTruthy();
<<<<<<< HEAD
        expect(bg.getFlavors()).toStrictEqual(["a", "b", "c"]);
=======

        expect(bg.getFlavors(), ["a", "b").toStrictEqual("c"]);
>>>>>>> 63250bd9
    });

    test("BuildGradleGetFlavorsMissingSpace", function() {
        expect.assertions(2);

        var bg = new BuildGradle({
            root: "./test/testfiles",
            path: "build2.gradle"
        });

        expect(bg).toBeTruthy();

        expect(bg.getFlavors()).toStrictEqual(["a"]);
    });

    test("BuildGradleGetFlavorsNoFlavors", function() {
        expect.assertions(2);

        var bg = new BuildGradle({
            root: "./test/testfiles",
            path: "build3.gradle"
        });

        expect(bg).toBeTruthy();

        expect(bg.getFlavors()).toStrictEqual([]);
    });

    test("BuildGradleGetFlavorsMissingFile", function() {
        expect.assertions(2);

        var bg = new BuildGradle({
            root: "./test/testfiles",
            path: "nonexistent.gradle"
        });

        expect(bg).toBeTruthy();

        expect(bg.getFlavors()).toStrictEqual([]);
    });

    test("BuildGradleGetFlavorRes1", function() {
        expect.assertions(4);

        var bg = new BuildGradle({
            root: "./test/testfiles",
            path: "build1.gradle"
        });

        expect(bg).toBeTruthy();

        var res = bg.getFlavorRes("a");
        expect(res).toBeTruthy();
        expect(res.length).toBe(1);
        expect(res[0]).toBe("flavors/a/res");
    });

    test("BuildGradleGetFlavorRes2", function() {
        expect.assertions(4);

        var bg = new BuildGradle({
            root: "./test/testfiles",
            path: "build1.gradle"
        });

        expect(bg).toBeTruthy();

        var res = bg.getFlavorRes("b");
        expect(res).toBeTruthy();
        expect(res.length).toBe(1);
        expect(res[0]).toBe("flavors/bproj/res");
    });

    test("BuildGradleGetFlavorRes3", function() {
        expect.assertions(4);

        var bg = new BuildGradle({
            root: "./test/testfiles",
            path: "build1.gradle"
        });

        expect(bg).toBeTruthy();

        var res = bg.getFlavorRes("c");
        expect(res).toBeTruthy();
        expect(res.length).toBe(1);
        expect(res[0]).toBe("flavors/xXx/res");
    });

    test("BuildGradleGetFlavorResInSubdir", function() {
        expect.assertions(4);

        var bg = new BuildGradle({
            root: "./test/testfiles",
            path: "gradle/build1.gradle"
        });

        expect(bg).toBeTruthy();

        var res = bg.getFlavorRes("a");
        expect(res).toBeTruthy();
        expect(res.length).toBe(1);
        expect(res[0]).toBe("gradle/flavors/a/res");
    });

    test("BuildGradleGetFlavorResNoExplicitSourceSets", function() {
        expect.assertions(4);

        var bg = new BuildGradle({
            root: "./test/testfiles",
            path: "build2.gradle"
        });

        expect(bg).toBeTruthy();

        var res = bg.getFlavorRes("a");
        expect(res).toBeTruthy();
        expect(res.length).toBe(1);
        expect(res[0]).toBe("src/a/res");
    });

    test("BuildGradleGetFlavorSrc1", function() {
        expect.assertions(4);

        var bg = new BuildGradle({
            root: "./test/testfiles",
            path: "build1.gradle"
        });

        expect(bg).toBeTruthy();

        var res = bg.getFlavorSrc("a");
        expect(res).toBeTruthy();
        expect(res.length).toBe(1);
        expect(res[0]).toBe("flavors/a/src");
    });

    test("BuildGradleGetFlavorSrc2", function() {
        expect.assertions(4);

        var bg = new BuildGradle({
            root: "./test/testfiles",
            path: "build1.gradle"
        });

        expect(bg).toBeTruthy();

        var res = bg.getFlavorSrc("b");
        expect(res).toBeTruthy();
        expect(res.length).toBe(1);
        expect(res[0]).toBe("flavors/bproj/src");
    });

    test("BuildGradleGetFlavorSrc3", function() {
        expect.assertions(4);

        var bg = new BuildGradle({
            root: "./test/testfiles",
            path: "build1.gradle"
        });

        expect(bg).toBeTruthy();

        var res = bg.getFlavorSrc("c");
        expect(res).toBeTruthy();
        expect(res.length).toBe(1);
        expect(res[0]).toBe("flavors/xXx/src");
    });

    test("BuildGradleGetFlavorSrcNoExplicitSourceSets", function() {
        expect.assertions(4);

        var bg = new BuildGradle({
            root: "./test/testfiles",
            path: "build2.gradle"
        });

        expect(bg).toBeTruthy();

        var res = bg.getFlavorSrc("a");
        expect(res).toBeTruthy();
        expect(res.length).toBe(1);
        expect(res[0]).toBe("src/a/java");
    });
});<|MERGE_RESOLUTION|>--- conflicted
+++ resolved
@@ -51,12 +51,7 @@
         });
 
         expect(bg).toBeTruthy();
-<<<<<<< HEAD
         expect(bg.getFlavors()).toStrictEqual(["a", "b", "c"]);
-=======
-
-        expect(bg.getFlavors(), ["a", "b").toStrictEqual("c"]);
->>>>>>> 63250bd9
     });
 
     test("BuildGradleGetFlavorsInSubdir", function() {
@@ -68,12 +63,7 @@
         });
 
         expect(bg).toBeTruthy();
-<<<<<<< HEAD
         expect(bg.getFlavors()).toStrictEqual(["a", "b", "c"]);
-=======
-
-        expect(bg.getFlavors(), ["a", "b").toStrictEqual("c"]);
->>>>>>> 63250bd9
     });
 
     test("BuildGradleGetFlavorsMissingSpace", function() {
