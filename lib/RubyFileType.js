/*
 * RubyFileType.js - Represents a collection of Ruby files
 *
 * Copyright © 2016-2017, HealthTap, Inc.
 *
 * Licensed under the Apache License, Version 2.0 (the "License");
 * you may not use this file except in compliance with the License.
 * You may obtain a copy of the License at
 *
 *     http://www.apache.org/licenses/LICENSE-2.0
 *
 * Unless required by applicable law or agreed to in writing, software
 * distributed under the License is distributed on an "AS IS" BASIS,
 * WITHOUT WARRANTIES OR CONDITIONS OF ANY KIND, either express or implied.
 *
 * See the License for the specific language governing permissions and
 * limitations under the License.
 */

var fs = require("fs");
var ilib = require("ilib");
var Locale = require("ilib/lib/Locale.js");
var ResBundle = require("ilib/lib/ResBundle.js");
var log4js = require("log4js");

var utils = require("./utils.js");
var TranslationSet = require("./TranslationSet.js");
var RubyFile = require("./RubyFile.js");
var FileType = require("./FileType.js");
var ResourceFactory = require("./ResourceFactory.js");
var ResourceString = require("./ResourceString.js");
var ResourcePlural = require("./ResourcePlural.js");
var PseudoFactory = require("./PseudoFactory.js");

var logger = log4js.getLogger("loctool.lib.RubyFileType");

var RubyFileType = function(project) {
	this.type = "ruby";
	this.datatype = "ruby";

	this.parent.call(this, project);
	this.extensions = [ ".rb", ".rabl", ".haml" ];
};

RubyFileType.prototype = new FileType();
RubyFileType.prototype.parent = FileType;
RubyFileType.prototype.constructor = RubyFileType;

var alreadyLoc = new RegExp(/\.([a-z][a-z](-[A-Z][a-z][a-z][a-z])?(-[A-Z][A-Z](-[A-Z]+)?)?)\.html\.haml$/);

/**
 * Return true if the given path is a Ruby file and is handled
 * by the current file type.
 *
 * @param {String} pathName path to the file being questions
 * @returns {boolean} true if the path is a Ruby file, or false
 * otherwise
 */
RubyFileType.prototype.handles = function(pathName) {
	logger.debug("RubyFileType handles " + pathName + "?");
	var ret = pathName.length > 10 && pathName.substring(pathName.length - 10) === ".html.haml";
	if (ret) {
		var match = alreadyLoc.exec(pathName);
		ret = (match && match.length) ? match[1] === this.project.sourceLocale : true;
	}

	ret = ret || (pathName.length > 3 && pathName.substring(pathName.length - 3) === ".rb");
	ret = ret || (pathName.length > 5 && pathName.substring(pathName.length - 5) === ".rabl");

	logger.debug(ret ? "Yes" : "No");
	return ret;
};

RubyFileType.prototype.name = function() {
    return "Ruby File Type";
};

<<<<<<< HEAD
/**
 * @private
 */
RubyFileType.prototype.checkAllPluralCases = function (sourceRes, res, locale) {
=======
RubyFileType.prototype.checkAllPluralCases = function(extracted, translated) {
>>>>>>> 840c41b4
	var fullyTranslated = true;
	if (extracted.resType === "plural") {
		// check each element of the hash to see if it is translated
		var items = extracted.getSourcePlurals();
		var translatedItems = translated.getTargetPlurals();
		var newItems = {};
		
		if (!items.one || !items.other) {
			logger.warn('Source code is missing the "one" or the "other" case in Rb.p:');
			logger.warn('path: ' + extracted.pathName);
			logger.warn('strings: ' + JSON.stringify(items));
		}
		
		for (var p in items) {
			var item = items[p];
			if (!translatedItems[p]) {
				// translatedItems[p] = item; // use the English as backup
				fullyTranslated = false;
				newItems[p] = item;
			}
		}

		if (!fullyTranslated) {
			logger.trace("Not fully translated to locale " + translated.getTargetLocale());
			logger.trace("Missing English plural cases: " + JSON.stringify(newItems));

			var newres = translated.clone();
			newres.sourceStrings = newItems;
			newres.targetStrings = newItems;
			newres.setState("new");
			this.newres.add(newres);
		}
	}

	return fullyTranslated;
}

/**
 * Write out the aggregated resources for this file type. In
 * some cases, the string are written out to a common resource
 * file, and in other cases, to a type-specific resource file.
 * In yet other cases, nothing is written out, as the each of
 * the files themselves are localized individually, so there
 * are no aggregated strings.
 * @param {TranslationSet} translations the set of translations from the
 * repository
 * @param {Array.<String>} locales the list of locales to localize to
 */
RubyFileType.prototype.write = function(translations, locales) {
	// distribute all the resources to their resource files
	// and then let them write themselves out
	var resFileType = this.project.getResourceFileType(this.type);
	var res, file,
		resources = this.extracted.getAll(),
		db = this.project.db,
		translationLocales = locales.filter(function(locale) {
			return locale !== this.project.sourceLocale && locale !== this.project.pseudoLocale && !PseudoFactory.isPseudoLocale(locale);
		}.bind(this));

	for (var i = 0; i < resources.length; i++) {
		res = resources[i];

		// for each extracted string, write out the translations of it
		translationLocales.forEach(function(locale) {
			logger.trace("Localizing Ruby strings to " + locale);
			if (!res.dnt) {
				db.getResourceByHashKey(res.hashKeyForTranslation(locale), function(err, translated) {
					var r = translated; // default to the source language if the translation is not there
					if (!translated) {
						// see if a haml string has the translation because haml strings sometimes become
						// wrapped with Rb.t
						r = res.clone();
						r.setTargetLocale(locale);
						r.datatype = this.datatype;
						logger.trace("ruby hash key is " + r.hashKeyForTranslation(locale));
						db.getResourceByHashKey(r.hashKeyForTranslation(locale), function(err, translated) {
							if (!translated) {
								r = res.clone();
								r.setTargetLocale(locale);
								switch (res.resType) {
								case "array":
									r.setTargetArray(r.getSourceArray());
									break;
								case "plural":
									r.setTargetPlurals(r.getSourcePlurals());
									break;
								default:
									r.setTarget(r.getSource());
								}
								r.setState("new");

								this.newres.add(r);

								logger.trace("No translation for " + res.reskey + " to " + locale);
							} else {
<<<<<<< HEAD
								this.checkAllPluralCases(res, r, locale);
								file = resFileType.getResourceFile(locale, res.getFlavor());
=======
								this.checkAllPluralCases(res, translated);
								file = resFileType.getResourceFile(locale);
>>>>>>> 840c41b4
								file.addResource(translated);
								logger.trace("Added " + r.reskey + " to " + file.pathName);
							}
						}.bind(this));
					} else {
<<<<<<< HEAD
						this.checkAllPluralCases(res, r, locale);
						file = resFileType.getResourceFile(locale, res.getFlavor());
=======
						this.checkAllPluralCases(res, translated);
						file = resFileType.getResourceFile(locale);
>>>>>>> 840c41b4
						file.addResource(translated);
						logger.trace("Added " + r.reskey + " to " + file.pathName);
					}
<<<<<<< HEAD
					logger.trace("Added " + r.reskey + " to " + (file ? file.pathName : "an unknown file"));
=======
>>>>>>> 840c41b4
				}.bind(this));
			} else {
				logger.trace("DNT: " + r.reskey + ": " + r.getSource());
			}
		}.bind(this));
	}

	resources = this.pseudo.getAll().filter(function(resource) {
		return resources.datatype === this.datatype;
	});

	for (var i = 0; i < resources.length; i++) {
		res = resources[i];
		file = resFileType.getResourceFile(res.getTargetLocale(), res.getFlavor());
		file.addResource(res);
		logger.trace("Added " + res.reskey + " to " + file.pathName);
	}
};

RubyFileType.prototype.newFile = function(path) {
	return new RubyFile({
		project: this.project,
		pathName: path,
		type: this,
		sourceLocale: this.project.sourceLocale
	});
};

/**
 * Return all resource that do not currently exist in the given translation set.
 * This is all resources extracted from the source files minus all the
 * resources in the DB.
 *
 * @param {TranslationSet} set the set of existing resources in the DB
 * @returns {TranslationSet} the set of new or changed resources
 *
RubyFileType.prototype.findNew = function(set) {
	var extracted = this.extracted.getAll();

	for (var i = 0; i < extracted.length; i++) {
		var resource = extracted[i];
		logger.trace("Examining resource " + resource.getKey() + " to see if it's new.");

		var existing = set.get(resource.hashKey());
		if (!existing || !resource.equals(existing)) {
			logger.trace("yes");
			this.newres.add(resource);
		} else {
			logger.trace("no");
		}
	}

	logger.trace("findNew Done. Returning a set with " + this.newres.size() + " resources.");
	return this.newres;
};
*/

/**
 * Register the data types and resource class with the resource factory so that it knows which class
 * to use when deserializing instances of resource entities.
 */
RubyFileType.prototype.registerDataTypes = function() {
	ResourceFactory.registerDataType(this.datatype, "string", ResourceString);
	ResourceFactory.registerDataType(this.datatype, "plural", ResourcePlural);
};

module.exports = RubyFileType;<|MERGE_RESOLUTION|>--- conflicted
+++ resolved
@@ -75,14 +75,7 @@
     return "Ruby File Type";
 };
 
-<<<<<<< HEAD
-/**
- * @private
- */
-RubyFileType.prototype.checkAllPluralCases = function (sourceRes, res, locale) {
-=======
 RubyFileType.prototype.checkAllPluralCases = function(extracted, translated) {
->>>>>>> 840c41b4
 	var fullyTranslated = true;
 	if (extracted.resType === "plural") {
 		// check each element of the hash to see if it is translated
@@ -112,8 +105,11 @@
 			var newres = translated.clone();
 			newres.sourceStrings = newItems;
 			newres.targetStrings = newItems;
+			newres.setTargetLocale(locale);
 			newres.setState("new");
 			this.newres.add(newres);
+
+			//logger.debug("Adding target: " + JSON.stringify(newres));
 		}
 	}
 
@@ -148,6 +144,7 @@
 		// for each extracted string, write out the translations of it
 		translationLocales.forEach(function(locale) {
 			logger.trace("Localizing Ruby strings to " + locale);
+
 			if (!res.dnt) {
 				db.getResourceByHashKey(res.hashKeyForTranslation(locale), function(err, translated) {
 					var r = translated; // default to the source language if the translation is not there
@@ -178,32 +175,18 @@
 
 								logger.trace("No translation for " + res.reskey + " to " + locale);
 							} else {
-<<<<<<< HEAD
-								this.checkAllPluralCases(res, r, locale);
+								this.checkAllPluralCases(res, translated);
 								file = resFileType.getResourceFile(locale, res.getFlavor());
-=======
-								this.checkAllPluralCases(res, translated);
-								file = resFileType.getResourceFile(locale);
->>>>>>> 840c41b4
 								file.addResource(translated);
 								logger.trace("Added " + r.reskey + " to " + file.pathName);
 							}
 						}.bind(this));
 					} else {
-<<<<<<< HEAD
-						this.checkAllPluralCases(res, r, locale);
+						this.checkAllPluralCases(res, translated);
 						file = resFileType.getResourceFile(locale, res.getFlavor());
-=======
-						this.checkAllPluralCases(res, translated);
-						file = resFileType.getResourceFile(locale);
->>>>>>> 840c41b4
 						file.addResource(translated);
 						logger.trace("Added " + r.reskey + " to " + file.pathName);
 					}
-<<<<<<< HEAD
-					logger.trace("Added " + r.reskey + " to " + (file ? file.pathName : "an unknown file"));
-=======
->>>>>>> 840c41b4
 				}.bind(this));
 			} else {
 				logger.trace("DNT: " + r.reskey + ": " + r.getSource());
