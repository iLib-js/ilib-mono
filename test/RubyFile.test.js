--- conflicted
+++ resolved
@@ -79,12 +79,7 @@
             type: rft
         });
         expect(rf).toBeTruthy();
-<<<<<<< HEAD
         expect(rf.makeKey("Settings    in $$$  your profile")).toBe("r729246322");
-=======
-
-        test.equals(rf.makeKey("Settings    in $$$  your profile"), "r729246322");
->>>>>>> 63250bd9
     });
 
     test("RubyFileMakeKeyCompressUnderscores2", function() {
@@ -95,12 +90,7 @@
             type: rft
         });
         expect(rf).toBeTruthy();
-<<<<<<< HEAD
         expect(rf.makeKey("Terms___and___Conditions")).toBe("r906781227");
-=======
-
-        test.equals(rf.makeKey("Terms___and___Conditions"), "r906781227");
->>>>>>> 63250bd9
     });
 
     test("RubyFileMakeKeyNewLines", function() {
@@ -124,12 +114,7 @@
             type: rft
         });
         expect(rf).toBeTruthy();
-<<<<<<< HEAD
         expect(rf.makeKey("A \t B")).toBe("r191336864");
-=======
-
-        test.equals(rf.makeKey("A \t B"), "r191336864");
->>>>>>> 63250bd9
     });
 
     test("RubyFileMakeKeyQuotes", function() {
@@ -140,12 +125,7 @@
             type: rft
         });
         expect(rf).toBeTruthy();
-<<<<<<< HEAD
         expect(rf.makeKey("A \\'B\\' C")).toBe("r935639115");
-=======
-
-        test.equals(rf.makeKey("A \\'B\\' C"), "r935639115");
->>>>>>> 63250bd9
     });
 
     test("RubyFileMakeKeyInterpretEscapedNonSpecialChars", function() {
@@ -156,12 +136,7 @@
             type: rft
         });
         expect(rf).toBeTruthy();
-<<<<<<< HEAD
         expect(rf.makeKey("\\d \\g \\h \\i \\j \\k \\l \\m \\o \\p \\q \\w \\y \\z")).toBe("r1027573048");
-=======
-
-        test.equals(rf.makeKey("\\d \\g \\h \\i \\j \\k \\l \\m \\o \\p \\q \\w \\y \\z"), "r1027573048");
->>>>>>> 63250bd9
     });
 
     test("RubyFileMakeKeyInterpretEscapedSpecialChars", function() {
@@ -172,12 +147,7 @@
             type: rft
         });
         expect(rf).toBeTruthy();
-<<<<<<< HEAD
         expect(rf.makeKey("\\u00A0 \\x23")).toBe("r2293235");
-=======
-
-        test.equals(rf.makeKey("\\u00A0 \\x23"), "r2293235");
->>>>>>> 63250bd9
     });
 
     test("RubyFileMakeKeyInterpretEscapedSpecialChars2", function() {
@@ -188,12 +158,7 @@
             type: rft
         });
         expect(rf).toBeTruthy();
-<<<<<<< HEAD
         expect(rf.makeKey("Talk to a support representative live 24/7 via video or\u00a0text\u00a0chat")).toBe("r133149847");
-=======
-
-        test.equals(rf.makeKey("Talk to a support representative live 24/7 via video or\u00a0text\u00a0chat"), "r133149847");
->>>>>>> 63250bd9
     });
 
     test("RubyFileMakeKeyNoSkipHTML", function() {
@@ -204,12 +169,7 @@
             type: rft
         });
         expect(rf).toBeTruthy();
-<<<<<<< HEAD
         expect(rf.makeKey("A <br> B")).toBe("r158397839");
-=======
-
-        test.equals(rf.makeKey("A <br> B"), "r158397839");
->>>>>>> 63250bd9
     });
 
     test("RubyFileMakeKeyCheckRubyCompatibility", function() {
@@ -220,7 +180,6 @@
             type: rft
         });
         expect(rf).toBeTruthy();
-<<<<<<< HEAD
         expect(rf.makeKey("This has \\\"double quotes\\\" in it.")).toBe("r487572481");
         expect(rf.makeKeyUnescaped('This has \\\"double quotes\\\" in it.')).toBe("r487572481");
         expect(rf.makeKey("This has \\\'single quotes\\\' in it.")).toBe("r900797640");
@@ -238,27 +197,6 @@
         expect(rf.makeKey("This is a double quoted string with \\u00A0 \\x23 hex escape chars in it")).toBe("r347049046");
         expect(rf.makeKeyUnescaped('This is a single quoted string with \\u00A0 \\x23 hex escape chars in it')).toBe("r1000517606");
         expect(rf.makeKey("We help more than %{num_ceos} CEOs in our network enhance their reputations,<br>build professional networks, better serve existing customers, grow their businesses,<br>and increase their bottom line.")).toBe("r885882110");
-=======
-
-        test.equals(rf.makeKey("This has \\\"double quotes\\\" in it."), "r487572481");
-        test.equals(rf.makeKeyUnescaped('This has \\\"double quotes\\\" in it.'), "r487572481");
-        test.equals(rf.makeKey("This has \\\'single quotes\\\' in it."), "r900797640");
-        test.equals(rf.makeKeyUnescaped('This has \\\'single quotes\\\' in it.'), "r900797640");
-        test.equals(rf.makeKey("This is a double quoted string"), "r494590307");
-        test.equals(rf.makeKeyUnescaped('This is a single quoted string'), "r683276274");
-        test.equals(rf.makeKey("This is a double quoted string with \\\"quotes\\\" in it."), "r246354917");
-        test.equals(rf.makeKeyUnescaped('This is a single quoted string with \\\'quotes\\\' in it.'), "r248819747");
-        test.equals(rf.makeKey("This is a double quoted string with \\n return chars in it"), "r1001831480");
-        test.equals(rf.makeKeyUnescaped('This is a single quoted string with \\n return chars in it'), "r147719125");
-        test.equals(rf.makeKey("This is a double quoted string with \\t tab chars in it"), "r276797171");
-        test.equals(rf.makeKeyUnescaped('This is a single quoted string with \\t tab chars in it'), "r303137748");
-        test.equals(rf.makeKey("This is a double quoted string with \\d \\g \\h \\i \\j \\k \\l \\m \\o \\p \\q \\w \\y \\z other escape chars in it"), "r529567158");
-        test.equals(rf.makeKeyUnescaped('This is a single quoted string with \\d \\g \\h \\i \\j \\k \\l \\m \\o \\p \\q \\w \\y \\z other escape chars in it'), "r102481693");
-        test.equals(rf.makeKey("This is a double quoted string with \\u00A0 \\x23 hex escape chars in it"), "r347049046");
-        test.equals(rf.makeKeyUnescaped('This is a single quoted string with \\u00A0 \\x23 hex escape chars in it'), "r1000517606");
-
-        test.equals(rf.makeKey("We help more than %{num_ceos} CEOs in our network enhance their reputations,<br>build professional networks, better serve existing customers, grow their businesses,<br>and increase their bottom line."), "r885882110");
->>>>>>> 63250bd9
     });
 
     test("RubyFileMakeKeyUnescapedNewLines", function() {
@@ -282,12 +220,7 @@
             type: rft
         });
         expect(rf).toBeTruthy();
-<<<<<<< HEAD
         expect(rf.makeKeyUnescaped("A \\\\t B")).toBe("r215504705");
-=======
-
-        test.equals(rf.makeKeyUnescaped("A \\\\t B"), "r215504705");
->>>>>>> 63250bd9
     });
 
     test("RubyFileMakeKeyUnescapedQuotes", function() {
@@ -298,12 +231,7 @@
             type: rft
         });
         expect(rf).toBeTruthy();
-<<<<<<< HEAD
         expect(rf.makeKeyUnescaped("A \\'B\\' C")).toBe("r935639115");
-=======
-
-        test.equals(rf.makeKeyUnescaped("A \\'B\\' C"), "r935639115");
->>>>>>> 63250bd9
     });
 
     test("RubyFileMakeKeyInterpretUnescapedSpecialChars", function() {
@@ -314,12 +242,7 @@
             type: rft
         });
         expect(rf).toBeTruthy();
-<<<<<<< HEAD
         expect(rf.makeKeyUnescaped("\\u00A0 \\x23")).toBe("r262108213");
-=======
-
-        test.equals(rf.makeKeyUnescaped("\\u00A0 \\x23"), "r262108213");
->>>>>>> 63250bd9
     });
 
     test("RubyFileMakeKeyDigits", function() {
@@ -782,12 +705,7 @@
         expect(r).toBeTruthy();
         expect(r.getSource()).toBe("Specialty");
         expect(r.getKey()).toBe("r912467643");
-<<<<<<< HEAD
         expect(r.getComment()).toBe("this is a section title. Ie. Title: Specialty, Content: Growth Hacking");
-=======
-        expect(r.getComment(), "this is a section title. Ie. Title: Specialty).toBe(Content: Growth Hacking");
-
->>>>>>> 63250bd9
         r = set.getBySource("I specialize in");
         expect(r).toBeTruthy();
         expect(r.getSource()).toBe("I specialize in");
@@ -1567,23 +1485,11 @@
 
         var r = resources[0];
         expect(r).toBeTruthy();
-<<<<<<< HEAD
         expect(r.getSource()).toBe('A4');
         expect(r.getKey()).toBe('r949377406');
         r = resources[1];
         expect(r).toBeTruthy();
         expect(r.getSource()).toBe('0.05in');
         expect(r.getKey()).toBe('r586828064');
-=======
-
-        test.equals(r.getSource(), 'A4');
-        test.equals(r.getKey(), 'r949377406');
-
-        r = resources[1];
-        expect(r).toBeTruthy();
-
-        test.equals(r.getSource(), '0.05in');
-        test.equals(r.getKey(), 'r586828064');
->>>>>>> 63250bd9
     });
 });