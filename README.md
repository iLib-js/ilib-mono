--- conflicted
+++ resolved
@@ -598,12 +598,9 @@
 - fixed bug where resources of type array or plural were not getting
   processed properly in the declarative rules
 - added rule to check Do Not Translate terms in resources
-<<<<<<< HEAD
-- added rule to warn of whitespace adjacent to certain fullwidth punctuation characters
-=======
 - added rule to warn against half-width kana characters
 - added rule to warn against double-byte whitespace characters
->>>>>>> 63a23144
+- added rule to warn of whitespace adjacent to certain fullwidth punctuation characters
 
 ### v1.5.0
 
