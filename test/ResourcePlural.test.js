/*
 * ResourcePlural.test.js - test the resource plural object.
 *
 * Copyright © 2016-2017, 2023 2019-2020, 2023 2023 HealthTap, Inc.
 *
 * Licensed under the Apache License, Version 2.0 (the "License");
 * you may not use this file except in compliance with the License.
 * You may obtain a copy of the License at
 *
 *     http://www.apache.org/licenses/LICENSE-2.0
 *
 * Unless required by applicable law or agreed to in writing, software
 * distributed under the License is distributed on an "AS IS" BASIS,
 * WITHOUT WARRANTIES OR CONDITIONS OF ANY KIND, either express or implied.
 *
 * See the License for the specific language governing permissions and
 * limitations under the License.
 */

if (!ResourcePlural) {
    var ResourcePlural = require("../lib/ResourcePlural.js");
    var RegularPseudo = require("../lib/RegularPseudo.js");
    var PseudoFactory = require("../lib/PseudoFactory.js");
    var TranslationSet = require("../lib/TranslationSet.js");
    var WebProject = require("../lib/WebProject.js");
}

describe("resourceplural", function() {
    test("ResourcePluralConstructorEmpty", function() {
        expect.assertions(1);

        var rp = new ResourcePlural();
        expect(rp).toBeTruthy();
    });

    test("ResourcePluralConstructorNoProps", function() {
        expect.assertions(1);

        var rp = new ResourcePlural({});
        expect(rp).toBeTruthy();
    });

    test("ResourcePluralConstructor", function() {
        expect.assertions(1);

        var rp = new ResourcePlural({
            key: "asdf",
            sourceLocale: "en-US",
            pathName: "a/b/c.java",
            sourceStrings: {
                "one": "This is singular",
                "two": "This is double",
                "few": "This is the few case",
                "many": "This is the many case"
            }
        });
        expect(rp).toBeTruthy();
    });

    test("ResourcePluralConstructorRightContents", function() {
        expect.assertions(5);

        var rp = new ResourcePlural({
            key: "asdf",
            sourceLocale: "en-US",
            pathName: "a/b/c.java",
            sourceStrings: {
                "one": "This is singular",
                "two": "This is double",
                "few": "This is the few case",
                "many": "This is the many case"
            }
        });
        expect(rp).toBeTruthy();

        expect(rp.getKey()).toBe("asdf");
        expect(rp.getSourcePlurals()).toStrictEqual({
            "one": "This is singular",
            "two": "This is double",
            "few": "This is the few case",
            "many": "This is the many case"
        });
        expect(rp.getSourceLocale()).toBe("en-US");
        expect(rp.pathName).toBe("a/b/c.java");
    });

    test("ResourcePluralConstructorFull", function() {
        expect.assertions(1);

        var rp = new ResourcePlural({
            key: "asdf",
            sourceLocale: "en-US",
            pathName: "a/b/c.java",
            sourceStrings: {
                "one": "This is singular",
                "two": "This is double",
                "few": "This is the few case",
                "many": "This is the many case"
            },
            targetLocale: "de-DE",
            targetStrings: {
                "one": "Dies ist einzigartig",
                "two": "Dies ist doppelt",
                "few": "Dies ist der wenige Fall",
                "many": "Dies ist der viele Fall"
            }
        });
        expect(rp).toBeTruthy();
    });

    test("ResourcePluralConstructorRightContentsFull", function() {
        expect.assertions(7);

        var rp = new ResourcePlural({
            key: "asdf",
            sourceLocale: "en-US",
            pathName: "a/b/c.java",
            sourceStrings: {
                "one": "This is singular",
                "two": "This is double",
                "few": "This is the few case",
                "many": "This is the many case"
            },
            targetLocale: "de-DE",
            targetStrings: {
                "one": "Dies ist einzigartig",
                "two": "Dies ist doppelt",
                "few": "Dies ist der wenige Fall",
                "many": "Dies ist der viele Fall"
            }
        });
        expect(rp).toBeTruthy();

        expect(rp.getKey()).toBe("asdf");
        expect(rp.getSourcePlurals()).toStrictEqual({
            "one": "This is singular",
            "two": "This is double",
            "few": "This is the few case",
            "many": "This is the many case"
        });
        expect(rp.getSourceLocale()).toBe("en-US");
        expect(rp.pathName).toBe("a/b/c.java");
        expect(rp.getTargetLocale()).toBe("de-DE");
        expect(rp.getTargetPlurals()).toStrictEqual({
            "one": "Dies ist einzigartig",
            "two": "Dies ist doppelt",
            "few": "Dies ist der wenige Fall",
            "many": "Dies ist der viele Fall"
        });
    });

    test("ResourcePluralConstructorDefaults", function() {
        expect.assertions(5);

        var rp = new ResourcePlural({
            key: "asdf",
            pathName: "a/b/c.java",
            sourceStrings: {
                "one": "This is singular",
                "two": "This is double",
                "few": "This is the few case",
                "many": "This is the many case"
            }
        });
        expect(rp).toBeTruthy();

        // got the right one?
        expect(rp.getKey()).toBe("asdf");

        // now the defaults
        expect(rp.getSourceLocale()).toBe("en-US");
        expect(rp.datatype).toBe("x-android-resource");
        expect(rp.resType).toBe("plural");
    });

    test("ResourcePluralGetKey", function() {
        expect.assertions(2);

        var rp = new ResourcePlural({
            key: "foo",
            pathName: "a/b/c.txt",
            sourceLocale: "de-DE",
            sourceStrings: {
                "one": "This is singular",
                "two": "This is double",
                "few": "This is the few case",
                "many": "This is the many case"
            }
        });
        expect(rp).toBeTruthy();
        expect(rp.getKey()).toBe("foo");
    });

    test("ResourcePluralGetSource", function() {
        expect.assertions(5);

        var rp = new ResourcePlural({
            key: "foo",
            pathName: "a/b/c.txt",
            sourceLocale: "en-US",
            sourceStrings: {
                "one": "This is singular",
                "two": "This is double",
                "few": "This is the few case",
                "many": "This is the many case"
            }
        });
        expect(rp).toBeTruthy();
        expect(rp.getSource("one")).toBe("This is singular");
        expect(rp.getSource("two")).toBe("This is double");
        expect(rp.getSource("few")).toBe("This is the few case");
        expect(rp.getSource("many")).toBe("This is the many case");
    });

    test("ResourcePluralGetTarget", function() {
        expect.assertions(5);

        var rp = new ResourcePlural({
            key: "foo",
            pathName: "a/b/c.txt",
            sourceLocale: "en-US",
            sourceStrings: {
                "one": "This is singular",
                "two": "This is double",
                "few": "This is the few case",
                "many": "This is the many case"
            },
            targetLocale: "de-DE",
            targetStrings: {
                "one": "Dies ist einzigartig",
                "two": "Dies ist doppelt",
                "few": "Dies ist der wenige Fall",
                "many": "Dies ist der viele Fall"
            }
        });
        expect(rp).toBeTruthy();
        expect(rp.getTarget("one")).toBe("Dies ist einzigartig");
        expect(rp.getTarget("two")).toBe("Dies ist doppelt");
        expect(rp.getTarget("few")).toBe("Dies ist der wenige Fall");
        expect(rp.getTarget("many")).toBe("Dies ist der viele Fall");
    });

    test("ResourcePluralGetNonExistent", function() {
        expect.assertions(3);

        var rp = new ResourcePlural({
            key: "foo",
            pathName: "a/b/c.txt",
            sourceLocale: "en-US",
            sourceStrings: {
                "one": "This is singular",
                "two": "This is double",
                "few": "This is the few case",
                "many": "This is the many case"
            }
        });
        expect(rp).toBeTruthy();
        expect(!rp.getSource("zero")).toBeTruthy();
        expect(!rp.getTarget("zero")).toBeTruthy();
    });

    test("ResourcePluralGetKeyEmpty", function() {
        expect.assertions(2);

        var rp = new ResourcePlural();
        expect(rp).toBeTruthy();
        expect(!rp.getKey()).toBeTruthy();
    });

    test("ResourcePluralGetContext", function() {
        expect.assertions(2);

        var rp = new ResourcePlural({
            key: "foo",
            pathName: "a/b/c.txt",
            sourceLocale: "en-US",
            context: "landscape",
            sourceStrings: {
                "one": "This is singular",
                "two": "This is double",
                "few": "This is the few case",
                "many": "This is the many case"
            }
        });
        expect(rp).toBeTruthy();
        expect(rp.getContext()).toBe("landscape");
    });

    test("ResourcePluralGetContextEmpty", function() {
        expect.assertions(2);

        var rp = new ResourcePlural({
            key: "foo",
            pathName: "a/b/c.txt",
            sourceLocale: "en-US",
            sourceStrings: {
                "one": "This is singular",
                "two": "This is double",
                "few": "This is the few case",
                "many": "This is the many case"
            }
        });
        expect(rp).toBeTruthy();
        expect(!rp.getContext()).toBeTruthy();
    });

    test("ResourcePluralGetSourcePlurals", function() {
        expect.assertions(2);

        var rp = new ResourcePlural({
            key: "foo",
            pathName: "a/b/c.txt",
            sourceLocale: "de-DE",
            sourceStrings: {
                "one": "This is singular",
                "two": "This is double",
                "few": "This is the few case",
                "many": "This is the many case"
            }
        });
        expect(rp).toBeTruthy();
        expect(rp.getSourcePlurals()).toStrictEqual({
            "one": "This is singular",
            "two": "This is double",
            "few": "This is the few case",
            "many": "This is the many case"
        });
    });

    test("ResourcePluralGetTargetPlurals", function() {
        expect.assertions(2);

        var rp = new ResourcePlural({
            key: "foo",
            pathName: "a/b/c.txt",
            sourceLocale: "de-DE",
            sourceStrings: {
                "one": "This is singular",
                "two": "This is double",
                "few": "This is the few case",
                "many": "This is the many case"
            },
            targetLocale: "de-DE",
            targetStrings: {
                "one": "Dies ist einzigartig",
                "two": "Dies ist doppelt",
                "few": "Dies ist der wenige Fall",
                "many": "Dies ist der viele Fall"
            }
        });
        expect(rp).toBeTruthy();
        expect(rp.getTargetPlurals()).toStrictEqual({
            "one": "Dies ist einzigartig",
            "two": "Dies ist doppelt",
            "few": "Dies ist der wenige Fall",
            "many": "Dies ist der viele Fall"
        });
    });


    test("ResourcePluralGetPluralsEmpty", function() {
        expect.assertions(2);

        var rp = new ResourcePlural();
        expect(rp).toBeTruthy();
        var plurals = rp.getSourcePlurals();
        var count = 0;
        for (var p in plurals) {
            count++;
        }
        expect(count).toBe(0);
    });

    test("ResourcePluralGeneratePseudo", function() {
        expect.assertions(3);

        var rp = new ResourcePlural({
            key: "asdf",
            pathName: "a/b/c.java",
            sourceStrings: {
                "one": "This is singular",
                "two": "This is double",
                "few": "This is the few case",
                "many": "This is the many case"
            }
        });
        expect(rp).toBeTruthy();

        var rb = new RegularPseudo({
            type: "c"
        });

        rb.init(function() {
            var rp2 = rp.generatePseudo("de-DE", rb);

            expect(rp2).toBeTruthy();
            expect(rp2.getTargetLocale()).toBe("de-DE");
        });
    });

    test("ResourcePluralGeneratePseudoRightString", function() {
        expect.assertions(4);

        var rp = new ResourcePlural({
            key: "asdf",
            pathName: "a/b/c.java",
            sourceStrings: {
                "one": "This is singular",
                "two": "This is double",
                "few": "This is the few case",
                "many": "This is the many case"
            }
        });
        expect(rp).toBeTruthy();

        var rb = new RegularPseudo({
            type: "c"
        });

        rb.init(function() {
            var rp2 = rp.generatePseudo("de-DE", rb);

            expect(rp2).toBeTruthy();

            var t = rp2.getTargetPlurals();

            expect(t).toBeTruthy();
            expect(t).toStrictEqual({
                "one": "[Ťĥíš íš šíñğüľàŕ76543210]",
                "two": "[Ťĥíš íš ðõübľë6543210]",
                "few": "[Ťĥíš íš ţĥë fëŵ çàšë9876543210]",
                "many": "[Ťĥíš íš ţĥë màñÿ çàšë6543210]"
            });
        });
    });

    test("ResourcePluralGeneratePseudoSkipPercents", function() {
        expect.assertions(4);

        var rp = new ResourcePlural({
            key: "asdf",
            pathName: "a/b/c.java",
            sourceStrings: {
                "one": "This is %s singular",
                "two": "This is %d double",
                "few": "This is the few %2$-2.2f case",
                "many": "This is the many %7x case"
            }
        });
        expect(rp).toBeTruthy();

        var rb = new RegularPseudo({
            type: "c"
        });

        rb.init(function() {
            var rp2 = rp.generatePseudo("de-DE", rb);

            expect(rp2).toBeTruthy();

            var t = rp2.getTargetPlurals();

            expect(t).toBeTruthy();
            expect(t).toStrictEqual({
                "one": "[Ťĥíš íš %s šíñğüľàŕ9876543210]",
                "two": "[Ťĥíš íš %d ðõübľë876543210]",
                "few": "[Ťĥíš íš ţĥë fëŵ %2$-2.2f çàšë9876543210]",
                "many": "[Ťĥíš íš ţĥë màñÿ %7x çàšë76543210]"
            });
        });
    });

    test("ResourcePluralGeneratePseudoBadLocale", function() {
        expect.assertions(2);

        var rp = new ResourcePlural({
            key: "asdf",
            pathName: "a/b/c.java",
            sourceStrings: {
                "one": "This is singular",
                "two": "This is double",
                "few": "This is the few case",
                "many": "This is the many case"
            }
        });
        expect(rp).toBeTruthy();

        var rb = new RegularPseudo({
            type: "c"
        });

        rb.init(function() {
            var rp2 = rp.generatePseudo(undefined, rb);
            expect(!rp2).toBeTruthy();
        });
    });

    test("ResourcePluralGeneratePseudoBadBundle", function() {
        expect.assertions(2);

        var rp = new ResourcePlural({
            key: "asdf",
            pathName: "a/b/c.java",
            sourceStrings: {
                "one": "This is singular",
                "two": "This is double",
                "few": "This is the few case",
                "many": "This is the many case"
            }
        });
        expect(rp).toBeTruthy();

        var rp2 = rp.generatePseudo("de-DE", undefined);

        expect(!rp2).toBeTruthy();
    });

    test("ResourcePluralGeneratePseudoBritishRightString", function() {
        expect.assertions(5);

        var rp = new ResourcePlural({
            key: "asdf",
            sourceStrings: {
                "one": "This is estrogen",
                "few": "I color my checkbooks",
                "many": "This is not translated."
            },
            pathName: "a/b/c.java"
        });
        expect(rp).toBeTruthy();

        var p = new WebProject({
            id: "webapp",
            sourceLocale: "en-US"
        }, "./test/testfiles", {
            locales:["en-GB"]
        });

        var rb = new PseudoFactory({
            project: p,
            targetLocale: "en-GB",
            type: "c"
        });

        rb.init(function() {
            var rp2 = rp.generatePseudo("en-GB", rb);

            expect(rp2).toBeTruthy();
<<<<<<< HEAD
            expect(rp2.getTargetLocale()).toBe("en-GB");
=======
            expect(rp2.getTargetLocale(), "en-GB").toBeTruthy();

>>>>>>> 63250bd9
            var t = rp2.getTargetPlurals();

            expect(t).toBeTruthy();
            expect(t).toStrictEqual({
                "one": "This is oestrogen",
                "few": "I colour my chequebooks",
                "many": "This is not translated."
            });
        });
    });

    test("ResourcePluralGeneratePseudoBritishLikeRightString", function() {
        expect.assertions(5);

        var rp = new ResourcePlural({
            key: "asdf",
            sourceStrings: {
                "one": "This is estrogen",
                "few": "I color my checkbooks",
                "many": "This is not translated."
            },
            pathName: "a/b/c.java"
        });
        expect(rp).toBeTruthy();

        var p = new WebProject({
            id: "webapp",
            sourceLocale: "en-US"
        }, "./test/testfiles", {
            locales:["en-GB", "en-ZA"]
        });

        var rb = new PseudoFactory({
            project: p,
            targetLocale: "en-ZA",
            type: "c"
        });

        rb.init(function() {
            var rp2 = rp.generatePseudo("en-ZA", rb);

            expect(rp2).toBeTruthy();
<<<<<<< HEAD
            expect(rp2.getTargetLocale()).toBe("en-ZA");
=======
            expect(rp2.getTargetLocale(), "en-ZA").toBeTruthy();

>>>>>>> 63250bd9
            var t = rp2.getTargetPlurals();

            expect(t).toBeTruthy();
            expect(t).toStrictEqual({
                "one": "This is oestrogen",
                "few": "I colour my chequebooks",
                "many": "This is not translated."
            });
        });
    });

    test("ResourcePluralGeneratePseudoCanadianRightString", function() {
        expect.assertions(5);

        var rp = new ResourcePlural({
            key: "asdf",
            sourceStrings: {
                "one": "This is estrogen",
                "few": "I color my checkbooks",
                "many": "This is not localized."
            },
            pathName: "a/b/c.java"
        });
        expect(rp).toBeTruthy();

        var p = new WebProject({
            id: "webapp",
            sourceLocale: "en-US"
        }, "./test/testfiles", {
            locales:["en-GB", "en-CA"]
        });

        var rb = new PseudoFactory({
            project: p,
            targetLocale: "en-CA",
            type: "c"
        });

        rb.init(function() {
            var rp2 = rp.generatePseudo("en-CA", rb);

            expect(rp2).toBeTruthy();
<<<<<<< HEAD
            expect(rp2.getTargetLocale()).toBe("en-CA");
=======
            expect(rp2.getTargetLocale(), "en-CA").toBeTruthy();

>>>>>>> 63250bd9
            var t = rp2.getTargetPlurals();

            expect(t).toBeTruthy();
            expect(t).toStrictEqual({
                "one": "This is estrogen",
                "few": "I colour my chequebooks",
                "many": "This is not localized."
            });
        });
    });

    test("ResourcePluralGeneratePseudoTraditionalChineseRightString", function() {
        expect.assertions(5);

        var rp = new ResourcePlural({
            project: "foo",
            key: "asdf",
            sourceStrings: {
                one: "How are you?",
                few: "What is the cruising speed of a swallow?？",
                many: "What? Do you mean a European swallow or an African swallow?"
            },
            pathName: "a/b/c.java",
            sourceLocale: "en-US"
        });
        expect(rp).toBeTruthy();

        var p = new WebProject({
            id: "foo",
            sourceLocale: "en-US"
        }, "./test/testfiles", {
            locales:["en-GB", "zh-Hans-CN", "zh-Hant-TW"]
        });

        var translations = new TranslationSet();
        translations.add(new ResourcePlural({
            project: "foo",
            key: 'asdf',
            sourceStrings: {
                one: "How are you?",
                few: "What is the cruising speed of a swallow?？",
                many: "What? Do you mean a European swallow or an African swallow?"
            },
            sourceLocale: "en-US",
            targetStrings: {
                one: '你好吗？',
                few: '燕子的巡航速度是多少？',
                many: '什么？ 你是指欧洲的燕子还是非洲的燕子？'
            },
            pathName: "a/b/c.java",
            targetLocale: "zh-Hans-CN"
        }));

        var rb = new PseudoFactory({
            project: p,
            targetLocale: "zh-Hant-TW",
            type: "c",
            set: translations
        });

        rb.init(function() {
            var rp2 = rp.generatePseudo("zh-Hant-TW", rb);

            expect(rp2).toBeTruthy();
<<<<<<< HEAD
            expect(rp2.getTargetLocale()).toBe("zh-Hant-TW");
=======
            expect(rp2.getTargetLocale(), "zh-Hant-TW").toBeTruthy();

>>>>>>> 63250bd9
            var t = rp2.getTargetPlurals();

            expect(t).toBeTruthy();
            expect(t).toStrictEqual({
                one: "你好嗎？",
                few: "燕子的巡航速度是多少？",
                many: "什麼？ 你是指歐洲的燕子還是非洲的燕子？"
            });
        });
    });

    test("ResourcePluralClone", function() {
        expect.assertions(10);

        var rp = new ResourcePlural({
            project: "foo",
            context: "blah",
            sourceLocale: "de-DE",
            key: "asdf",
            sourceStrings: {
                "one": "This is singular",
                "two": "This is double",
                "few": "This is the few case",
                "many": "This is the many case"
            },
            pathName: "a/b/c.java",
            comment: "foobar foo",
            state: "accepted"
        });
        expect(rp).toBeTruthy();

        var rp2 = rp.clone();

        expect(rp2).toBeTruthy();
        expect(rp2.project).toBe(rp.project);
        expect(rp2.context).toBe(rp.context);
        expect(rp2.getSourceLocale()).toBe(rp.getSourceLocale());
        expect(rp2.reskey).toBe(rp.reskey);
        expect(rp2.strings).toStrictEqual(rp.strings);
        expect(rp2.pathName).toBe(rp.pathName);
        expect(rp2.comment).toBe(rp.comment);
        expect(rp2.state).toBe(rp.state);
    });

    test("ResourcePluralCloneWithOverrides", function() {
        expect.assertions(10);

        var rp = new ResourcePlural({
            project: "foo",
            context: "blah",
            sourceLocale: "de-DE",
            key: "asdf",
            sourceStrings: {
                "one": "This is singular",
                "two": "This is double",
                "few": "This is the few case",
                "many": "This is the many case"
            },
            pathName: "a/b/c.java",
            comment: "foobar foo",
            state: "accepted"
        });
        expect(rp).toBeTruthy();

        var rp2 = rp.clone({
            sourceLocale: "fr-FR",
            state: "asdfasdf"
        });

        expect(rp2).toBeTruthy();
        expect(rp2.project).toBe(rp.project);
        expect(rp2.context).toBe(rp.context);
        expect(rp2.getSourceLocale()).toBe("fr-FR");
        expect(rp2.reskey).toBe(rp.reskey);
        expect(rp2.strings).toStrictEqual(rp.strings);
        expect(rp2.pathName).toBe(rp.pathName);
        expect(rp2.comment).toBe(rp.comment);
        expect(rp2.state).toBe("asdfasdf");
    });

    test("ResourcePluralAddSource", function() {
        expect.assertions(3);

        var rp = new ResourcePlural({
            project: "foo",
            context: "blah",
            sourceLocale: "de-DE",
            key: "asdf",
            sourceStrings: {
                "one": "This is singular",
                "two": "This is double",
                "few": "This is the few case",
                "many": "This is the many case"
            },
            pathName: "a/b/c.java",
            comment: "foobar foo",
            state: "accepted"
        });
        expect(rp).toBeTruthy();

        expect(!rp.getSource("zero")).toBeTruthy();

        rp.addSource("zero", "This is the zero one")

        expect(rp.getSource("zero")).toBe("This is the zero one");
    });

    test("ResourcePluralAddSourceReplace", function() {
        expect.assertions(3);

        var rp = new ResourcePlural({
            project: "foo",
            context: "blah",
            sourceLocale: "de-DE",
            key: "asdf",
            sourceStrings: {
                "one": "This is singular",
                "two": "This is double",
                "few": "This is the few case",
                "many": "This is the many case"
            },
            pathName: "a/b/c.java",
            comment: "foobar foo",
            state: "accepted"
        });
        expect(rp).toBeTruthy();

        expect(rp.getSource("two")).toBe("This is double");

        rp.addSource("two", "This is two at a time")

        expect(rp.getSource("two")).toBe("This is two at a time");
    });

    test("ResourcePluralAddSourceSize", function() {
        expect.assertions(3);

        var rp = new ResourcePlural({
            project: "foo",
            context: "blah",
            sourceLocale: "de-DE",
            key: "asdf",
            sourceStrings: {
                "one": "This is singular",
                "two": "This is double",
                "few": "This is the few case"
            },
            pathName: "a/b/c.java",
            comment: "foobar foo",
            state: "accepted"
        });
        expect(rp).toBeTruthy();

        expect(rp.size()).toBe(3);

        rp.addSource("many", "This is the many one")

        expect(rp.size()).toBe(4);
    });

    test("ResourcePluralAddSourceUndefined", function() {
        expect.assertions(3);

        var rp = new ResourcePlural({
            project: "foo",
            context: "blah",
            sourceLocale: "de-DE",
            key: "asdf",
            sourceStrings: {
                "one": "This is singular",
                "two": "This is double",
                "few": "This is the few case"
            },
            pathName: "a/b/c.java",
            comment: "foobar foo",
            state: "accepted"
        });
        expect(rp).toBeTruthy();

        expect(rp.getSource("one")).toBe("This is singular");

        rp.addSource("one", undefined)

        expect(rp.getSource("one")).toBe("This is singular");
    });

    test("ResourcePluralAddSourceNoClass", function() {
        expect.assertions(3);

        var rp = new ResourcePlural({
            project: "foo",
            context: "blah",
            sourceLocale: "de-DE",
            key: "asdf",
            sourceStrings: {
                "one": "This is singular",
                "two": "This is double",
                "few": "This is the few case"
            },
            pathName: "a/b/c.java",
            comment: "foobar foo",
            state: "accepted"
        });
        expect(rp).toBeTruthy();

        expect(rp.size()).toBe(3);

        rp.addSource(undefined, "foobar")

        expect(rp.size()).toBe(3);
    });

    test("ResourcePluralAddSourceEmpty", function() {
        expect.assertions(3);

        var rp = new ResourcePlural({
            project: "foo",
            context: "blah",
            sourceLocale: "de-DE",
            key: "asdf",
            pathName: "a/b/c.java",
            comment: "foobar foo",
            state: "accepted"
        });
        expect(rp).toBeTruthy();

        expect(rp.size()).toBe(0);

        rp.addSource("one", "foobar")

        expect(rp.size()).toBe(1);
    });

    test("ResourcePluralAddSourceEmptyRightContents", function() {
        expect.assertions(3);

        var rp = new ResourcePlural({
            project: "foo",
            context: "blah",
            sourceLocale: "de-DE",
            key: "asdf",
            pathName: "a/b/c.java",
            comment: "foobar foo",
            state: "accepted"
        });
        expect(rp).toBeTruthy();

        expect(!rp.getSource("one")).toBeTruthy();

        rp.addSource("one", "foobar")

        expect(rp.getSource("one")).toBe("foobar");
    });

    test("ResourcePluralAddSourceMultiple", function() {
        expect.assertions(6);

        var rp = new ResourcePlural({
            project: "foo",
            context: "blah",
            sourceLocale: "de-DE",
            key: "asdf",
            sourceStrings: {
                "two": "This is double",
                "few": "This is the few case",
                "many": "This is the many case"
            },
            pathName: "a/b/c.java",
            comment: "foobar foo",
            state: "accepted"
        });

        expect(rp).toBeTruthy();

        rp.addSource("one", "This is singular");
        rp.addSource("zero", "This is the zero one");

        expect(rp.getSource("zero")).toBe("This is the zero one");
        expect(rp.getSource("one")).toBe("This is singular");
        expect(rp.getSource("two")).toBe("This is double");
        expect(rp.getSource("few")).toBe("This is the few case");
        expect(rp.getSource("many")).toBe("This is the many case");
    });

    test("ResourcePluralAddTarget", function() {
        expect.assertions(3);

        var rp = new ResourcePlural({
            project: "foo",
            context: "blah",
            sourceLocale: "de-DE",
            key: "asdf",
            sourceStrings: {
                "one": "This is singular",
                "two": "This is double",
                "few": "This is the few case",
                "many": "This is the many case"
            },
            targetLocale: "de-DE",
            targetStrings: {
                "one": "Dies ist einzigartig",
                "two": "Dies ist doppelt",
                "few": "Dies ist der wenige Fall",
                "many": "Dies ist der viele Fall"
            },
            pathName: "a/b/c.java",
            comment: "foobar foo",
            state: "accepted"
        });
        expect(rp).toBeTruthy();

        expect(!rp.getTarget("zero")).toBeTruthy();

        rp.addTarget("zero", "This is the zero one")

        expect(rp.getTarget("zero")).toBe("This is the zero one");
    });

    test("ResourcePluralAddTargetReplace", function() {
        expect.assertions(3);

        var rp = new ResourcePlural({
            project: "foo",
            context: "blah",
            sourceLocale: "de-DE",
            key: "asdf",
            sourceStrings: {
                "one": "This is singular",
                "two": "This is double",
                "few": "This is the few case",
                "many": "This is the many case"
            },
            targetLocale: "de-DE",
            targetStrings: {
                "one": "Dies ist einzigartig",
                "two": "Dies ist doppelt",
                "few": "Dies ist der wenige Fall",
                "many": "Dies ist der viele Fall"
            },
            pathName: "a/b/c.java",
            comment: "foobar foo",
            state: "accepted"
        });
        expect(rp).toBeTruthy();

        expect(rp.getTarget("two")).toBe("Dies ist doppelt");

        rp.addTarget("two", "This is two at a time")

        expect(rp.getTarget("two")).toBe("This is two at a time");
    });

    test("ResourcePluralAddTargetSize", function() {
        expect.assertions(3);

        var rp = new ResourcePlural({
            project: "foo",
            context: "blah",
            sourceLocale: "de-DE",
            key: "asdf",
            sourceStrings: {
                "one": "This is singular",
                "two": "This is double",
                "few": "This is the few case"
            },
            targetLocale: "de-DE",
            targetStrings: {
                "one": "Dies ist einzigartig",
                "two": "Dies ist doppelt",
                "few": "Dies ist der wenige Fall"
            },
            pathName: "a/b/c.java",
            comment: "foobar foo",
            state: "accepted"
        });
        expect(rp).toBeTruthy();

        expect(rp.size()).toBe(3);

        rp.addTarget("many", "This is the many one")

        expect(rp.size()).toBe(4);
    });

    test("ResourcePluralAddTargetUndefined", function() {
        expect.assertions(3);

        var rp = new ResourcePlural({
            project: "foo",
            context: "blah",
            sourceLocale: "de-DE",
            key: "asdf",
            sourceStrings: {
                "one": "This is singular",
                "two": "This is double",
                "few": "This is the few case"
            },
            targetLocale: "de-DE",
            targetStrings: {
                "one": "Dies ist einzigartig",
                "two": "Dies ist doppelt",
                "few": "Dies ist der wenige Fall",
                "many": "Dies ist der viele Fall"
            },
            pathName: "a/b/c.java",
            comment: "foobar foo",
            state: "accepted"
        });
        expect(rp).toBeTruthy();

        expect(rp.getTarget("one")).toBe("Dies ist einzigartig");

        rp.addTarget("one", undefined)

        expect(rp.getTarget("one")).toBe("Dies ist einzigartig");
    });

    test("ResourcePluralAddTargetNoClass", function() {
        expect.assertions(3);

        var rp = new ResourcePlural({
            project: "foo",
            context: "blah",
            sourceLocale: "de-DE",
            key: "asdf",
            sourceStrings: {
                "one": "This is singular",
                "two": "This is double",
                "few": "This is the few case"
            },
            targetLocale: "de-DE",
            targetStrings: {
                "one": "Dies ist einzigartig",
                "two": "Dies ist doppelt",
                "few": "Dies ist der wenige Fall"
            },
            pathName: "a/b/c.java",
            comment: "foobar foo",
            state: "accepted"
        });
        expect(rp).toBeTruthy();

        expect(rp.size()).toBe(3);

        rp.addTarget(undefined, "foobar")

        expect(rp.size()).toBe(3);
    });

    test("ResourcePluralAddTargetEmpty", function() {
        expect.assertions(3);

        var rp = new ResourcePlural({
            project: "foo",
            context: "blah",
            sourceLocale: "de-DE",
            key: "asdf",
            pathName: "a/b/c.java",
            comment: "foobar foo",
            state: "accepted"
        });
        expect(rp).toBeTruthy();

        expect(rp.size()).toBe(0);

        rp.addTarget("one", "foobar")

        expect(rp.size()).toBe(1);
    });

    test("ResourcePluralAddTargetEmptyRightContents", function() {
        expect.assertions(3);

        var rp = new ResourcePlural({
            project: "foo",
            context: "blah",
            sourceLocale: "de-DE",
            key: "asdf",
            pathName: "a/b/c.java",
            comment: "foobar foo",
            state: "accepted"
        });
        expect(rp).toBeTruthy();

        expect(!rp.getTarget("one")).toBeTruthy();

        rp.addTarget("one", "foobar")

        expect(rp.getTarget("one")).toBe("foobar");
    });

    test("ResourcePluralEqualsSourceOnly", function() {
        expect.assertions(3);

        var ra1 = new ResourcePlural({
            project: "foo",
            context: "blah",
            sourceLocale: "de-DE",
            key: "asdf",
            sourceStrings: {
                "one": "This is singular",
                "two": "This is double",
                "few": "This is the few case"
            },
            pathName: "a/b/c.java",
            comment: "foobar foo",
            state: "accepted"
        });

        var ra2 = new ResourcePlural({
            project: "foo",
            context: "blah",
            sourceLocale: "de-DE",
            key: "asdf",
            sourceStrings: {
                "one": "This is singular",
                "two": "This is double",
                "few": "This is the few case"
            },
            pathName: "a/b/c.java",
            comment: "foobar foo",
            state: "accepted"
        });

        expect(ra1).toBeTruthy();
        expect(ra2).toBeTruthy();

        expect(ra1.equals(ra2)).toBeTruthy();
    });

    test("ResourcePluralEqualsFull", function() {
        expect.assertions(3);

        var ra1 = new ResourcePlural({
            project: "foo",
            context: "blah",
            sourceLocale: "de-DE",
            key: "asdf",
            sourceStrings: {
                "one": "This is singular",
                "two": "This is double",
                "few": "This is the few case"
            },
            targetLocale: "de-DE",
            targetStrings: {
                "one": "Dies ist einzigartig",
                "two": "Dies ist doppelt",
                "few": "Dies ist der wenige Fall",
                "many": "Dies ist der viele Fall"
            },
            pathName: "a/b/c.java",
            comment: "foobar foo",
            state: "accepted"
        });

        var ra2 = new ResourcePlural({
            project: "foo",
            context: "blah",
            sourceLocale: "de-DE",
            key: "asdf",
            sourceStrings: {
                "one": "This is singular",
                "two": "This is double",
                "few": "This is the few case"
            },
            targetLocale: "de-DE",
            targetStrings: {
                "one": "Dies ist einzigartig",
                "two": "Dies ist doppelt",
                "few": "Dies ist der wenige Fall",
                "many": "Dies ist der viele Fall"
            },
            pathName: "a/b/c.java",
            comment: "foobar foo",
            state: "accepted"
        });

        expect(ra1).toBeTruthy();
        expect(ra2).toBeTruthy();

        expect(ra1.equals(ra2)).toBeTruthy();
    });

    test("ResourcePluralEqualsSourceOnlyNot", function() {
        expect.assertions(3);

        var ra1 = new ResourcePlural({
            project: "foo",
            context: "asdf",
            sourceLocale: "de-DE",
            key: "asdf",
            sourceStrings: {
                "one": "This is singular",
                "two": "This is double",
                "few": "This is the few case"
            },
            pathName: "a/b/c.java",
            comment: "foobar foo",
            state: "accepted"
        });

        var ra2 = new ResourcePlural({
            project: "foo",
            context: "blah",
            sourceLocale: "de-DE",
            key: "asdf",
            sourceStrings: {
                "one": "This is singular",
                "two": "This is double",
                "few": "This is the few case"
            },
            pathName: "a/b/c.java",
            comment: "foobar foo",
            state: "accepted"
        });

        expect(ra1).toBeTruthy();
        expect(ra2).toBeTruthy();

        expect(!ra1.equals(ra2)).toBeTruthy();
    });

    test("ResourcePluralEqualsFullNot", function() {
        expect.assertions(3);

        var ra1 = new ResourcePlural({
            project: "foo",
            context: "asdf",
            sourceLocale: "de-DE",
            key: "asdf",
            sourceStrings: {
                "one": "This is singular",
                "two": "This is double",
                "few": "This is the few case"
            },
            targetLocale: "de-DE",
            targetStrings: {
                "one": "Dies ist einzigartig",
                "two": "Dies ist doppelt",
                "few": "Dies ist der wenige Fall",
                "many": "Dies ist der viele Fall"
            },
            pathName: "a/b/c.java",
            comment: "foobar foo",
            state: "accepted"
        });

        var ra2 = new ResourcePlural({
            project: "foo",
            context: "asdf",
            sourceLocale: "de-DE",
            key: "asdf",
            sourceStrings: {
                "one": "This is singular",
                "two": "This is double",
                "few": "This is the few case"
            },
            targetLocale: "de-DE",
            targetStrings: {
                "one": "Dies ist einzigartig",
                "two": "Dies ist ",
                "few": "Dies ist der wenige Fall",
                "many": "Dies ist der viele Fall"
            },
            pathName: "a/b/c.java",
            comment: "foobar foo",
            state: "accepted"
        });

        expect(ra1).toBeTruthy();
        expect(ra2).toBeTruthy();

        expect(!ra1.equals(ra2)).toBeTruthy();
    });

    test("ResourcePluralEqualsIgnoreSomeFields", function() {
        expect.assertions(3);

        var ra1 = new ResourcePlural({
            project: "foo",
            context: "blah",
            sourceLocale: "de-DE",
            key: "asdf",
            sourceStrings: {
                "one": "This is singular",
                "two": "This is double",
                "few": "This is the few case"
            },
            pathName: "a/b/c.java",
            comment: "foobar foo",
            state: "accepted"
        });

        var ra2 = new ResourcePlural({
            project: "foo",
            context: "blah",
            sourceLocale: "de-DE",
            key: "asdf",
            sourceStrings: {
                "one": "This is singular",
                "two": "This is double",
                "few": "This is the few case"
            },
            pathName: "x.java",
            comment: "asdf asdf asdf asdf asdf",
            state: "done"
        });

        expect(ra1).toBeTruthy();
        expect(ra2).toBeTruthy();

        expect(ra1.equals(ra2)).toBeTruthy();
    });

    test("ResourcePluralEqualsContentDifferent", function() {
        expect.assertions(3);

        var ra1 = new ResourcePlural({
            project: "foo",
            context: "blah",
            sourceLocale: "de-DE",
            key: "asdf",
            sourceStrings: {
                "one": "This is singular",
                "two": "This is double",
                "few": "This is the few case"
            },
            pathName: "a/b/c.java",
            comment: "foobar foo",
            state: "accepted"
        });

        var ra2 = new ResourcePlural({
            project: "foo",
            context: "blah",
            sourceLocale: "de-DE",
            key: "asdf",
            sourceStrings: {
                "one": "This is singular",
                "two": "This is double",
                "few": "This is a different case"
            },
            pathName: "a/b/c.java",
            comment: "foobar foo",
            state: "accepted"
        });

        expect(ra1).toBeTruthy();
        expect(ra2).toBeTruthy();

        expect(!ra1.equals(ra2)).toBeTruthy();
    });

    test("ResourcePluralStaticHashKey", function() {
        expect.assertions(1);

        expect(ResourcePlural.hashKey("androidapp", "foo", "de-DE", "This is a test")).toBe("rp_androidapp_foo_de-DE_This is a test");
    });

    test("ResourcePluralStaticHashKeyMissingParts", function() {
        expect.assertions(1);

        expect(ResourcePlural.hashKey(undefined, undefined, "de-DE", undefined)).toBe("rp___de-DE_");
    });

    test("ResourcePluralSourceOnlyHashKey", function() {
        expect.assertions(2);

        var rp = new ResourcePlural({
            project: "foo",
            context: "blah",
            sourceLocale: "en-US",
            key: "asdf",
            sourceStrings: {
                "one": "This is singular",
                "two": "This is double",
                "few": "This is a different case"
            },
            pathName: "a/b/c.java",
            comment: "foobar foo",
            state: "accepted"
        });
        expect(rp).toBeTruthy();

        expect(rp.hashKey()).toBe("rp_foo_blah_en-US_asdf");
    });

    test("ResourcePluralFullHashKey", function() {
        expect.assertions(2);

        var rp = new ResourcePlural({
            project: "foo",
            context: "blah",
            sourceLocale: "en-US",
            key: "asdf",
            sourceStrings: {
                "one": "This is singular",
                "two": "This is double",
                "few": "This is a different case"
            },
            targetLocale: "de-DE",
            targetStrings: {
                "one": "Dies ist einzigartig",
                "two": "Dies ist ",
                "few": "Dies ist der wenige Fall",
                "many": "Dies ist der viele Fall"
            },
            pathName: "a/b/c.java",
            comment: "foobar foo",
            state: "accepted"
        });
        expect(rp).toBeTruthy();

        expect(rp.hashKey()).toBe("rp_foo_blah_de-DE_asdf");
    });

    test("ResourcePluralIsInstanceSame", function() {
        expect.assertions(3);

        var rs = new ResourcePlural({
            context: "a",
            datatype: "markdown",
            dnt: false,
            flavor: "asdf",
            project: "foo",
            reskey: "test.string",
            resType: "string",
            sourceLocale: "en-US",
            targetLocale: "ja-JP",
            sourceStrings: {
                one: "This is a test",
                other: "These are tests"
            }
        });
        expect(rs).toBeTruthy();

        var dup = new ResourcePlural({
            context: "a",
            datatype: "markdown",
            dnt: false,
            flavor: "asdf",
            project: "foo",
            reskey: "test.string",
            resType: "string",
            sourceLocale: "en-US",
            targetLocale: "ja-JP",
            sourceStrings: {
                one: "This is a test",
                other: "These are tests"
            }
        });
        expect(dup).toBeTruthy();

        expect(rs.isInstance(dup)).toBeTruthy();
    });

    test("ResourcePluralIsInstanceDifferingOnlyInWhitespace", function() {
        expect.assertions(3);

        var rs = new ResourcePlural({
            context: "a",
            datatype: "markdown",
            dnt: false,
            flavor: "asdf",
            project: "foo",
            reskey: "test.string",
            resType: "string",
            sourceLocale: "en-US",
            targetLocale: "ja-JP",
            sourceStrings: {
                one: "This is a test ",
                other: " These are tests"
            }
        });
        expect(rs).toBeTruthy();

        var dup = new ResourcePlural({
            context: "a",
            datatype: "markdown",
            dnt: false,
            flavor: "asdf",
            project: "foo",
            reskey: "test.string",
            resType: "string",
            sourceLocale: "en-US",
            targetLocale: "ja-JP",
            sourceStrings: {
                one: "This is a \ttest    ",
                other: " These  are tests "
            }
        });
        expect(dup).toBeTruthy();

        expect(rs.isInstance(dup)).toBeTruthy();
    });

    test("ResourcePluralIsInstanceDifferingInSource", function() {
        expect.assertions(3);

        var rs = new ResourcePlural({
            context: "a",
            datatype: "markdown",
            dnt: false,
            flavor: "asdf",
            project: "foo",
            reskey: "test.string",
            resType: "string",
            sourceLocale: "en-US",
            targetLocale: "ja-JP",
            sourceStrings: {
                one: "This is a test",
                other: "These are tests"
            }
        });
        expect(rs).toBeTruthy();

        var dup = new ResourcePlural({
            context: "a",
            datatype: "markdown",
            dnt: false,
            flavor: "asdf",
            project: "foo",
            reskey: "test.string",
            resType: "string",
            sourceLocale: "en-US",
            targetLocale: "ja-JP",
            sourceStrings: {
                one: "This is a test",
                other: "These are tests."
            }
        });
        expect(dup).toBeTruthy();

        expect(!rs.isInstance(dup)).toBeTruthy();
    });
});<|MERGE_RESOLUTION|>--- conflicted
+++ resolved
@@ -546,12 +546,7 @@
             var rp2 = rp.generatePseudo("en-GB", rb);
 
             expect(rp2).toBeTruthy();
-<<<<<<< HEAD
             expect(rp2.getTargetLocale()).toBe("en-GB");
-=======
-            expect(rp2.getTargetLocale(), "en-GB").toBeTruthy();
-
->>>>>>> 63250bd9
             var t = rp2.getTargetPlurals();
 
             expect(t).toBeTruthy();
@@ -594,12 +589,7 @@
             var rp2 = rp.generatePseudo("en-ZA", rb);
 
             expect(rp2).toBeTruthy();
-<<<<<<< HEAD
             expect(rp2.getTargetLocale()).toBe("en-ZA");
-=======
-            expect(rp2.getTargetLocale(), "en-ZA").toBeTruthy();
-
->>>>>>> 63250bd9
             var t = rp2.getTargetPlurals();
 
             expect(t).toBeTruthy();
@@ -642,12 +632,7 @@
             var rp2 = rp.generatePseudo("en-CA", rb);
 
             expect(rp2).toBeTruthy();
-<<<<<<< HEAD
             expect(rp2.getTargetLocale()).toBe("en-CA");
-=======
-            expect(rp2.getTargetLocale(), "en-CA").toBeTruthy();
-
->>>>>>> 63250bd9
             var t = rp2.getTargetPlurals();
 
             expect(t).toBeTruthy();
@@ -712,12 +697,7 @@
             var rp2 = rp.generatePseudo("zh-Hant-TW", rb);
 
             expect(rp2).toBeTruthy();
-<<<<<<< HEAD
             expect(rp2.getTargetLocale()).toBe("zh-Hant-TW");
-=======
-            expect(rp2.getTargetLocale(), "zh-Hant-TW").toBeTruthy();
-
->>>>>>> 63250bd9
             var t = rp2.getTargetPlurals();
 
             expect(t).toBeTruthy();
