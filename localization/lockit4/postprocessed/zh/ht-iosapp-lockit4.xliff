<?xml version="1.0" encoding="utf-8"?>
<xliff version="1.2">
  <file original="feelgood/iPadNative/Topic/FGiPadTopicsDetailViewController.m" source-language="en-US" target-language="zh-Hans-CN" product-name="ht-iosapp">
    <body>
      <trans-unit id="1" resname="Topic" restype="string" datatype="x-objective-c">
        <source>Topic</source>
        <target>专题</target>
      </trans-unit>
    </body>
  </file>
  <file original="feelgood/iPadNative/Topic/FGBaseTopicViewController.m" source-language="en-US" target-language="zh-Hans-CN" product-name="ht-iosapp">
    <body>
      <trans-unit id="2" resname="You&apos;re now following %@! " restype="string" datatype="x-objective-c">
        <source>You're now following %@!</source>
<<<<<<< HEAD
        <target>您现在正在关注%@！</target>
=======
        <target>您现在关注%@！</target>
>>>>>>> 0ff93c57
      </trans-unit>
    </body>
  </file>
  <file original="feelgood/iPadNative/TabViewController/FGiPadExpertFeedTabViewController.m" source-language="en-US" target-language="zh-Hans-CN" product-name="ht-iosapp">
    <body>
      <trans-unit id="3" resname="Search feed                           " restype="string" datatype="x-objective-c">
        <source>Search feed</source>
        <target>搜索主页</target>
      </trans-unit>
    </body>
  </file>
  <file original="feelgood/iPadNative/TabViewController/FGIpadTalk2DocTabViewController.m" source-language="en-US" target-language="zh-Hans-CN" product-name="ht-iosapp">
    <body>
      <trans-unit id="4" resname="Type your question" restype="string" datatype="x-objective-c">
        <source>Type your question</source>
        <target>输入您的问题</target>
      </trans-unit>
    </body>
  </file>
  <file original="feelgood/iPadNative/Question/FGQuestionBaseViewController.m" source-language="en-US" target-language="zh-Hans-CN" product-name="ht-iosapp">
    <body>
      <trans-unit id="5" resname="Thank you! " restype="string" datatype="x-objective-c">
        <source>Thank you!</source>
        <target>谢谢您！</target>
      </trans-unit>
      <trans-unit id="6" resname="%lu doctor %@" restype="string" datatype="x-objective-c">
        <source>%lu doctor %@</source>
        <target>%lu 医生 %@</target>
      </trans-unit>
      <trans-unit id="7" resname="Disclaimer" restype="string" datatype="x-objective-c">
        <source>Disclaimer</source>
        <target>免责申明</target>
      </trans-unit>
      <trans-unit id="8" resname="You asked:" restype="string" datatype="x-objective-c">
        <source>You asked:</source>
        <target>您已询问：</target>
      </trans-unit>
    </body>
  </file>
  <file original="feelgood/iPadNative/Influencer/FGIpadInfluencerViewController.m" source-language="en-US" target-language="zh-Hans-CN" product-name="ht-iosapp">
    <body>
      <trans-unit id="9" resname="Choose Photo" restype="string" datatype="x-objective-c">
        <source>Choose Photo</source>
        <target>选择照片</target>
      </trans-unit>
      <trans-unit id="10" resname="Camera not found" restype="string" datatype="x-objective-c">
        <source>Camera not found</source>
        <target>找不到相机</target>
      </trans-unit>
    </body>
  </file>
  <file original="feelgood/iPadNative/Expert/FGDoctoriPadViewController.m" source-language="en-US" target-language="zh-Hans-CN" product-name="ht-iosapp">
    <body>
      <trans-unit id="11" resname="Insights" restype="string" datatype="x-objective-c">
        <source>Insights</source>
        <target>见解</target>
      </trans-unit>
      <trans-unit id="12" resname="Network" restype="string" datatype="x-objective-c">
        <source>Network</source>
        <target>网络</target>
      </trans-unit>
    </body>
  </file>
  <file original="feelgood/iPadNative/Expert/FGDoctorBaseViewController.m" source-language="en-US" target-language="zh-Hans-CN" product-name="ht-iosapp">
    <body>
      <trans-unit id="13" resname="Some thing good here ... " restype="string" datatype="x-objective-c">
        <source>Some thing good here ...</source>
        <target>这里有一些好东西……</target>
      </trans-unit>
      <trans-unit id="14" resname="Recommend and vote on " restype="string" datatype="x-objective-c">
        <source>Recommend and vote on</source>
        <target>推荐和投票</target>
      </trans-unit>
      <trans-unit id="15" resname=" expertise" restype="string" datatype="x-objective-c">
        <source>expertise</source>
        <target>专业知识</target>
      </trans-unit>
    </body>
  </file>
  <file original="feelgood/iPadNative/App/FGiPadAppViewController.m" source-language="en-US" target-language="zh-Hans-CN" product-name="ht-iosapp">
    <body>
      <trans-unit id="16" resname="recommend this app" restype="string" datatype="x-objective-c">
        <source>recommend this app</source>
        <target>推荐这款应用程序</target>
      </trans-unit>
    </body>
  </file>
  <file original="feelgood/ViewControllers/Settings/HTCancelMessageSubscriptionView.m" source-language="en-US" target-language="zh-Hans-CN" product-name="ht-iosapp">
    <body>
      <trans-unit id="17" resname="Subscription start date: July 22, 2015" restype="string" datatype="x-objective-c">
        <source>Subscription start date: July 22, 2015</source>
        <target>订购开始日期：2015年7月22日</target>
      </trans-unit>
      <trans-unit id="18" resname="Your message subscription allows you to send as many messages as you need and get doctor advice, prescriptions, lab tests, and more" restype="string" datatype="x-objective-c">
        <source>Your message subscription allows you to send as many messages as you need and get doctor advice, prescriptions, lab tests, and more</source>
        <target>您的消息订购允许您发送所需数量的信息并获取医生建议、处方、实验室检验及更多内容</target>
      </trans-unit>
      <trans-unit id="19" resname="Are you sure you want to end your subscription?" restype="string" datatype="x-objective-c">
        <source>Are you sure you want to end your subscription?</source>
        <target>您确定要取消订购吗？</target>
      </trans-unit>
      <trans-unit id="20" resname="Yes, Confirm" restype="string" datatype="x-objective-c">
        <source>Yes, Confirm</source>
        <target>是的,确认</target>
      </trans-unit>
      <trans-unit id="21" resname="Processing .." restype="string" datatype="x-objective-c">
        <source>Processing ..</source>
        <target>处理中...</target>
      </trans-unit>
    </body>
  </file>
  <file original="feelgood/ViewControllers/Settings/FGTransactionHistoryViewController.m" source-language="en-US" target-language="zh-Hans-CN" product-name="ht-iosapp">
    <body>
      <trans-unit id="22" resname="Get answers " restype="string" datatype="x-objective-c">
        <source>Get answers</source>
        <target>获得回答</target>
      </trans-unit>
      <trans-unit id="23" resname="from our dedicated support team" restype="string" datatype="x-objective-c">
        <source>from our dedicated support team</source>
        <target>来自我们的专业支持团队</target>
      </trans-unit>
    </body>
  </file>
  <file original="feelgood/ViewControllers/Settings/FGShare.m" source-language="en-US" target-language="zh-Hans-CN" product-name="ht-iosapp">
    <body>
      <trans-unit id="24" resname="Notification" restype="string" datatype="x-objective-c">
        <source>Notification</source>
        <target>通知</target>
      </trans-unit>
      <trans-unit id="25" resname="Configure your email before sending a message." restype="string" datatype="x-objective-c">
        <source>Configure your email before sending a message.</source>
        <target>在发送邮件之前设置您的电子邮件。</target>
      </trans-unit>
      <trans-unit id="26" resname="Please connect this device to your Facebook account from Settings" restype="string" datatype="x-objective-c">
        <source>Please connect this device to your Facebook account from Settings</source>
        <target>请通过“设置”将此设备连接到您的Facebook帐户</target>
      </trans-unit>
      <trans-unit id="27" resname="Please connect this device to your Twitter account from Settings" restype="string" datatype="x-objective-c">
        <source>Please connect this device to your Twitter account from Settings</source>
        <target>请通过“设置”将此设备连接到您的Twitter 帐户</target>
      </trans-unit>
    </body>
  </file>
  <file original="feelgood/ViewControllers/Settings/FGMainSettingsViewController.m" source-language="en-US" target-language="zh-Hans-CN" product-name="ht-iosapp">
    <body>
      <trans-unit id="28" resname="$0" restype="string" datatype="x-objective-c">
        <source>$0</source>
        <target>$0</target>
      </trans-unit>
      <trans-unit id="29" resname=" Are you sure you&apos;d like to remove this credit card from your account? You will need to provide one the next time you talk to a doctor." restype="string" datatype="x-objective-c">
        <source>Are you sure you'd like to remove this credit card from your account? You will need to provide one the next time you talk to a doctor.</source>
        <target>您确定要取消此信用卡和您账户的关联吗？您将需要在下次咨询医生时提供相关信息。</target>
      </trans-unit>
    </body>
  </file>
  <file original="feelgood/ViewControllers/Prime Trial/FGPrimeTrialViewController.m" source-language="en-US" target-language="zh-Hans-CN" product-name="ht-iosapp">
    <body>
      <trans-unit id="30" resname="HealthTap PRIME" restype="string" datatype="x-objective-c">
        <source>HealthTap PRIME</source>
        <target>HealthTap PRIME</target>
      </trans-unit>
      <trans-unit id="31" resname="Easiest way to speak with a primary care doctor, anywhere,anytime 24/7" restype="string" datatype="x-objective-c">
        <source>Easiest way to speak with a primary care doctor, anywhere,anytime 24/7</source>
        <target>随时随地用最简单的方式与普通门诊医生交流</target>
      </trans-unit>
      <trans-unit id="32" resname="Sign up in minutes!" restype="string" datatype="x-objective-c">
        <source>Sign up in minutes!</source>
        <target>几分钟就能注册好！</target>
      </trans-unit>
      <trans-unit id="33" resname="Doctors available 24/7 to talk live - connect in about 2 mins." restype="string" datatype="x-objective-c">
        <source>Doctors available 24/7 to talk live - connect in about 2 mins.</source>
        <target>医生24/7全天候在线——连接只需约2分钟。</target>
      </trans-unit>
      <trans-unit id="34" resname="Get immediate advice, checklists, and treatments" restype="string" datatype="x-objective-c">
        <source>Get immediate advice, checklists, and treatments</source>
        <target>即时获得建议、清单和治疗方法</target>
      </trans-unit>
      <trans-unit id="35" resname="HealthTap has reinvented the way people all over the world take care of their health and well-being, connecting millions everywhere with the most trusted information and doctors." restype="string" datatype="x-objective-c">
        <source>HealthTap has reinvented the way people all over the world take care of their health and well-being, connecting millions everywhere with the most trusted information and doctors.</source>
        <target>HealthTap重塑了全世界得到医护的方式，连接数百万各地最值得信赖的信息和医生。</target>
      </trans-unit>
      <trans-unit id="36" resname="HealthTap&apos;s doctors are all U.S. board certified, pass a stringent qualification pocess, and undergo training on how to give helpful advice using our technology platform." restype="string" datatype="x-objective-c">
        <source>HealthTap's doctors are all U.S. board certified, pass a stringent qualification pocess, and undergo training on how to give helpful advice using our technology platform.</source>
        <target>HealthTap的医生均为经严格资格筛选的美国执业医生，他们均接受过培训，了解如何能够使用我们的技术平台给出有帮助的建议。</target>
      </trans-unit>
      <trans-unit id="37" resname="HealthTap has received critically acclaimed coverage from leading media channels - both in the U.S. and internationally." restype="string" datatype="x-objective-c">
        <source>HealthTap has received critically acclaimed coverage from leading media channels - both in the U.S. and internationally.</source>
        <target>HealthTap获得了各大主流媒体的广泛好评——包括来自美国和世界各国的传媒。</target>
      </trans-unit>
      <trans-unit id="38" resname="With over 2 billion answers served from more than 100 specialties, our experts are able to provide the best medical advice for your question." restype="string" datatype="x-objective-c">
        <source>With over 2 billion answers served from more than 100 specialties, our experts are able to provide the best medical advice for your question.</source>
        <target>通过来自超过100个专科超过20亿条问题回答，我们的专家能够为您的疑问提供最好的医疗建议。</target>
      </trans-unit>
      <trans-unit id="39" resname="HealthTap has reinvented the way people all over the world take care of" restype="string" datatype="x-objective-c">
        <source>HealthTap has reinvented the way people all over the world take care of</source>
        <target>HealthTap重塑了全世界得到医护的方式</target>
      </trans-unit>
      <trans-unit id="40" resname="HealthTap&apos;s doctors are all U.S. board certified, pass a stringent" restype="string" datatype="x-objective-c">
        <source>HealthTap's doctors are all U.S. board certified, pass a stringent</source>
        <target>HealthTap的医生均为经严格资格筛选的美国执业医生</target>
      </trans-unit>
      <trans-unit id="41" resname="HealthTap has received critically acclaimed coverage from" restype="string" datatype="x-objective-c">
        <source>HealthTap has received critically acclaimed coverage from</source>
        <target>HealthTap获得了广泛好评</target>
      </trans-unit>
      <trans-unit id="42" resname="With over 2 billion answers served from more than 100 specialties" restype="string" datatype="x-objective-c">
        <source>With over 2 billion answers served from more than 100 specialties</source>
        <target>来自超过100个专科超过20亿条问题回答</target>
      </trans-unit>
      <trans-unit id="43" resname="How people use HealthTap PRIME" restype="string" datatype="x-objective-c">
        <source>How people use HealthTap PRIME</source>
        <target>如何使用HealthTap PRIME</target>
      </trans-unit>
      <trans-unit id="44" resname="Try HealthTap PRIME today" restype="string" datatype="x-objective-c">
        <source>Try HealthTap PRIME today</source>
        <target>今天就尝试HealthTap PRIME</target>
      </trans-unit>
      <trans-unit id="45" resname="Talk to doctors on any device 24/7" restype="string" datatype="x-objective-c">
        <source>Talk to doctors on any device 24/7</source>
        <target>可以24/7全天候在任何设备上和医生交谈</target>
      </trans-unit>
      <trans-unit id="46" resname="Treatments, referrals, reminders, tips &amp; news" restype="string" datatype="x-objective-c">
        <source>Treatments, referrals, reminders, tips &amp; news</source>
        <target>治疗、转诊、提醒、小贴士和新闻</target>
      </trans-unit>
      <trans-unit id="47" resname="Share photos and chat with doctors via video/text" restype="string" datatype="x-objective-c">
        <source>Share photos and chat with doctors via video/text</source>
        <target>分享照片和通过视频/文本和医生聊天</target>
      </trans-unit>
      <trans-unit id="48" resname="As featured in:" restype="string" datatype="x-objective-c">
        <source>As featured in:</source>
        <target>报道在：</target>
      </trans-unit>
      <trans-unit id="49" resname="“The future of medicine is at your fingertips.”" restype="string" datatype="x-objective-c">
        <source>“The future of medicine is at your fingertips.”</source>
        <target>《医学的未来就在您指尖上》</target>
      </trans-unit>
      <trans-unit id="50" resname="“Doctor house calls are making a come back with a high-tech twist.”" restype="string" datatype="x-objective-c">
        <source>“Doctor house calls are making a come back with a high-tech twist.”</source>
        <target>《高科技手段使医生出诊重新出现》</target>
      </trans-unit>
      <trans-unit id="51" resname="“A company that is defying the odds.”" restype="string" datatype="x-objective-c">
        <source>“A company that is defying the odds.”</source>
        <target>《一家无惧困难的公司》</target>
      </trans-unit>
      <trans-unit id="52" resname="“The Doctor That Never Sleeps.”" restype="string" datatype="x-objective-c">
        <source>“The Doctor That Never Sleeps.”</source>
        <target>《不眠不休的医生》</target>
        <note annotates="source">“The First Global Mobile Health Brand.”</note>
      </trans-unit>
      <trans-unit id="53" resname="“This app will change everything about healthcare.”" restype="string" datatype="x-objective-c">
        <source>“This app will change everything about healthcare.”</source>
        <target>《这款应用程序将改变医疗保健的方方面面》</target>
      </trans-unit>
    </body>
  </file>
  <file original="feelgood/ViewControllers/Prime Trial/FGPrimeTrialPaymentViewController.m" source-language="en-US" target-language="zh-Hans-CN" product-name="ht-iosapp">
    <body>
      <trans-unit id="54" resname="Your card no longer seems valid.\nPlease try a new one." restype="string" datatype="x-objective-c">
        <source>Your card no longer seems valid.\nPlease try a new one.</source>
        <target>您的卡似乎不再有效。\n请尝试新的卡。</target>
      </trans-unit>
      <trans-unit id="55" resname="Sorry, there is already an account for this email. If you forgot your password, " restype="string" datatype="x-objective-c">
        <source>Sorry, there is already an account for this email. If you forgot your password,</source>
        <target>很抱歉，此电子邮件账户已存在。如果您忘记了密码，</target>
      </trans-unit>
      <trans-unit id="56" resname="We could not process the payment request. Please try a different card." restype="string" datatype="x-objective-c">
        <source>We could not process the payment request. Please try a different card.</source>
        <target>我们无法处理付款请求。请尝试其他卡。</target>
      </trans-unit>
    </body>
  </file>
  <file original="feelgood/ViewControllers/NuxInviteDoctorSearchViewController.m" source-language="en-US" target-language="zh-Hans-CN" product-name="ht-iosapp">
    <body>
      <trans-unit id="57" resname="Search name, specialty or topic  " restype="string" datatype="x-objective-c">
        <source>Search name, specialty or topic</source>
        <target>搜索姓名、专科或话题</target>
      </trans-unit>
    </body>
  </file>
  <file original="feelgood/ViewControllers/HTTextToastViewController.m" source-language="en-US" target-language="zh-Hans-CN" product-name="ht-iosapp">
    <body>
      <trans-unit id="58" resname="How does this work?" restype="string" datatype="x-objective-c">
        <source>How does this work?</source>
        <target>它是怎么工作的？</target>
      </trans-unit>
    </body>
  </file>
  <file original="feelgood/ViewControllers/HTImmediateHelpPasswordInputViewController.m" source-language="en-US" target-language="zh-Hans-CN" product-name="ht-iosapp">
    <body>
      <trans-unit id="59" resname="Invalid email and password combination. Please try again." restype="string" datatype="x-objective-c">
        <source>Invalid email and password combination. Please try again.</source>
        <target>电子邮件和密码无效。请再次尝试。</target>
      </trans-unit>
    </body>
  </file>
  <file original="feelgood/ViewControllers/FGTipViewController.m" source-language="en-US" target-language="zh-Hans-CN" product-name="ht-iosapp">
    <body>
      <trans-unit id="60" resname="Tip" restype="string" datatype="x-objective-c">
        <source>Tip</source>
        <target>小贴士</target>
      </trans-unit>
      <trans-unit id="61" resname=" tip (%ld of %lu)" restype="string" datatype="x-objective-c">
        <source>tip (%ld of %lu)</source>
        <target>小贴士 (%ld of %lu)</target>
      </trans-unit>
      <trans-unit id="62" resname="shared a tip on %@ " restype="string" datatype="x-objective-c">
        <source>shared a tip on %@</source>
        <target>分享了关于%@的小贴士</target>
        <note annotates="source">Param: some topic</note>
      </trans-unit>
      <trans-unit id="63" resname=" about %@" restype="string" datatype="x-objective-c">
        <source>about %@</source>
        <target>关于%@</target>
      </trans-unit>
    </body>
  </file>
  <file original="feelgood/ViewControllers/FGTalk2DocsQuestionSentViewController.m" source-language="en-US" target-language="zh-Hans-CN" product-name="ht-iosapp">
    <body>
      <trans-unit id="64" resname="Your message was sent" restype="string" datatype="x-objective-c">
        <source>Your message was sent</source>
        <target>您的信息已发送</target>
      </trans-unit>
      <trans-unit id="65" resname="Typically messages are responded to within 24 hours." restype="string" datatype="x-objective-c">
        <source>Typically messages are responded to within 24 hours.</source>
        <target>邮件通常会在24小时内得到回复。</target>
      </trans-unit>
    </body>
  </file>
  <file original="feelgood/ViewControllers/FGTalk2DocsPaymentViewController.m" source-language="en-US" target-language="zh-Hans-CN" product-name="ht-iosapp">
    <body>
      <trans-unit id="66" resname="Subscribe today" restype="string" datatype="x-objective-c">
        <source>Subscribe today</source>
        <target>立即订购</target>
      </trans-unit>
      <trans-unit id="67" resname="Approx. %@" restype="string" datatype="x-objective-c">
        <source>Approx. %@</source>
        <target>大约%@</target>
      </trans-unit>
      <trans-unit id="68" resname="Add others for only $10 USD / month" restype="string" datatype="x-objective-c">
        <source>Add others for only $10 USD / month</source>
        <target>添加其他人只需$10 USD /月</target>
      </trans-unit>
    </body>
  </file>
  <file original="feelgood/ViewControllers/FGTalk2DocsBuyOneViewController.m" source-language="en-US" target-language="zh-Hans-CN" product-name="ht-iosapp">
    <body>
      <trans-unit id="69" resname="Enter Payment Info" restype="string" datatype="x-objective-c">
        <source>Enter Payment Info</source>
        <target>输入付款信息</target>
      </trans-unit>
      <trans-unit id="70" resname="Updating card..." restype="string" datatype="x-objective-c">
        <source>Updating card...</source>
        <target>更新银行卡...</target>
      </trans-unit>
      <trans-unit id="71" resname="Payment succeeded!" restype="string" datatype="x-objective-c">
        <source>Payment succeeded!</source>
        <target>付款成功！</target>
      </trans-unit>
      <trans-unit id="72" resname="The doctor is now one tap away —  Request a consult. " restype="string" datatype="x-objective-c">
        <source>The doctor is now one tap away —  Request a consult.</source>
        <target>轻触即可获得医生在线服务——请求咨询。</target>
      </trans-unit>
      <trans-unit id="73" resname="Processing payment..." restype="string" datatype="x-objective-c">
        <source>Processing payment...</source>
        <target>正在处理付款...</target>
      </trans-unit>
      <trans-unit id="74" resname="Try Again" restype="string" datatype="x-objective-c">
        <source>Try Again</source>
        <target>再试一次</target>
      </trans-unit>
    </body>
  </file>
  <file original="feelgood/ViewControllers/FGTalk2DocPickerViewController.m" source-language="en-US" target-language="zh-Hans-CN" product-name="ht-iosapp">
    <body>
      <trans-unit id="75" resname="immediately" restype="string" datatype="x-objective-c">
        <source>immediately</source>
        <target>立即</target>
      </trans-unit>
      <trans-unit id="76" resname="Consult immediately with a doctor on call" restype="string" datatype="x-objective-c">
        <source>Consult immediately with a doctor on call</source>
        <target>立即咨询在线医生</target>
      </trans-unit>
      <trans-unit id="77" resname="your" restype="string" datatype="x-objective-c">
        <source>your</source>
        <target>您的</target>
      </trans-unit>
      <trans-unit id="78" resname="specialist" restype="string" datatype="x-objective-c">
        <source>specialist</source>
        <target>专家</target>
      </trans-unit>
      <trans-unit id="79" resname="Consult %@ doctor or specialist" restype="string" datatype="x-objective-c">
        <source>Consult %@ doctor or specialist</source>
        <target>请咨询%@医生或专家</target>
      </trans-unit>
      <trans-unit id="80" resname="anonymously" restype="string" datatype="x-objective-c">
        <source>anonymously</source>
        <target>匿名地</target>
      </trans-unit>
      <trans-unit id="81" resname="Ask doctors %@" restype="string" datatype="x-objective-c">
        <source>Ask doctors %@</source>
        <target>咨询%@医生</target>
      </trans-unit>
      <trans-unit id="82" resname="Free\nfor you" restype="string" datatype="x-objective-c">
        <source>Free\nfor you</source>
        <target>为您\n免费</target>
      </trans-unit>
      <trans-unit id="83" resname="Free for you" restype="string" datatype="x-objective-c">
        <source>Free for you</source>
        <target>完全免费</target>
      </trans-unit>
      <trans-unit id="84" resname="First consult free" restype="string" datatype="x-objective-c">
        <source>First consult free</source>
        <target>首次咨询免费</target>
      </trans-unit>
      <trans-unit id="85" resname="/consult" restype="string" datatype="x-objective-c">
        <source>/consult</source>
        <target>/咨询</target>
      </trans-unit>
      <trans-unit id="86" resname="/month" restype="string" datatype="x-objective-c">
        <source>/month</source>
        <target>/月</target>
      </trans-unit>
      <trans-unit id="87" resname="\u00B7 See more" restype="string" datatype="x-objective-c">
        <source>\u00B7 See more</source>
        <target>\u00B7查看更多</target>
      </trans-unit>
      <trans-unit id="88" resname="Connect\nnow" restype="string" datatype="x-objective-c">
        <source>Connect\nnow</source>
        <target>立即\n连接</target>
      </trans-unit>
      <trans-unit id="89" resname="Connect now" restype="string" datatype="x-objective-c">
        <source>Connect now</source>
        <target>立即连接</target>
      </trans-unit>
      <trans-unit id="90" resname="Consult\nnow" restype="string" datatype="x-objective-c">
        <source>Consult\nnow</source>
        <target>立即\n咨询</target>
      </trans-unit>
      <trans-unit id="91" resname="Consult now" restype="string" datatype="x-objective-c">
        <source>Consult now</source>
        <target>立即咨询</target>
      </trans-unit>
      <trans-unit id="92" resname="Ask\nnow" restype="string" datatype="x-objective-c">
        <source>Ask\nnow</source>
        <target>立即\n询问</target>
      </trans-unit>
      <trans-unit id="93" resname="Ask now" restype="string" datatype="x-objective-c">
        <source>Ask now</source>
        <target>立即询问</target>
      </trans-unit>
      <trans-unit id="94" resname="Selected unavailable state: %@" restype="string" datatype="x-objective-c">
        <source>Selected unavailable state: %@</source>
        <target>已选不可用州：%@</target>
      </trans-unit>
      <trans-unit id="95" resname="A Prime doctor is currently unavailable in %@. However, you can still consult your doctor or specialist via secure text chat and get advice, prescriptions, and reminders." restype="string" datatype="x-objective-c">
        <source>A Prime doctor is currently unavailable in %@. However, you can still consult your doctor or specialist via secure text chat and get advice, prescriptions, and reminders.</source>
        <target>一名Prime医生现在正在忙 %@。然而，您仍然可以通过保密的文本聊天咨询您的医生或专家，得到的建议，处方和提醒。</target>
      </trans-unit>
      <trans-unit id="96" resname="Selected available state: %@" restype="string" datatype="x-objective-c">
        <source>Selected available state: %@</source>
        <target>已选可用州：%@</target>
      </trans-unit>
      <trans-unit id="97" resname="%@, %ld years in practice" restype="string" datatype="x-objective-c">
        <source>%@, %ld years in practice</source>
        <target state="accepted">%@, %ld 年诊疗经验的专家</target>
      </trans-unit>
      <trans-unit id="98" resname="%@, %ld year in practice" restype="string" datatype="x-objective-c">
        <source>%@, %ld year in practice</source>
        <target>%@, %ld 年诊疗经验</target>
      </trans-unit>
    </body>
  </file>
  <file original="feelgood/ViewControllers/FGTalk2DocPayViewController.m" source-language="en-US" target-language="zh-Hans-CN" product-name="ht-iosapp">
    <body>
      <trans-unit id="99" resname="Your total this month" restype="string" datatype="x-objective-c">
        <source>Your total this month</source>
        <target>您的本月总计</target>
      </trans-unit>
      <trans-unit id="100" resname="USD / month" restype="string" datatype="x-objective-c">
        <source>USD / month</source>
        <target>美元/月</target>
      </trans-unit>
      <trans-unit id="101" resname="Payment Information" restype="string" datatype="x-objective-c">
        <source>Payment Information</source>
        <target>付款信息</target>
      </trans-unit>
      <trans-unit id="102" resname="Confirm and continue" restype="string" datatype="x-objective-c">
        <source>Confirm and continue</source>
        <target>确认并继续</target>
      </trans-unit>
      <trans-unit id="103" resname="Your total from next month" restype="string" datatype="x-objective-c">
        <source>Your total from next month</source>
        <target>您的下月总计</target>
      </trans-unit>
      <trans-unit id="104" resname="Pay as you go plan" restype="string" datatype="x-objective-c">
        <source>Pay as you go plan</source>
        <target>随付随用</target>
      </trans-unit>
      <trans-unit id="105" resname="$%d USD / month" restype="string" datatype="x-objective-c">
        <source>$%d USD / month</source>
        <target>$%d 美元/月</target>
      </trans-unit>
      <trans-unit id="106" resname="Prime" restype="string" datatype="x-objective-c">
        <source>Prime</source>
        <target>Prime</target>
      </trans-unit>
      <trans-unit id="107" resname="Welcome to HealthTap Prime! " restype="string" datatype="x-objective-c">
        <source>Welcome to HealthTap Prime!</source>
        <target>欢迎来到HealthTap Prime!</target>
      </trans-unit>
      <trans-unit id="108" resname="The doctor is now always one tap away — to give you ultimate peace of mind. Request consult. " restype="string" datatype="x-objective-c">
        <source>The doctor is now always one tap away — to give you ultimate peace of mind. Request consult.</source>
        <target>现在医生与您只有一个点击的距离——给您最终的安心。请求咨询。</target>
      </trans-unit>
    </body>
  </file>
  <file original="feelgood/ViewControllers/FGTalk2DocComposeConsultViewController.m" source-language="en-US" target-language="zh-Hans-CN" product-name="ht-iosapp">
    <body>
      <trans-unit id="109" resname="You&apos;ve talked to a doctor %@ times%@ this month. Remember, HealthTap Virtual Consults are not meant to replace %@ primary care physician or be used as a substitute for establishing a relationship with a doctor in the real world.\n\nWe&apos;d like you to contact us at support@healthtap.com to let us know why you need to continue talking to a doctor. We&apos;d be happy to review your case and, if appropriate, enable you to start another consult. We&apos;re here to help!" restype="string" datatype="x-objective-c">
        <source>You've talked to a doctor %@ times%@ this month. Remember, HealthTap Virtual Consults are not meant to replace %@ primary care physician or be used as a substitute for establishing a relationship with a doctor in the real world.\n\nWe'd like you to contact us at support@healthtap.com to let us know why you need to continue talking to a doctor. We'd be happy to review your case and, if appropriate, enable you to start another consult. We're here to help!</source>
        <target>您%@ 这个月已经和医生聊了%@ 次。请记住，HealthTap 在线咨询不能取代%@普通门诊医师，或用于替代与现实世界中的医生建立关系。\n\n我们希望您可以联系support@healthtap.com 让我们知道您为什么需要继续跟医生对话。我们很高兴审核您的案例，如果合理，您可以开始其它咨询。我们在这里帮助您！</target>
      </trans-unit>
      <trans-unit id="110" resname="Choose relationship" restype="string" datatype="x-objective-c">
        <source>Choose relationship</source>
        <target>选择关系</target>
      </trans-unit>
      <trans-unit id="111" resname="Son" restype="string" datatype="x-objective-c">
        <source>Son</source>
        <target>儿子</target>
      </trans-unit>
      <trans-unit id="112" resname="Daughter" restype="string" datatype="x-objective-c">
        <source>Daughter</source>
        <target>女儿</target>
      </trans-unit>
      <trans-unit id="113" resname="Mother" restype="string" datatype="x-objective-c">
        <source>Mother</source>
        <target>母亲</target>
      </trans-unit>
      <trans-unit id="114" resname="Father" restype="string" datatype="x-objective-c">
        <source>Father</source>
        <target>父亲</target>
      </trans-unit>
      <trans-unit id="115" resname="Brother" restype="string" datatype="x-objective-c">
        <source>Brother</source>
        <target>兄弟</target>
      </trans-unit>
      <trans-unit id="116" resname="Sister" restype="string" datatype="x-objective-c">
        <source>Sister</source>
        <target>姐妹</target>
      </trans-unit>
      <trans-unit id="117" resname="Grandfather" restype="string" datatype="x-objective-c">
        <source>Grandfather</source>
        <target>祖父/外祖父</target>
      </trans-unit>
      <trans-unit id="118" resname="Grandmother" restype="string" datatype="x-objective-c">
        <source>Grandmother</source>
        <target>祖母/外祖母</target>
      </trans-unit>
      <trans-unit id="119" resname="Friend" restype="string" datatype="x-objective-c">
        <source>Friend</source>
        <target>朋友</target>
      </trans-unit>
      <trans-unit id="120" resname="Wife" restype="string" datatype="x-objective-c">
        <source>Wife</source>
        <target>妻子</target>
      </trans-unit>
      <trans-unit id="121" resname="Husband" restype="string" datatype="x-objective-c">
        <source>Husband</source>
        <target>丈夫</target>
      </trans-unit>
      <trans-unit id="122" resname="Boyfriend" restype="string" datatype="x-objective-c">
        <source>Boyfriend</source>
        <target>男朋友</target>
      </trans-unit>
      <trans-unit id="123" resname="Girlfriend" restype="string" datatype="x-objective-c">
        <source>Girlfriend</source>
        <target>女朋友</target>
      </trans-unit>
      <trans-unit id="124" resname="Cousin" restype="string" datatype="x-objective-c">
        <source>Cousin</source>
        <target>堂兄弟姐妹</target>
      </trans-unit>
      <trans-unit id="125" resname="Aunt" restype="string" datatype="x-objective-c">
        <source>Aunt</source>
        <target>姑姑/伯母/姨姨</target>
      </trans-unit>
      <trans-unit id="126" resname="Uncle" restype="string" datatype="x-objective-c">
        <source>Uncle</source>
        <target>姑父/伯父/叔叔</target>
      </trans-unit>
      <trans-unit id="127" resname="Common reasons to use Virtual Consults\n\\n    \u00B7 Abdominal Pain\n\\n    \u00B7 Acute Bronchitis\n\\n    \u00B7 Acute Conjunctivitis\n\\n    \u00B7 Acute Cystitis\n\\n    \u00B7 Acute Pharyngitis\n\\n    \u00B7 Acute Sinusitis\n\\n    \u00B7 Allergies\n\\n    \u00B7 Asthma (stable / non-emergency)\n\\n    \u00B7 Athlete’s Foot\n\\n    \u00B7 Back Pain\n\\n    \u00B7 Bee Sting\n\\n    \u00B7 Bladder infections\n\\n    \u00B7 Cellulitis (skin infection)\n\\n    \u00B7 Cold\n\\n    \u00B7 Cough\n\\n    \u00B7 Depression\n\\n    \u00B7 Diarrhea\n\\n    \u00B7 Dry Scalp\n\\n    \u00B7 Dry Skin (Eczema)\n\\n    \u00B7 Eye Irritation\n\\n    \u00B7 Fever\n\\n    \u00B7 Genital Lesions\n\\n    \u00B7 Hay Fever\n\\n    \u00B7 Headache\n\\n    \u00B7 Heartburn (Gastroesophageal Reflux Disease, or GERD)\n\\n    \u00B7 Influenza\n\\n    \u00B7 Lab Interpretation\n\\n    \u00B7 Lice\n\\n    \u00B7 Nasal Congestion\n\\n    \u00B7 Nausea\n\\n    \u00B7 Nosebleed\n\\n    \u00B7 Painful Urination\n\\n    \u00B7 Pink Eye\n\\n    \u00B7 Poison Oak / Poison Ivy\n\\n    \u00B7 Rash\n\\n    \u00B7 Respiratory Infection\n\\n    \u00B7 Rolled Ankle\n\\n    \u00B7 Scabies\n\\n    \u00B7 Seborrheic Dermatitis (Dry Scalp)\n\\n    \u00B7 Skin Infection\n\\n    \u00B7 Sports Injuries\n\\n    \u00B7 Strep Throat\n\\n    \u00B7 Travel Medicine\n\\n    \u00B7 Upper Respiratory Infection\n\\n    \u00B7 Urinary Tract Infection\n\\n    \u00B7 Vaginal Itching\n\\n    \u00B7 Yeast Infection\n\n\\n    When not to use Virtual Consults\n\n\\n    Always call %@ or your local emergency service immediately if you think you have an emergency. For example, if you experience any of the following medical issues, go immediately to an %@:\n\n\\n    \u00B7 Chest pain or pressure\n\\n    \u00B7 Convulsions or seizures\n\\n    \u00B7 Difficulty breathing\n\\n    \u00B7 Mental health /  behavioral health / addiction issues\n\\n    \u00B7 Moderate to severe burns\n\\n    \u00B7 Pain medication (narcotics)\n\\n    \u00B7 Poisoning\n\\n    \u00B7 Serious head, neck, or back injury\n\\n    \u00B7 Serious limb impairment or broken bone(s)\n\\n    \u00B7 Significant, uncontrolled bleeding\n\\n    \u00B7 Suicide ideation\n\\n    \u00B7 Unconsciousness\n\\n    \u00B7 Any other critical or life-threatening situation\n\n\\n    What not to expect\n\n\\n    \u00B7 Any prescription for narcotics or DEA (Drug Enforcement Administration) controlled substances (Schedule I, II, III, IV)\n\\n    \u00B7 Any prescriptions for medications that are restricted by individual states\n\\n    \u00B7 Any prescriptions for psychiatric or lifestyle medications (for example, diet or erectile dysfunction drugs)\n\\n    \u00B7 Consults in languages other than English\n\\n    \u00B7 Instant responses to inbox / message consults (consider video consults with available doctors for faster care)" restype="string" datatype="x-objective-c">
        <source>Common reasons to use Virtual Consults\n\
    \u00B7 Abdominal Pain\n\
    \u00B7 Acute Bronchitis\n\
    \u00B7 Acute Conjunctivitis\n\
    \u00B7 Acute Cystitis\n\
    \u00B7 Acute Pharyngitis\n\
    \u00B7 Acute Sinusitis\n\
    \u00B7 Allergies\n\
    \u00B7 Asthma (stable / non-emergency)\n\
    \u00B7 Athlete’s Foot\n\
    \u00B7 Back Pain\n\
    \u00B7 Bee Sting\n\
    \u00B7 Bladder infections\n\
    \u00B7 Cellulitis (skin infection)\n\
    \u00B7 Cold\n\
    \u00B7 Cough\n\
    \u00B7 Depression\n\
    \u00B7 Diarrhea\n\
    \u00B7 Dry Scalp\n\
    \u00B7 Dry Skin (Eczema)\n\
    \u00B7 Eye Irritation\n\
    \u00B7 Fever\n\
    \u00B7 Genital Lesions\n\
    \u00B7 Hay Fever\n\
    \u00B7 Headache\n\
    \u00B7 Heartburn (Gastroesophageal Reflux Disease, or GERD)\n\
    \u00B7 Influenza\n\
    \u00B7 Lab Interpretation\n\
    \u00B7 Lice\n\
    \u00B7 Nasal Congestion\n\
    \u00B7 Nausea\n\
    \u00B7 Nosebleed\n\
    \u00B7 Painful Urination\n\
    \u00B7 Pink Eye\n\
    \u00B7 Poison Oak / Poison Ivy\n\
    \u00B7 Rash\n\
    \u00B7 Respiratory Infection\n\
    \u00B7 Rolled Ankle\n\
    \u00B7 Scabies\n\
    \u00B7 Seborrheic Dermatitis (Dry Scalp)\n\
    \u00B7 Skin Infection\n\
    \u00B7 Sports Injuries\n\
    \u00B7 Strep Throat\n\
    \u00B7 Travel Medicine\n\
    \u00B7 Upper Respiratory Infection\n\
    \u00B7 Urinary Tract Infection\n\
    \u00B7 Vaginal Itching\n\
    \u00B7 Yeast Infection\n\n\
    When not to use Virtual Consults\n\n\
    Always call %@ or your local emergency service immediately if you think you have an emergency. For example, if you experience any of the following medical issues, go immediately to an %@:\n\n\
    \u00B7 Chest pain or pressure\n\
    \u00B7 Convulsions or seizures\n\
    \u00B7 Difficulty breathing\n\
    \u00B7 Mental health /  behavioral health / addiction issues\n\
    \u00B7 Moderate to severe burns\n\
    \u00B7 Pain medication (narcotics)\n\
    \u00B7 Poisoning\n\
    \u00B7 Serious head, neck, or back injury\n\
    \u00B7 Serious limb impairment or broken bone(s)\n\
    \u00B7 Significant, uncontrolled bleeding\n\
    \u00B7 Suicide ideation\n\
    \u00B7 Unconsciousness\n\
    \u00B7 Any other critical or life-threatening situation\n\n\
    What not to expect\n\n\
    \u00B7 Any prescription for narcotics or DEA (Drug Enforcement Administration) controlled substances (Schedule I, II, III, IV)\n\
    \u00B7 Any prescriptions for medications that are restricted by individual states\n\
    \u00B7 Any prescriptions for psychiatric or lifestyle medications (for example, diet or erectile dysfunction drugs)\n\
    \u00B7 Consults in languages other than English\n\
    \u00B7 Instant responses to inbox / message consults (consider video consults with available doctors for faster care)</source>
        <target>在线咨询的常见问题：
\u00B7 腹部疼痛\n\
\u00B7 急性支气管炎\n\
\u00B7 急性结膜炎\n\
\u00B7 急性膀胱炎\n\
\u00B7 急性咽炎\n\
\u00B7 急性鼻窦炎\n\
\u00B7 过敏\n\
\u00B7 哮喘（非急性）\n\
\u00B7 脚气\n\
\u00B7 背疼\n\
\u00B7 蜜蜂蜇伤\n\
\u00B7 膀胱感染\n\
\u00B7 蜂窝织炎（皮肤感染）\n\
\u00B7 感冒\n\
\u00B7 咳嗽\n\
\u00B7 抑郁症\n\
\u00B7 腹泻\n\
\u00B7 干头皮\n\
\u00B7 干性皮肤（湿疹）\n\
\u00B7 眼睛发炎\n\
\u00B7 发烧\n\
\u00B7 生殖器病变\n\
\u00B7 花粉过敏\n\
\u00B7 头痛\n\
\u00B7 胃灼热（胃食管反流病或GERD）\n\
\u00B7 流感\n\
\u00B7 医疗检查单解释\n\
\u00B7 虱子\n\
\u00B7 鼻塞\n\
\u00B7 恶心\n\
\u00B7 鼻出血\n\
\u00B7 尿疼痛\n\
\u00B7 红眼病\n\
\u00B7 毒藤皮炎\n\
\u00B7 皮疹\n\
\u00B7 呼吸道感染\n\
\u00B7 脚踝扭伤\n\
\u00B7 疥疮\n\
\u00B7 脂溢性皮炎（干性皮炎）\n\
\u00B7 皮肤感染\n\
\u00B7 运动受伤\n\
\u00B7 链球菌性喉炎\n\
\u00B7 旅行医疗\n\
\u00B7 上呼吸道感染\n\
\u00B7 泌尿道感染\n\
\u00B7 阴道瘙痒\n\
\u00B7 酵母感染\n\n\何时不应使用在线功能\n \n \如果您有紧急情况，请立即呼叫%@或您当地的紧急服务。例如，如果您遇到以下任何医疗问题，请立即转到%@：\n \n                  \u00B7胸痛或胸闷\n\
     \u00B7痉挛或（心脏病、脑部疾病等）突发症状\n\
     \u00B7呼吸困难\n\
     \u00B7心理健康/行为健康/上瘾问题\n\
     \u00B7中度到重度烧伤\n\
     \u00B7止痛药（毒品）\n\
     \u00B7中毒\n\
     \u00B7严重头部、颈部或背部损伤\n\
     \u00B7严重肢体损伤或骨折\n\
     \u00B7严重不能抑止的流血\n\
     \u00B7自杀倾向\n\
     \u00B7失去意识\n\
     \u00B7任何其他危及生命的情况\n\
     \u00B7不应期望\n\
     \u00B7任何毒品或美国特殊药品监督管理局控制的药物（一、二、三、四类药物）处方\n\
     \u00B7任何各州禁止药物处方\n\
     \u00B7任何精神病治疗药物或改变生活方式的药物处方（如：针对节食或勃起功能障碍的药物）\n\
    \u00B7除英文外的其他语言咨询\n\
    \u00B7电子邮件或信息咨询的立即回复（考虑到视频咨询会有相应医生更快回复）</target>
      </trans-unit>
      <trans-unit id="128" resname="Common reasons to use Virtual Consults\n\\n    \u00B7 Abdominal Pain\n\\n    \u00B7 Acute Bronchitis\n\\n    \u00B7 Acute Conjunctivistis\n\\n    \u00B7 Acute Cystitis\n\n\n\\n    When not to use Virtual Consults\n\n\\n    Always call %@ or your local emergency service immediately if you think you have an emergency. For example, if you experience any of the following medical issues, go immediately to an %@:\n\n\\n    \u00B7 Chest pain or pressure\n\\n    \u00B7 Convulsions or seizures\n\\n    \u00B7 Difficulty breathing\n\\n    \u00B7 Mental health /  behavioral health / addiction issues\n\\n    \u00B7 Moderate to severe burns\n\\n    \u00B7 Pain medication (narcotics)\n\\n    \u00B7 Poisoning\n\\n    \u00B7 Serious head, neck, or back injury\n\\n    \u00B7 Serious limb impairment or broken bone(s)\n\\n    \u00B7 Significant, uncontrolled bleeding\n\\n    \u00B7 Suicide ideation\n\\n    \u00B7 Unconsciousness\n\\n    \u00B7 Any other critical or life-threatening situation\n\n\\n    What not to expect\n\n\\n    \u00B7 Any prescription for narcotics or DEA (Drug Enforcement Administration) controlled substances (Schedule I, II, III, IV)\n\\n    \u00B7 Any prescriptions for medications that are restricted by individual states\n\\n    \u00B7 Any prescriptions for psychiatric or lifestyle medications (for example, diet or erectile dysfunction drugs)\n\\n    \u00B7 Consults in languages other than English\n\\n                           \u00B7 Instant responses to inbox / message consults (consider video consults with available doctors for faster care)" restype="string" datatype="x-objective-c">
        <source>Common reasons to use Virtual Consults\n\
    \u00B7 Abdominal Pain\n\
    \u00B7 Acute Bronchitis\n\
    \u00B7 Acute Conjunctivistis\n\
    \u00B7 Acute Cystitis\n\n\n\
    When not to use Virtual Consults\n\n\
    Always call %@ or your local emergency service immediately if you think you have an emergency. For example, if you experience any of the following medical issues, go immediately to an %@:\n\n\
    \u00B7 Chest pain or pressure\n\
    \u00B7 Convulsions or seizures\n\
    \u00B7 Difficulty breathing\n\
    \u00B7 Mental health /  behavioral health / addiction issues\n\
    \u00B7 Moderate to severe burns\n\
    \u00B7 Pain medication (narcotics)\n\
    \u00B7 Poisoning\n\
    \u00B7 Serious head, neck, or back injury\n\
    \u00B7 Serious limb impairment or broken bone(s)\n\
    \u00B7 Significant, uncontrolled bleeding\n\
    \u00B7 Suicide ideation\n\
    \u00B7 Unconsciousness\n\
    \u00B7 Any other critical or life-threatening situation\n\n\
    What not to expect\n\n\
    \u00B7 Any prescription for narcotics or DEA (Drug Enforcement Administration) controlled substances (Schedule I, II, III, IV)\n\
    \u00B7 Any prescriptions for medications that are restricted by individual states\n\
    \u00B7 Any prescriptions for psychiatric or lifestyle medications (for example, diet or erectile dysfunction drugs)\n\
    \u00B7 Consults in languages other than English\n\
                           \u00B7 Instant responses to inbox / message consults (consider video consults with available doctors for faster care)</source>
        <target>在线咨询的常见原因：\n                                                                                   \u00B7  腹痛\n                                                                                      \u00B7   急性支气管炎\n                                                                                      \u00B7 急性结膜炎  \n                                                                                          \u00B7 急性膀胱炎  \n                                                                                          如果您认为您需要紧急治疗，不要使用在线咨询，一定要立即打电话给%1$@或当地应急服务人员。例如，如果您遇到以下任何医疗问题，请立即转到%@：\n \n                  \u00B7胸痛或胸闷\n\
     \u00B7痉挛或（心脏病、脑部疾病等）突发症状\n\
     \u00B7呼吸困难\n\
     \u00B7心理健康/行为健康/上瘾问题\n\
     \u00B7中度到重度烧伤\n\
     \u00B7止痛药（毒品）\n\
     \u00B7中毒\n\
     \u00B7严重头部、颈部或背部损伤\n\
     \u00B7严重肢体损伤或骨折\n\
     \u00B7严重不能抑止的流血\n\
     \u00B7自杀倾向\n\
     \u00B7失去意识\n\
     \u00B7任何其他危及生命的情况\n\
     \u00B7请不要期待得到\n\
     \u00B7任何毒品或美国特殊药品监督管理局控制的药物（一、二、三、四类药物）处方\n\
     \u00B7任何各州禁止药物处方\n\
     \u00B7任何精神病治疗药物或改变生活方式的药物处方（如：针对节食或勃起功能障碍的药物）\n\
    \u00B7除英文外的其他语言咨询\n\
    \u00B7电子邮件或信息咨询的立即回复（考虑到视频咨询会有相应医生更快回复）</target>
      </trans-unit>
      <trans-unit id="129" resname="Terms of Service " restype="string" datatype="x-objective-c">
        <source>Terms of Service</source>
        <target>服务条款</target>
      </trans-unit>
      <trans-unit id="130" resname=" for %@" restype="string" datatype="x-objective-c">
        <source>for %@</source>
        <target>为%@</target>
      </trans-unit>
      <trans-unit id="131" resname=" %@&apos;s " restype="string" datatype="x-objective-c">
        <source>%@'s</source>
        <target>%@'s</target>
      </trans-unit>
      <trans-unit id="132" resname=" your " restype="string" datatype="x-objective-c">
        <source>your</source>
        <target>您的</target>
      </trans-unit>
    </body>
  </file>
  <file original="feelgood/ViewControllers/FGTalk2DocAskDoctorsViewController.m" source-language="en-US" target-language="zh-Hans-CN" product-name="ht-iosapp">
    <body>
      <trans-unit id="133" resname="Tip: " restype="string" datatype="x-objective-c">
        <source>Tip:</source>
        <target>小贴士：</target>
      </trans-unit>
      <trans-unit id="134" resname="Add more details and get an immediate doctor answer (text or video) " restype="string" datatype="x-objective-c">
        <source>Add more details and get an immediate doctor answer (text or video)</source>
        <target>添加更多详细信息并立即获得医生回答（文本或视频）</target>
      </trans-unit>
    </body>
  </file>
  <file original="feelgood/ViewControllers/FGTalk2DocAddSubAccountsViewController.m" source-language="en-US" target-language="zh-Hans-CN" product-name="ht-iosapp">
    <body>
      <trans-unit id="135" resname="Unlimited" restype="string" datatype="x-objective-c">
        <source>Unlimited</source>
        <target>无限制的</target>
      </trans-unit>
      <trans-unit id="136" resname=" consults with top doctors" restype="string" datatype="x-objective-c">
        <source>consults with top doctors</source>
        <target>咨询顶级医生</target>
      </trans-unit>
      <trans-unit id="137" resname="Video/text chat" restype="string" datatype="x-objective-c">
        <source>Video/text chat</source>
        <target>视频/文本聊天</target>
      </trans-unit>
      <trans-unit id="138" resname=" anywhere, anytime" restype="string" datatype="x-objective-c">
        <source>anywhere, anytime</source>
        <target>随时随地</target>
      </trans-unit>
      <trans-unit id="139" resname="Referral to" restype="string" datatype="x-objective-c">
        <source>Referral to</source>
        <target>转诊给</target>
      </trans-unit>
      <trans-unit id="140" resname=" specialists" restype="string" datatype="x-objective-c">
        <source>specialists</source>
        <target>专家</target>
      </trans-unit>
      <trans-unit id="141" resname="Prescriptions sent to" restype="string" datatype="x-objective-c">
        <source>Prescriptions sent to</source>
        <target>处方发送到</target>
      </trans-unit>
      <trans-unit id="142" resname=" your pharmacy" restype="string" datatype="x-objective-c">
        <source>your pharmacy</source>
        <target>您的药房</target>
      </trans-unit>
      <trans-unit id="143" resname="Personalized, timely" restype="string" datatype="x-objective-c">
        <source>Personalized, timely</source>
        <target>个性化，及时</target>
      </trans-unit>
      <trans-unit id="144" resname=" advice &amp; reminders" restype="string" datatype="x-objective-c">
        <source>advice &amp; reminders</source>
        <target>建议和提醒</target>
      </trans-unit>
      <trans-unit id="145" resname="Only US $ " restype="string" datatype="x-objective-c">
        <source>Only US $</source>
        <target>只能美元</target>
      </trans-unit>
      <trans-unit id="146" resname=" / month" restype="string" datatype="x-objective-c">
        <source>/ month</source>
        <target>/月</target>
      </trans-unit>
      <trans-unit id="147" resname="Subscribe for you and %i other" restype="string" datatype="x-objective-c">
        <source>Subscribe for you and %i other</source>
        <target>订购您和%i其他</target>
      </trans-unit>
      <trans-unit id="148" resname="Subscribe for you and %i others" restype="string" datatype="x-objective-c">
        <source>Subscribe for you and %i others</source>
        <target>订购您和%i其他</target>
      </trans-unit>
      <trans-unit id="149" resname="Keep your plan" restype="string" datatype="x-objective-c">
        <source>Keep your plan</source>
        <target>保持您的计划</target>
      </trans-unit>
      <trans-unit id="150" resname="Try a consult" restype="string" datatype="x-objective-c">
        <source>Try a consult</source>
        <target>尝试一次咨询</target>
      </trans-unit>
      <trans-unit id="151" resname="Enjoy the benefits for Prime!" restype="string" datatype="x-objective-c">
        <source>Enjoy the benefits for Prime!</source>
        <target>享受Prime的福利</target>
      </trans-unit>
      <trans-unit id="152" resname="We guarantee you&apos;ll be satisfied with access to our caring doctors whenever you need them. We value you as a Prime member and are committed to your health and happiness :)" restype="string" datatype="x-objective-c">
        <source>We guarantee you'll be satisfied with access to our caring doctors whenever you need them. We value you as a Prime member and are committed to your health and happiness :)</source>
        <target>我们保证当您需要我们帮助时，您会对我们的医护医生满意。您成为我们的Prime会员，我们非常珍惜并努力使您健康和幸福。</target>
      </trans-unit>
      <trans-unit id="153" resname="Welcome to HealthTap Prime!" restype="string" datatype="x-objective-c">
        <source>Welcome to HealthTap Prime!</source>
        <target>欢迎来到HealthTap Prime!</target>
      </trans-unit>
      <trans-unit id="154" resname="Prime plan updated!" restype="string" datatype="x-objective-c">
        <source>Prime plan updated!</source>
        <target>Prime计划已更新！</target>
      </trans-unit>
      <trans-unit id="155" resname="Your Prime plan is now Pay-as-you-go, with a low monthly fee of $20 per month and $30 per consult." restype="string" datatype="x-objective-c">
        <source>Your Prime plan is now Pay-as-you-go, with a low monthly fee of $20 per month and $30 per consult.</source>
        <target>您的Prime计划现在是随付随用，月度费用为每月20美元，每次咨询费为30美元。</target>
      </trans-unit>
      <trans-unit id="156" resname="Something went wrong" restype="string" datatype="x-objective-c">
        <source>Something went wrong</source>
        <target>出问题了</target>
      </trans-unit>
      <trans-unit id="157" resname="What doctor were you looking for?" restype="string" datatype="x-objective-c">
        <source>What doctor were you looking for?</source>
        <target>您在寻找什么医生？</target>
      </trans-unit>
      <trans-unit id="158" resname="What medication were you looking for?" restype="string" datatype="x-objective-c">
        <source>What medication were you looking for?</source>
        <target>您在寻找什么药物？</target>
      </trans-unit>
      <trans-unit id="159" resname="What would you be willing to pay?" restype="string" datatype="x-objective-c">
        <source>What would you be willing to pay?</source>
        <target>您愿意支付多少？</target>
      </trans-unit>
      <trans-unit id="160" resname="Choose Speciality" restype="string" datatype="x-objective-c">
        <source>Choose Speciality</source>
        <target>选择专科</target>
      </trans-unit>
      <trans-unit id="161" resname="No specialties" restype="string" datatype="x-objective-c">
        <source>No specialties</source>
        <target>没有专科</target>
      </trans-unit>
      <trans-unit id="162" resname="Anywhere in the U.S." restype="string" datatype="x-objective-c">
        <source>Anywhere in the U.S.</source>
        <target>美国的任何地方</target>
      </trans-unit>
      <trans-unit id="163" resname="Choose speciality" restype="string" datatype="x-objective-c">
        <source>Choose speciality</source>
        <target>选择专科</target>
      </trans-unit>
      <trans-unit id="164" resname="Emergency, dial %@" restype="string" datatype="x-objective-c">
        <source>Emergency, dial %@</source>
        <target>紧急，拨打%@</target>
      </trans-unit>
    </body>
  </file>
  <file original="feelgood/ViewControllers/FGT2DMessageInsteadViewController.m" source-language="en-US" target-language="zh-Hans-CN" product-name="ht-iosapp">
    <body>
      <trans-unit id="165" resname="Message a doctor" restype="string" datatype="x-objective-c">
        <source>Message a doctor</source>
        <target>给医生发消息</target>
      </trans-unit>
      <trans-unit id="166" resname="Would you like to attach a photo, video, or document?" restype="string" datatype="x-objective-c">
        <source>Would you like to attach a photo, video, or document?</source>
        <target>您要附上照片、视频或文件吗？</target>
      </trans-unit>
    </body>
  </file>
  <file original="feelgood/ViewControllers/FGSideMenuViewController.m" source-language="en-US" target-language="zh-Hans-CN" product-name="ht-iosapp">
    <body>
      <trans-unit id="167" resname="Guide me" restype="string" datatype="x-objective-c">
        <source>Guide me</source>
        <target>指导我</target>
      </trans-unit>
      <trans-unit id="168" resname="Private Health Profile" restype="string" datatype="x-objective-c">
        <source>Private Health Profile</source>
        <target>私人健康档案</target>
      </trans-unit>
      <trans-unit id="169" resname="Do you want to remove your current profile photo?" restype="string" datatype="x-objective-c">
        <source>Do you want to remove your current profile photo?</source>
        <target>您想要删除您当前资料中的照片吗？</target>
      </trans-unit>
      <trans-unit id="170" resname="Date of Birth" restype="string" datatype="x-objective-c">
        <source>Date of Birth</source>
        <target>生日</target>
      </trans-unit>
      <trans-unit id="171" resname="Patient (for Professional Caregivers)" restype="string" datatype="x-objective-c">
        <source>Patient (for Professional Caregivers)</source>
        <target>患者（专业护理人员）</target>
      </trans-unit>
      <trans-unit id="172" resname="My Location" restype="string" datatype="x-objective-c">
        <source>My Location</source>
        <target>我的位置</target>
      </trans-unit>
      <trans-unit id="173" resname="Edit" restype="string" datatype="x-objective-c">
        <source>Edit</source>
        <target>编辑</target>
      </trans-unit>
      <trans-unit id="174" resname="Enter Details in Template View For Testing Long Titles" restype="string" datatype="x-objective-c">
        <source>Enter Details in Template View For Testing Long Titles</source>
        <target>在模板视图中输入详细信息以测试长标题</target>
      </trans-unit>
      <trans-unit id="175" resname="Currently Pregnant" restype="string" datatype="x-objective-c">
        <source>Currently Pregnant</source>
        <target>目前怀孕情况</target>
      </trans-unit>
      <trans-unit id="176" resname="Last Menstrual Period" restype="string" datatype="x-objective-c">
        <source>Last Menstrual Period</source>
        <target>末次月经</target>
      </trans-unit>
      <trans-unit id="177" resname="Pregnancies" restype="string" datatype="x-objective-c">
        <source>Pregnancies</source>
        <target>怀孕</target>
      </trans-unit>
      <trans-unit id="178" resname="Full-term Births" restype="string" datatype="x-objective-c">
        <source>Full-term Births</source>
        <target>顺产</target>
      </trans-unit>
      <trans-unit id="179" resname="Pre-mature Births" restype="string" datatype="x-objective-c">
        <source>Pre-mature Births</source>
        <target>早产</target>
      </trans-unit>
      <trans-unit id="180" resname="Induced Abortions" restype="string" datatype="x-objective-c">
        <source>Induced Abortions</source>
        <target>人工流产</target>
      </trans-unit>
      <trans-unit id="181" resname="Miscarriage" restype="string" datatype="x-objective-c">
        <source>Miscarriage</source>
        <target>流产</target>
      </trans-unit>
      <trans-unit id="182" resname="Living Children" restype="string" datatype="x-objective-c">
        <source>Living Children</source>
        <target>活了几个</target>
      </trans-unit>
      <trans-unit id="183" resname="Expected Due Date" restype="string" datatype="x-objective-c">
        <source>Expected Due Date</source>
        <target>预产期</target>
      </trans-unit>
      <trans-unit id="184" resname="Gender" restype="string" datatype="x-objective-c">
        <source>Gender</source>
        <target>性别</target>
      </trans-unit>
      <trans-unit id="185" resname="Height" restype="string" datatype="x-objective-c">
        <source>Height</source>
        <target>身高</target>
      </trans-unit>
      <trans-unit id="186" resname="Weight" restype="string" datatype="x-objective-c">
        <source>Weight</source>
        <target>体重</target>
      </trans-unit>
      <trans-unit id="187" resname="BMI" restype="string" datatype="x-objective-c">
        <source>BMI</source>
        <target>BMI（身体质量指数）</target>
      </trans-unit>
      <trans-unit id="188" resname="Living" restype="string" datatype="x-objective-c">
        <source>Living</source>
        <target>在世</target>
      </trans-unit>
      <trans-unit id="189" resname="Alcohol" restype="string" datatype="x-objective-c">
        <source>Alcohol</source>
        <target>酒精</target>
      </trans-unit>
      <trans-unit id="190" resname="Tobacco" restype="string" datatype="x-objective-c">
        <source>Tobacco</source>
        <target>烟草</target>
      </trans-unit>
      <trans-unit id="191" resname="Sexually Active" restype="string" datatype="x-objective-c">
        <source>Sexually Active</source>
        <target>性活跃</target>
      </trans-unit>
      <trans-unit id="192" resname="Dietary Restrictions" restype="string" datatype="x-objective-c">
        <source>Dietary Restrictions</source>
        <target>饮食限制</target>
      </trans-unit>
      <trans-unit id="193" resname="Recreational Drugs" restype="string" datatype="x-objective-c">
        <source>Recreational Drugs</source>
        <target>娱乐性药物</target>
      </trans-unit>
      <trans-unit id="194" resname="Ethnicity" restype="string" datatype="x-objective-c">
        <source>Ethnicity</source>
        <target>民族</target>
      </trans-unit>
      <trans-unit id="195" resname="%dlbs (%.01fkg)" restype="string" datatype="x-objective-c">
        <source>%d磅 (%.01f千克)</source>
        <target>%d磅 (%.01f千克)</target>
      </trans-unit>
      <trans-unit id="196" resname="%.01f" restype="string" datatype="x-objective-c">
        <source>%.01f</source>
        <target>%.01f</target>
      </trans-unit>
      <trans-unit id="197" resname="How is %@ insured for medical expenses?" restype="string" datatype="x-objective-c">
        <source>How is %@ insured for medical expenses?</source>
        <target>%@如何为医疗费用投保？</target>
      </trans-unit>
      <trans-unit id="198" resname="Name" restype="string" datatype="x-objective-c">
        <source>Name</source>
        <target>姓名</target>
      </trans-unit>
      <trans-unit id="199" resname="Relationship" restype="string" datatype="x-objective-c">
        <source>Relationship</source>
        <target>关系</target>
      </trans-unit>
      <trans-unit id="200" resname="Basic Info" restype="string" datatype="x-objective-c">
        <source>Basic Info</source>
        <target>基本信息</target>
      </trans-unit>
      <trans-unit id="201" resname="Conditions &amp; Symptoms" restype="string" datatype="x-objective-c">
        <source>Conditions &amp; Symptoms</source>
        <target>健康状况和症状</target>
      </trans-unit>
      <trans-unit id="202" resname="Allergies" restype="string" datatype="x-objective-c">
        <source>Allergies</source>
        <target>过敏</target>
      </trans-unit>
    </body>
  </file>
  <file original="feelgood/ViewControllers/FGSessionMessageHandler.m" source-language="en-US" target-language="zh-Hans-CN" product-name="ht-iosapp">
    <body>
      <trans-unit id="203" resname="Type your message here" restype="string" datatype="x-objective-c">
        <source>Type your message here</source>
        <target>在这里输入您的信息</target>
      </trans-unit>
    </body>
  </file>
  <file original="feelgood/ViewControllers/FGSearchTopicFeedViewController.m" source-language="en-US" target-language="zh-Hans-CN" product-name="ht-iosapp">
    <body>
      <trans-unit id="204" resname="Now, You are unfollowing the Topic." restype="string" datatype="x-objective-c">
        <source>Now, You are unfollowing the Topic.</source>
        <target>您现正取消对该话题的关注。</target>
      </trans-unit>
      <trans-unit id="205" resname="Now, You are following the Topic." restype="string" datatype="x-objective-c">
        <source>Now, You are following the Topic.</source>
        <target>现在，您已关注这个话题。</target>
      </trans-unit>
    </body>
  </file>
  <file original="feelgood/ViewControllers/FGSearchSymptomsViewController.m" source-language="en-US" target-language="zh-Hans-CN" product-name="ht-iosapp">
    <body>
      <trans-unit id="206" resname="Front" restype="string" datatype="x-objective-c">
        <source>Front</source>
        <target>前面</target>
      </trans-unit>
    </body>
  </file>
  <file original="feelgood/ViewControllers/FGSearchLocationViewController.m" source-language="en-US" target-language="zh-Hans-CN" product-name="ht-iosapp">
    <body>
      <trans-unit id="207" resname="Could not retrieve the selected location" restype="string" datatype="x-objective-c">
        <source>Could not retrieve the selected location</source>
        <target>无法检索所选位置</target>
      </trans-unit>
    </body>
  </file>
  <file original="feelgood/ViewControllers/FGSearchDoctorsViewController.m" source-language="en-US" target-language="zh-Hans-CN" product-name="ht-iosapp">
    <body>
      <trans-unit id="208" resname="Search name, topic, or specialty  " restype="string" datatype="x-objective-c">
        <source>Search name, topic, or specialty</source>
        <target>搜索姓名、专科或话题</target>
        <note annotates="source">Placeholder for expert search</note>
      </trans-unit>
    </body>
  </file>
  <file original="feelgood/ViewControllers/FGSearchDoctorsProfileViewController.m" source-language="en-US" target-language="zh-Hans-CN" product-name="ht-iosapp">
    <body>
      <trans-unit id="209" resname="Virtual Practice" restype="string" datatype="x-objective-c">
        <source>Virtual Practice</source>
        <target>在线诊疗</target>
      </trans-unit>
    </body>
  </file>
  <file original="feelgood/ViewControllers/FGResetPasswordViewController.m" source-language="en-US" target-language="zh-Hans-CN" product-name="ht-iosapp">
    <body>
      <trans-unit id="210" resname="Your passwords do not match." restype="string" datatype="x-objective-c">
        <source>Your passwords do not match.</source>
        <target>您的密码不匹配。</target>
      </trans-unit>
    </body>
  </file>
  <file original="feelgood/ViewControllers/FGProfileAttributeCollectionCell.m" source-language="en-US" target-language="zh-Hans-CN" product-name="ht-iosapp">
    <body>
      <trans-unit id="211" resname="Not at this time" restype="string" datatype="x-objective-c">
        <source>Not at this time</source>
        <target>现在没有</target>
      </trans-unit>
      <trans-unit id="212" resname="Add a condition or symptom" restype="string" datatype="x-objective-c">
        <source>Add a condition or symptom</source>
        <target>添加一个健康情况或症状</target>
      </trans-unit>
      <trans-unit id="213" resname="Add a medication" restype="string" datatype="x-objective-c">
        <source>Add a medication</source>
        <target>添加一种药物</target>
      </trans-unit>
      <trans-unit id="214" resname="Add an allergy" restype="string" datatype="x-objective-c">
        <source>Add an allergy</source>
        <target>添加一个过敏症</target>
      </trans-unit>
      <trans-unit id="215" resname="Add a treatment or procedure" restype="string" datatype="x-objective-c">
        <source>Add a treatment or procedure</source>
        <target>添加治疗方法或临床操作</target>
      </trans-unit>
    </body>
  </file>
  <file original="feelgood/ViewControllers/FGPerMinutePayViewController.m" source-language="en-US" target-language="zh-Hans-CN" product-name="ht-iosapp">
    <body>
      <trans-unit id="216" resname="Your rate for this consult" restype="string" datatype="x-objective-c">
        <source>Your rate for this consult</source>
        <target>您这次咨询的费用</target>
      </trans-unit>
      <trans-unit id="217" resname="Per minute" restype="string" datatype="x-objective-c">
        <source>Per minute</source>
        <target>每分钟</target>
      </trans-unit>
      <trans-unit id="218" resname="5-minute minimum" restype="string" datatype="x-objective-c">
        <source>5-minute minimum</source>
        <target>最少5分钟</target>
      </trans-unit>
      <trans-unit id="219" resname="Pay And Continue" restype="string" datatype="x-objective-c">
        <source>Pay And Continue</source>
        <target>支付并继续</target>
      </trans-unit>
    </body>
  </file>
  <file original="feelgood/ViewControllers/FGPayAsYouGoPayViewController.m" source-language="en-US" target-language="zh-Hans-CN" product-name="ht-iosapp">
    <body>
      <trans-unit id="220" resname="Your total" restype="string" datatype="x-objective-c">
        <source>Your total</source>
        <target>您总计</target>
      </trans-unit>
      <trans-unit id="221" resname="Get advice, prescriptions, reminders via video or text chat, 24/7" restype="string" datatype="x-objective-c">
        <source>Get advice, prescriptions, reminders via video or text chat, 24/7</source>
        <target>通过视频或文本聊天24/7全天候地获得建议、处方、提醒</target>
      </trans-unit>
      <trans-unit id="222" resname="Monthly subscription" restype="string" datatype="x-objective-c">
        <source>Monthly subscription</source>
        <target>每月订购</target>
      </trans-unit>
      <trans-unit id="223" resname="1 Prime Consult" restype="string" datatype="x-objective-c">
        <source>1 Prime Consult</source>
        <target>1次Prime咨询</target>
      </trans-unit>
    </body>
  </file>
  <file original="feelgood/ViewControllers/FGNuxSignupViewController.m" source-language="en-US" target-language="zh-Hans-CN" product-name="ht-iosapp">
    <body>
      <trans-unit id="224" resname="For US Doctors" restype="string" datatype="x-objective-c">
        <source>For US Doctors</source>
        <target>为美国医生</target>
      </trans-unit>
      <trans-unit id="225" resname="Download" restype="string" datatype="x-objective-c">
        <source>Download</source>
        <target>下载</target>
      </trans-unit>
    </body>
  </file>
  <file original="feelgood/ViewControllers/FGNuxInviteDoctorViewController.m" source-language="en-US" target-language="zh-Hans-CN" product-name="ht-iosapp">
    <body>
      <trans-unit id="226" resname="First, where do you live?" restype="string" datatype="x-objective-c">
        <source>First, where do you live?</source>
        <target>首先，您居住在哪里？</target>
      </trans-unit>
      <trans-unit id="227" resname="Search name, specialty, or topic " restype="string" datatype="x-objective-c">
        <source>Search name, specialty, or topic</source>
        <target>搜索姓名、专科或话题</target>
      </trans-unit>
      <trans-unit id="228" resname="change" restype="string" datatype="x-objective-c">
        <source>change</source>
        <target>更改</target>
      </trans-unit>
    </body>
  </file>
  <file original="feelgood/ViewControllers/FGNuxGoalsTopicsAddViewController.m" source-language="en-US" target-language="zh-Hans-CN" product-name="ht-iosapp">
    <body>
      <trans-unit id="229" resname=" Follow three or more topics of interest" restype="string" datatype="x-objective-c">
        <source>Follow three or more topics of interest</source>
        <target>请关注三个或更多感兴趣的话题</target>
      </trans-unit>
      <trans-unit id="230" resname="Find a topic (e.g. Lose weight)" restype="string" datatype="x-objective-c">
        <source>Find a topic (e.g. Lose weight)</source>
        <target>查找话题（例如：减肥）</target>
      </trans-unit>
    </body>
  </file>
  <file original="feelgood/ViewControllers/FGNuxDemographViewController.m" source-language="en-US" target-language="zh-Hans-CN" product-name="ht-iosapp">
    <body>
      <trans-unit id="231" resname="DD / MM / YEAR" restype="string" datatype="x-objective-c">
        <source>DD / MM / YEAR</source>
        <target>日日 / 月月 / 年年年年</target>
      </trans-unit>
      <trans-unit id="232" resname="MM / DD / YEAR" restype="string" datatype="x-objective-c">
        <source>MM / DD / YEAR</source>
        <target>月月 / 日日 / 年年年年</target>
      </trans-unit>
    </body>
  </file>
  <file original="feelgood/ViewControllers/FGNewsBrowserViewController.m" source-language="en-US" target-language="zh-Hans-CN" product-name="ht-iosapp">
    <body>
      <trans-unit id="233" resname="Thank Review Team" restype="string" datatype="x-objective-c">
        <source>Thank Review Team</source>
        <target>谢谢审查团队</target>
      </trans-unit>
      <trans-unit id="234" resname="%@ and " restype="string" datatype="x-objective-c">
        <source>%@ and</source>
        <target>%@ 和</target>
      </trans-unit>
      <trans-unit id="235" resname=" found it helpful" restype="string" datatype="x-objective-c">
        <source>found it helpful</source>
        <target>认为这有帮助</target>
      </trans-unit>
      <trans-unit id="236" resname="%@, %@ and " restype="string" datatype="x-objective-c">
        <source>%@, %@ and</source>
        <target>%@, %@ 和</target>
      </trans-unit>
      <trans-unit id="237" resname="appreciates " restype="string" datatype="x-objective-c">
        <source>appreciates</source>
        <target>感激</target>
      </trans-unit>
      <trans-unit id="238" resname="and the review team appreciate " restype="string" datatype="x-objective-c">
        <source>and the review team appreciate</source>
        <target>审查团队很感激</target>
      </trans-unit>
    </body>
  </file>
  <file original="feelgood/ViewControllers/FGNamePhotoViewController.m" source-language="en-US" target-language="zh-Hans-CN" product-name="ht-iosapp">
    <body>
      <trans-unit id="239" resname="Get tailored doctor answers, tips, and news for you!" restype="string" datatype="x-objective-c">
        <source>Get tailored doctor answers, tips, and news for you!</source>
        <target>获得为您定制的医生回答、小贴士和新闻！</target>
      </trans-unit>
      <trans-unit id="240" resname="Maybe Later" restype="string" datatype="x-objective-c">
        <source>Maybe Later</source>
        <target>以后再说</target>
      </trans-unit>
    </body>
  </file>
  <file original="feelgood/ViewControllers/FGMomentDetailViewController.m" source-language="en-US" target-language="zh-Hans-CN" product-name="ht-iosapp">
    <body>
      <trans-unit id="241" resname="  Thanked" restype="string" datatype="x-objective-c">
        <source>Thanked</source>
        <target>已感谢</target>
      </trans-unit>
    </body>
  </file>
  <file original="feelgood/ViewControllers/FGMainSearchResultsViewController.m" source-language="en-US" target-language="zh-Hans-CN" product-name="ht-iosapp">
    <body>
      <trans-unit id="242" resname="Search answers, topics, experts  " restype="string" datatype="x-objective-c">
        <source>Search answers, topics, experts</source>
        <target>搜索回答、话题、专家</target>
        <note annotates="source">Place holder in search box</note>
      </trans-unit>
    </body>
  </file>
  <file original="feelgood/ViewControllers/FGLoginViewController.m" source-language="en-US" target-language="zh-Hans-CN" product-name="ht-iosapp">
    <body>
      <trans-unit id="243" resname="Your password should be 6+ characters.\nPlease try again." restype="string" datatype="x-objective-c">
        <source>Your password should be 6+ characters.\nPlease try again.</source>
        <target>您的密码应为6个字符以上。\n请重试。</target>
      </trans-unit>
      <trans-unit id="244" resname="Invalid email and password combination.\nPlease try again." restype="string" datatype="x-objective-c">
        <source>Invalid email and password combination.\nPlease try again.</source>
        <target>无效的邮箱和密码组合。\n请再次尝试</target>
      </trans-unit>
      <trans-unit id="245" resname="There is no account with this email. " restype="string" datatype="x-objective-c">
        <source>There is no account with this email.</source>
        <target>不存在和此邮箱关联的账户。</target>
      </trans-unit>
      <trans-unit id="246" resname="Create an account" restype="string" datatype="x-objective-c">
        <source>Create an account</source>
        <target>创建帐号</target>
      </trans-unit>
      <trans-unit id="247" resname="Your account is deactivated. To re-activate, send a request to " restype="string" datatype="x-objective-c">
        <source>Your account is deactivated. To re-activate, send a request to</source>
        <target>您的帐户已停用。重新激活，发送请求邮件到</target>
      </trans-unit>
      <trans-unit id="248" resname="Good " restype="string" datatype="x-objective-c">
        <source>Good</source>
        <target>好</target>
      </trans-unit>
      <trans-unit id="249" resname="morning" restype="string" datatype="x-objective-c">
        <source>morning</source>
        <target>上午</target>
      </trans-unit>
      <trans-unit id="250" resname="afternoon" restype="string" datatype="x-objective-c">
        <source>afternoon</source>
        <target>下午</target>
      </trans-unit>
      <trans-unit id="251" resname="evening" restype="string" datatype="x-objective-c">
        <source>evening</source>
        <target>晚上</target>
      </trans-unit>
      <trans-unit id="252" resname="HT Chat" restype="string" datatype="x-objective-c">
        <source>HT Chat</source>
        <target>HT聊天</target>
      </trans-unit>
      <trans-unit id="253" resname="Confirm your ID and Password" restype="string" datatype="x-objective-c">
        <source>Confirm your ID and Password</source>
        <target>确认您的ID和密码</target>
      </trans-unit>
      <trans-unit id="254" resname="Hi, Dr. %@!" restype="string" datatype="x-objective-c">
        <source>Hi, Dr. %@!</source>
        <target>您好，%@医生!</target>
      </trans-unit>
      <trans-unit id="255" resname="Please reactivate my account (%@)" restype="string" datatype="x-objective-c">
        <source>Please reactivate my account (%@)</source>
        <target>请重新启用我的帐户（%@）</target>
      </trans-unit>
      <trans-unit id="256" resname="Please download the &apos;HealthTap for Doctors&apos; app to login or signup as a doctor with a valid US medical license" restype="string" datatype="x-objective-c">
        <source>Please download the 'HealthTap for Doctors' app to login or signup as a doctor with a valid US medical license</source>
        <target>请下载\“HealthTap for Doctors\” 应用程序，以美国有效的医疗执照注册登录或注册</target>
      </trans-unit>
    </body>
  </file>
  <file original="feelgood/ViewControllers/FGLiveChatViewController.m" source-language="en-US" target-language="zh-Hans-CN" product-name="ht-iosapp">
    <body>
      <trans-unit id="257" resname="Help the patient understand what they are looking at" restype="string" datatype="x-objective-c">
        <source>Help the patient understand what they are looking at</source>
        <target>帮助患者了解他们在看什么</target>
      </trans-unit>
      <trans-unit id="258" resname="Help the doctors understand what they are looking at" restype="string" datatype="x-objective-c">
        <source>Help the doctors understand what they are looking at</source>
        <target>帮助您的医生了解他们在看什么</target>
      </trans-unit>
      <trans-unit id="259" resname="Are you sure you want to send %@ as an attachment?" restype="string" datatype="x-objective-c">
        <source>Are you sure you want to send %@ as an attachment?</source>
        <target>您确定要将%@用作附件吗？</target>
      </trans-unit>
      <trans-unit id="260" resname="Attach file?" restype="string" datatype="x-objective-c">
        <source>Attach file?</source>
        <target>附加文件?</target>
      </trans-unit>
      <trans-unit id="261" resname="Attach" restype="string" datatype="x-objective-c">
        <source>Attach</source>
        <target>附加</target>
      </trans-unit>
      <trans-unit id="262" resname="There seems to be a problem with the patient&apos;s connection. Please try chatting while we try to re-connect..." restype="string" datatype="x-objective-c">
        <source>There seems to be a problem with the patient's connection. Please try chatting while we try to re-connect...</source>
        <target>您医生的连接似乎有问题.当我们尝试重新连接的时候，请试着聊天…</target>
      </trans-unit>
      <trans-unit id="263" resname="There seems to be a problem with the doctor&apos;s connection. Please try chatting while we try to re-connect..." restype="string" datatype="x-objective-c">
        <source>There seems to be a problem with the doctor's connection. Please try chatting while we try to re-connect...</source>
        <target>您医生的连接似乎有问题.当我们尝试重新连接的时候，请试着聊天…</target>
      </trans-unit>
      <trans-unit id="264" resname="Video unavailable..." restype="string" datatype="x-objective-c">
        <source>Video unavailable...</source>
        <target>视频无法播放...</target>
      </trans-unit>
      <trans-unit id="265" resname="Please wait one moment while we connect you with the patient..." restype="string" datatype="x-objective-c">
        <source>Please wait one moment while we connect you with the patient...</source>
        <target>请稍等，我们正在连接您的患者...</target>
      </trans-unit>
      <trans-unit id="266" resname="A doctor is reviewing your chart and will be with you shortly..." restype="string" datatype="x-objective-c">
        <source>A doctor is reviewing your chart and will be with you shortly...</source>
        <target>一名医生正在检查您的图表，并会很快和您联系……</target>
      </trans-unit>
      <trans-unit id="267" resname="One moment while we connect to the doctor&apos;s video camera..." restype="string" datatype="x-objective-c">
        <source>One moment while we connect to the doctor's video camera...</source>
        <target>请稍候，我们正在连接医生的摄像机…</target>
      </trans-unit>
      <trans-unit id="268" resname="One moment while we connect to the doctor&apos;s microphone..." restype="string" datatype="x-objective-c">
        <source>One moment while we connect to the doctor's microphone...</source>
        <target>请稍候，我们正在连接医生的麦克风…</target>
      </trans-unit>
      <trans-unit id="269" resname="One moment while we connect to the doctor&apos;s text chat..." restype="string" datatype="x-objective-c">
        <source>One moment while we connect to the doctor's text chat...</source>
        <target>请稍候，我们正在连接医生的文本聊天，</target>
      </trans-unit>
      <trans-unit id="270" resname="The patient has ended the consult." restype="string" datatype="x-objective-c">
        <source>The patient has ended the consult.</source>
        <target>患者已经结束咨询。</target>
      </trans-unit>
      <trans-unit id="271" resname="Please complete your SOAP note." restype="string" datatype="x-objective-c">
        <source>Please complete your SOAP note.</source>
        <target>请完成您的SOAP注释</target>
      </trans-unit>
      <trans-unit id="272" resname="Show Participants" restype="string" datatype="x-objective-c">
        <source>Show Participants</source>
        <target>显示参加者</target>
      </trans-unit>
      <trans-unit id="273" resname="Get device connection code" restype="string" datatype="x-objective-c">
        <source>Get device connection code</source>
        <target>获取设备连接代码</target>
      </trans-unit>
      <trans-unit id="274" resname="Refresh video" restype="string" datatype="x-objective-c">
        <source>Refresh video</source>
        <target>刷新视频</target>
      </trans-unit>
      <trans-unit id="275" resname="Device connection code for\n%@" restype="string" datatype="x-objective-c">
        <source>Device connection code for\n%@</source>
        <target>\n%@的设备连接代码</target>
      </trans-unit>
      <trans-unit id="276" resname="Device Verification" restype="string" datatype="x-objective-c">
        <source>Device Verification</source>
        <target>设备验证</target>
      </trans-unit>
      <trans-unit id="277" resname="Your iDevice verification code was not found." restype="string" datatype="x-objective-c">
        <source>Your iDevice verification code was not found.</source>
        <target>找不到您的iDevice验证码。</target>
      </trans-unit>
      <trans-unit id="278" resname="Leave consult" restype="string" datatype="x-objective-c">
        <source>Leave consult</source>
        <target>离开咨询</target>
      </trans-unit>
      <trans-unit id="279" resname="Would you like to leave the consult?" restype="string" datatype="x-objective-c">
        <source>Would you like to leave the consult?</source>
        <target>您想要进行断开咨询吗？</target>
      </trans-unit>
      <trans-unit id="280" resname="Turn camera on" restype="string" datatype="x-objective-c">
        <source>Turn camera on</source>
        <target>打开相机</target>
      </trans-unit>
      <trans-unit id="281" resname="Turn camera off" restype="string" datatype="x-objective-c">
        <source>Turn camera off</source>
        <target>关闭相机</target>
      </trans-unit>
      <trans-unit id="282" resname="Switch to front view" restype="string" datatype="x-objective-c">
        <source>Switch to front view</source>
        <target>切换到前视图</target>
      </trans-unit>
      <trans-unit id="283" resname="Switch to back view" restype="string" datatype="x-objective-c">
        <source>Switch to back view</source>
        <target>切换到后视图</target>
      </trans-unit>
      <trans-unit id="284" resname="What is a device connection code?" restype="string" datatype="x-objective-c">
        <source>What is a device connection code?</source>
        <target>什么是设备连接代码？</target>
      </trans-unit>
      <trans-unit id="285" resname="Poor network connection. Please check your network connection and try again..." restype="string" datatype="x-objective-c">
        <source>Poor network connection. Please check your network connection and try again...</source>
        <target>网络连接不佳。请检查您的连接并再次尝试...</target>
      </trans-unit>
      <trans-unit id="286" resname="Unavailable at this time" restype="string" datatype="x-objective-c">
        <source>Unavailable at this time</source>
        <target>目前不可用</target>
      </trans-unit>
    </body>
  </file>
  <file original="feelgood/ViewControllers/FGInfluencerShareFGMomentViewController.m" source-language="en-US" target-language="zh-Hans-CN" product-name="ht-iosapp">
    <body>
      <trans-unit id="287" resname="Share FeelGood Moment" restype="string" datatype="x-objective-c">
        <source>Share FeelGood Moment</source>
        <target>分享FeelGood瞬间</target>
      </trans-unit>
      <trans-unit id="288" resname="Oops!" restype="string" datatype="x-objective-c">
        <source>Oops!</source>
        <target>糟糕！</target>
      </trans-unit>
      <trans-unit id="289" resname="To publish your FeelGood moment, please add a photo" restype="string" datatype="x-objective-c">
        <source>To publish your FeelGood moment, please add a photo</source>
        <target>要发布您的FeelGood瞬间，请添加照片</target>
      </trans-unit>
      <trans-unit id="290" resname="To publish your FeelGood moment, please add a caption" restype="string" datatype="x-objective-c">
        <source>To publish your FeelGood moment, please add a caption</source>
        <target>要发布您的FeelGood瞬间，请添加标题</target>
      </trans-unit>
      <trans-unit id="291" resname="Change photo" restype="string" datatype="x-objective-c">
        <source>Change photo</source>
        <target>更改照片</target>
      </trans-unit>
      <trans-unit id="292" resname="Connect Facebook" restype="string" datatype="x-objective-c">
        <source>Connect Facebook</source>
        <target>连接Facebook</target>
      </trans-unit>
      <trans-unit id="293" resname="Connect Twitter" restype="string" datatype="x-objective-c">
        <source>Connect Twitter</source>
        <target>连接Twitter</target>
      </trans-unit>
    </body>
  </file>
  <file original="feelgood/ViewControllers/FGInboxSubscriptionPayViewController.m" source-language="en-US" target-language="zh-Hans-CN" product-name="ht-iosapp">
    <body>
      <trans-unit id="294" resname="No Commitment, cancel anytime" restype="string" datatype="x-objective-c">
        <source>No Commitment, cancel anytime</source>
        <target>没有任何承诺，可以随时取消</target>
      </trans-unit>
      <trans-unit id="295" resname="per month" restype="string" datatype="x-objective-c">
        <source>per month</source>
        <target>每月</target>
      </trans-unit>
    </body>
  </file>
  <file original="feelgood/ViewControllers/FGImageUpsellPayViewController.m" source-language="en-US" target-language="zh-Hans-CN" product-name="ht-iosapp">
    <body>
      <trans-unit id="296" resname="Prime consult" restype="string" datatype="x-objective-c">
        <source>Prime consult</source>
        <target>Prime咨询</target>
      </trans-unit>
    </body>
  </file>
  <file original="feelgood/ViewControllers/FGForgotPasswordViewController.m" source-language="en-US" target-language="zh-Hans-CN" product-name="ht-iosapp">
    <body>
      <trans-unit id="297" resname="Please provide a valid email of a HealthTap account." restype="string" datatype="x-objective-c">
        <source>Please provide a valid email of a HealthTap account.</source>
        <target>请提供一个HealthTap账户的有效邮箱。</target>
      </trans-unit>
      <trans-unit id="298" resname="Please help me log in to my HealthTap account" restype="string" datatype="x-objective-c">
        <source>Please help me log in to my HealthTap account</source>
        <target>请帮助我登录我的HealthTap帐户</target>
      </trans-unit>
      <trans-unit id="299" resname="Hi HealthTap Team!\n\nI am experiencing difficulty logging into my HealthTap account. Can you please help me reset my password?\n\nDEVICE: %@\nDEVICE DETAILS: %@\n\nThanks :)" restype="string" datatype="x-objective-c">
        <source>Hi HealthTap Team!\n\nI am experiencing difficulty logging into my HealthTap account. Can you please help me reset my password?\n\nDEVICE: %@\nDEVICE DETAILS: %@\n\nThanks :)</source>
        <target>您好，HealthTap团队！\n\n我在登入我的HealthTap帐户时遇到问题。能帮我重置我的密码吗？\在\设备上%@  设备详细信息：%@ \n \n谢谢:)</target>
      </trans-unit>
    </body>
  </file>
  <file original="feelgood/ViewControllers/FGFollowUpQuestionViewController.m" source-language="en-US" target-language="zh-Hans-CN" product-name="ht-iosapp">
    <body>
      <trans-unit id="300" resname="Ask %@" restype="string" datatype="x-objective-c">
        <source>Ask %@</source>
        <target>询问 %@</target>
      </trans-unit>
    </body>
  </file>
  <file original="feelgood/ViewControllers/FGEditQuestionViewController.m" source-language="en-US" target-language="zh-Hans-CN" product-name="ht-iosapp">
    <body>
      <trans-unit id="301" resname="Edit question" restype="string" datatype="x-objective-c">
        <source>Edit question</source>
        <target>编辑问题</target>
      </trans-unit>
    </body>
  </file>
  <file original="feelgood/ViewControllers/FGDropboxListViewController.m" source-language="en-US" target-language="zh-Hans-CN" product-name="ht-iosapp">
    <body>
      <trans-unit id="302" resname="Error Loading Photo" restype="string" datatype="x-objective-c">
        <source>Error Loading Photo</source>
        <target>加载照片时出错</target>
      </trans-unit>
      <trans-unit id="303" resname="There was an error loading your photo." restype="string" datatype="x-objective-c">
        <source>There was an error loading your photo.</source>
        <target>加载您的照片时出错。</target>
      </trans-unit>
    </body>
  </file>
  <file original="feelgood/ViewControllers/FGConsultHelper.m" source-language="en-US" target-language="zh-Hans-CN" product-name="ht-iosapp">
    <body>
      <trans-unit id="304" resname="You must be 18 years or older in order to consult with a doctor" restype="string" datatype="x-objective-c">
        <source>You must be 18 years or older in order to consult with a doctor</source>
        <target>您必须年满18岁才可以使用咨询医生</target>
      </trans-unit>
    </body>
  </file>
  <file original="feelgood/ViewControllers/FGCheckListSearchViewController.m" source-language="en-US" target-language="zh-Hans-CN" product-name="ht-iosapp">
    <body>
      <trans-unit id="305" resname="Find a topic (e.g.: Lose weight)   " restype="string" datatype="x-objective-c">
        <source>Find a topic (e.g.: Lose weight)</source>
        <target>查找话题（例如：减肥）</target>
      </trans-unit>
    </body>
  </file>
  <file original="feelgood/ViewControllers/FGChatTranscriptViewController.m" source-language="en-US" target-language="zh-Hans-CN" product-name="ht-iosapp">
    <body>
      <trans-unit id="306" resname="Checklist_%@" restype="string" datatype="x-objective-c">
        <source>Checklist_%@</source>
        <target>清单_%@</target>
      </trans-unit>
      <trans-unit id="307" resname="Started at %@" restype="string" datatype="x-objective-c">
        <source>Started at %@</source>
        <target>开始于%@</target>
      </trans-unit>
      <trans-unit id="308" resname="Ended %@" restype="string" datatype="x-objective-c">
        <source>Ended %@</source>
        <target>结束%@</target>
      </trans-unit>
      <trans-unit id="309" resname="Choose Specialty" restype="string" datatype="x-objective-c">
        <source>Choose Specialty</source>
        <target>选择专科</target>
      </trans-unit>
    </body>
  </file>
  <file original="feelgood/ViewControllers/FGChatStatusMessageHandler.m" source-language="en-US" target-language="zh-Hans-CN" product-name="ht-iosapp">
    <body>
      <trans-unit id="310" resname="Poor network connection.\nPlease check your network connection and try again" restype="string" datatype="x-objective-c">
        <source>Poor network connection.\nPlease check your network connection and try again</source>
        <target>网络连接不佳。\n请检查您的连接并再次尝试</target>
      </trans-unit>
      <trans-unit id="311" resname="There seems to be a problem with the patient&apos;s connection.  One moment while we try to reconnect you" restype="string" datatype="x-objective-c">
        <source>There seems to be a problem with the patient's connection.  One moment while we try to reconnect you</source>
        <target>您医生的连接似乎有问题.我们尝试重新连接的时候</target>
      </trans-unit>
      <trans-unit id="312" resname="There seems to be a problem with the doctor&apos;s connection. One moment while we try to reconnect you" restype="string" datatype="x-objective-c">
        <source>There seems to be a problem with the doctor's connection. One moment while we try to reconnect you</source>
        <target>您医生的连接似乎有问题.我们尝试重新连接的时候</target>
      </trans-unit>
      <trans-unit id="313" resname="%@ is typing" restype="string" datatype="x-objective-c">
        <source>%@ is typing</source>
        <target>%@ 正在输入</target>
      </trans-unit>
      <trans-unit id="314" resname="%@ is typing notes for you" restype="string" datatype="x-objective-c">
        <source>%@ is typing notes for you</source>
        <target>%@正在为您键入注释</target>
      </trans-unit>
    </body>
  </file>
  <file original="feelgood/ViewControllers/FGBuyOneConsultPayViewController.m" source-language="en-US" target-language="zh-Hans-CN" product-name="ht-iosapp">
    <body>
      <trans-unit id="315" resname="Your total for 1 consult" restype="string" datatype="x-objective-c">
        <source>Your total for 1 consult</source>
        <target>您总计1次咨询</target>
      </trans-unit>
      <trans-unit id="316" resname="1 Prime consult" restype="string" datatype="x-objective-c">
        <source>1 Prime consult</source>
        <target>1次Prime咨询</target>
      </trans-unit>
    </body>
  </file>
  <file original="feelgood/ViewControllers/FGBundlePayViewController.m" source-language="en-US" target-language="zh-Hans-CN" product-name="ht-iosapp">
    <body>
      <trans-unit id="317" resname="Your total for 1 Prime consult" restype="string" datatype="x-objective-c">
        <source>Your total for 1 Prime consult</source>
        <target>您的1次Prime咨询总计</target>
      </trans-unit>
      <trans-unit id="318" resname="Your total for %d Prime consults" restype="string" datatype="x-objective-c">
        <source>Your total for %d Prime consults</source>
        <target>您的%d次Prime咨询总计</target>
      </trans-unit>
      <trans-unit id="319" resname="%d Prime consults" restype="string" datatype="x-objective-c">
        <source>%d Prime consults</source>
        <target>%d次Prime咨询</target>
      </trans-unit>
    </body>
  </file>
  <file original="feelgood/ViewControllers/FGAskUpsellPayViewController.m" source-language="en-US" target-language="zh-Hans-CN" product-name="ht-iosapp">
    <body>
      <trans-unit id="320" resname="For additional options" restype="string" datatype="x-objective-c">
        <source>For additional options</source>
        <target>为其它意见</target>
      </trans-unit>
      <trans-unit id="321" resname="Longer question option" restype="string" datatype="x-objective-c">
        <source>Longer question option</source>
        <target>更长的问题选项</target>
      </trans-unit>
      <trans-unit id="322" resname="More answers option" restype="string" datatype="x-objective-c">
        <source>More answers option</source>
        <target>更多回答选项</target>
      </trans-unit>
      <trans-unit id="323" resname="Faster response option" restype="string" datatype="x-objective-c">
        <source>Faster response option</source>
        <target>更快的回复选项</target>
      </trans-unit>
    </body>
  </file>
  <file original="feelgood/ViewControllers/FGActionReminderViewController.m" source-language="en-US" target-language="zh-Hans-CN" product-name="ht-iosapp">
    <body>
      <trans-unit id="324" resname="there!" restype="string" datatype="x-objective-c">
        <source>there!</source>
        <target>那里！</target>
      </trans-unit>
      <trans-unit id="325" resname="Thank Dr. %@" restype="string" datatype="x-objective-c">
        <source>Thank Dr. %@</source>
        <target>感谢%@医生</target>
      </trans-unit>
      <trans-unit id="326" resname="Thank you! Dr. %@ appreciates your gratitude :)" restype="string" datatype="x-objective-c">
        <source>Thank you! Dr. %@ appreciates your gratitude :)</source>
        <target>谢谢您！%@医生感谢您的谢意 :)</target>
      </trans-unit>
    </body>
  </file>
  <file original="feelgood/ViewControllers/Classes/FGTwilioCallHandler.m" source-language="en-US" target-language="zh-Hans-CN" product-name="ht-iosapp">
    <body>
      <trans-unit id="327" resname="Could not dial" restype="string" datatype="x-objective-c">
        <source>Could not dial</source>
        <target>无法拨号</target>
      </trans-unit>
      <trans-unit id="328" resname="The phone number %@ seems to be invalid or cannot be dialed right now." restype="string" datatype="x-objective-c">
        <source>The phone number %@ seems to be invalid or cannot be dialed right now.</source>
        <target>电话号码%@似乎无效或无法立即拨号。</target>
      </trans-unit>
    </body>
  </file>
  <file original="feelgood/ViewControllers/Apps/FGAppMainViewController.m" source-language="en-US" target-language="zh-Hans-CN" product-name="ht-iosapp">
    <body>
      <trans-unit id="329" resname="Find app by name or topic                     " restype="string" datatype="x-objective-c">
        <source>Find app by name or topic</source>
        <target>按名称或话题查找应用</target>
      </trans-unit>
      <trans-unit id="330" resname="Find app by name or topic                                                                                  " restype="string" datatype="x-objective-c">
        <source>Find app by name or topic</source>
        <target>按名称或话题查找应用</target>
      </trans-unit>
    </body>
  </file>
  <file original="feelgood/ReusableViews/HTUpsellOptionsContainerView.m" source-language="en-US" target-language="zh-Hans-CN" product-name="ht-iosapp">
    <body>
      <trans-unit id="331" resname="Any additional services? (optional)" restype="string" datatype="x-objective-c">
        <source>Any additional services? (optional)</source>
        <target>需要其它服务吗？（可选）</target>
      </trans-unit>
      <trans-unit id="332" resname="FREE FOR YOU AS A PRIME SUBSCRIBER!" restype="string" datatype="x-objective-c">
        <source>FREE FOR YOU AS A PRIME SUBSCRIBER!</source>
        <target>Prime订购者免费享有！</target>
      </trans-unit>
      <trans-unit id="333" resname="(optional)" restype="string" datatype="x-objective-c">
        <source>(optional)</source>
        <target>（可选）</target>
      </trans-unit>
    </body>
  </file>
  <file original="feelgood/MultiUserConsults/HTTranslationServiceManager.m" source-language="en-US" target-language="zh-Hans-CN" product-name="ht-iosapp">
    <body>
      <trans-unit id="334" resname="Unfortunately none of our %@ to English translators will be available at the selected time. Please choose a different time." restype="string" datatype="x-objective-c">
        <source>Unfortunately none of our %@ to English translators will be available at the selected time. Please choose a different time.</source>
        <target>很遗憾，我们的%@到英语翻译无法在选定的时间提供。请选择不同的时间</target>
      </trans-unit>
      <trans-unit id="335" resname="Unfortunately none of our %@ to English translators is available at this time. Please try again later." restype="string" datatype="x-objective-c">
        <source>Unfortunately none of our %@ to English translators is available at this time. Please try again later.</source>
        <target>很遗憾，我们的%@到英语翻译现在无法提供。请稍后再次尝试。</target>
      </trans-unit>
      <trans-unit id="336" resname="Sorry" restype="string" datatype="x-objective-c">
        <source>Sorry</source>
        <target>抱歉</target>
      </trans-unit>
      <trans-unit id="337" resname="now" restype="string" datatype="x-objective-c">
        <source>now</source>
        <target>现在</target>
      </trans-unit>
    </body>
  </file>
  <file original="feelgood/MultiUserConsults/HTGroupParticipantsViewController.m" source-language="en-US" target-language="zh-Hans-CN" product-name="ht-iosapp">
    <body>
      <trans-unit id="338" resname="from the consult? They will not be able to join again " restype="string" datatype="x-objective-c">
        <source>from the consult? They will not be able to join again</source>
        <target>从咨询里吗？他们将无法再次加入</target>
      </trans-unit>
    </body>
  </file>
  <file original="feelgood/MultiUserConsults/HTAddParticipantsViewController.m" source-language="en-US" target-language="zh-Hans-CN" product-name="ht-iosapp">
    <body>
      <trans-unit id="339" resname="Would you like to invite " restype="string" datatype="x-objective-c">
        <source>Would you like to invite</source>
        <target>您希望邀请吗？</target>
      </trans-unit>
    </body>
  </file>
  <file original="feelgood/HTTreatmentReviewsView.m" source-language="en-US" target-language="zh-Hans-CN" product-name="ht-iosapp">
    <body>
      <trans-unit id="340" resname="How effective is " restype="string" datatype="x-objective-c">
        <source>How effective is</source>
        <target>效果怎样</target>
      </trans-unit>
    </body>
  </file>
  <file original="feelgood/HTTextInputController.m" source-language="en-US" target-language="zh-Hans-CN" product-name="ht-iosapp">
    <body>
      <trans-unit id="341" resname="Input Text" restype="string" datatype="x-objective-c">
        <source>Input Text</source>
        <target>输入文本</target>
      </trans-unit>
    </body>
  </file>
  <file original="feelgood/HTTabletNavigationBarSegmentedControl.m" source-language="en-US" target-language="zh-Hans-CN" product-name="ht-iosapp">
    <body>
      <trans-unit id="342" resname="Ask Docs" restype="string" datatype="x-objective-c">
        <source>Ask Docs</source>
        <target>问医生</target>
      </trans-unit>
    </body>
  </file>
  <file original="feelgood/HTSuggestedDoctorsTableViewDataSource.m" source-language="en-US" target-language="zh-Hans-CN" product-name="ht-iosapp">
    <body>
      <trans-unit id="343" resname="Suggested For You" restype="string" datatype="x-objective-c">
        <source>Suggested For You</source>
        <target>给您的建议</target>
      </trans-unit>
    </body>
  </file>
  <file original="feelgood/HTSendQuestionCollectionReusableView.m" source-language="en-US" target-language="zh-Hans-CN" product-name="ht-iosapp">
    <body>
      <trans-unit id="344" resname="Send your question for one or more answers from our %@ doctors, or consult a doctor. " restype="string" datatype="x-objective-c">
        <source>Send your question for one or more answers from our %@ doctors, or consult a doctor.</source>
        <target>发送您的问题，从我们的%@医生出获得一个或多个回答，或咨询一名医生。</target>
      </trans-unit>
      <trans-unit id="345" resname="Can&apos;t find an answer? " restype="string" datatype="x-objective-c">
        <source>Can't find an answer?</source>
        <target>没有找到一个回答？</target>
      </trans-unit>
    </body>
  </file>
  <file original="feelgood/HTSearchTypeFilterRowListDataSource.m" source-language="en-US" target-language="zh-Hans-CN" product-name="ht-iosapp">
    <body>
      <trans-unit id="346" resname="All" restype="string" datatype="x-objective-c">
        <source>All</source>
        <target>全部</target>
      </trans-unit>
    </body>
  </file>
  <file original="feelgood/HTRequiredForConsultInfoInputView.m" source-language="en-US" target-language="zh-Hans-CN" product-name="ht-iosapp">
    <body>
      <trans-unit id="347" resname="Full name" restype="string" datatype="x-objective-c">
        <source>Full name</source>
        <target>全名</target>
      </trans-unit>
      <trans-unit id="348" resname="Please provide your full name" restype="string" datatype="x-objective-c">
        <source>Please provide your full name</source>
        <target>请提供您的全名</target>
      </trans-unit>
      <trans-unit id="349" resname="Mobile phone number" restype="string" datatype="x-objective-c">
        <source>Mobile phone number</source>
        <target>移动手机号码</target>
      </trans-unit>
      <trans-unit id="350" resname="Please provide your mobile phone number" restype="string" datatype="x-objective-c">
        <source>Please provide your mobile phone number</source>
        <target>请提供您的手机号码</target>
      </trans-unit>
      <trans-unit id="351" resname="Please provide your date of birth" restype="string" datatype="x-objective-c">
        <source>Please provide your date of birth</source>
        <target>请提供您的出生日期</target>
      </trans-unit>
      <trans-unit id="352" resname="Your date of birth" restype="string" datatype="x-objective-c">
        <source>Your date of birth</source>
        <target>您的出生日期</target>
      </trans-unit>
      <trans-unit id="353" resname="Please provide your zip code" restype="string" datatype="x-objective-c">
        <source>Please provide your zip code</source>
        <target>请提供您的邮政编码</target>
      </trans-unit>
      <trans-unit id="354" resname="Zip or postal code" restype="string" datatype="x-objective-c">
        <source>Zip or postal code</source>
        <target>邮政编码</target>
      </trans-unit>
      <trans-unit id="355" resname="Please provide the following\nfor your consult" restype="string" datatype="x-objective-c">
        <source>Please provide the following\nfor your consult</source>
        <target>请为您的咨询提供以下\n</target>
      </trans-unit>
    </body>
  </file>
  <file original="feelgood/HTRelatedTopicsTableViewDataSource.m" source-language="en-US" target-language="zh-Hans-CN" product-name="ht-iosapp">
    <body>
      <trans-unit id="356" resname="review" restype="string" datatype="x-objective-c">
        <source>review</source>
        <target>评论</target>
      </trans-unit>
      <trans-unit id="357" resname="reviews" restype="string" datatype="x-objective-c">
        <source>reviews</source>
        <target>评论</target>
      </trans-unit>
    </body>
  </file>
  <file original="feelgood/HTRateConsultMainViewController.m" source-language="en-US" target-language="zh-Hans-CN" product-name="ht-iosapp">
    <body>
      <trans-unit id="358" resname="you" restype="string" datatype="x-objective-c">
        <source>you</source>
        <target>您</target>
      </trans-unit>
      <trans-unit id="359" resname="the patient" restype="string" datatype="x-objective-c">
        <source>the patient</source>
        <target>患者</target>
      </trans-unit>
      <trans-unit id="360" resname="The %@ has ended the session and provided %@ with a summary report and treatment plan." restype="string" datatype="x-objective-c">
        <source>The %@ has ended the session and provided %@ with a summary report and treatment plan.</source>
        <target>这位%@ 已结束会话，并为%@ 提供了总结报告和治疗计划。</target>
      </trans-unit>
      <trans-unit id="361" resname="The %@ will send %@ a summary note soon!" restype="string" datatype="x-objective-c">
        <source>The %@ will send %@ a summary note soon!</source>
        <target>%@将很快发送总结报告“%@”！</target>
      </trans-unit>
      <trans-unit id="362" resname="The %@ has found an issue with this consult and ended it." restype="string" datatype="x-objective-c">
        <source>The %@ has found an issue with this consult and ended it.</source>
        <target>%@ 在咨询中发现了一个问题并结束了咨询.</target>
      </trans-unit>
      <trans-unit id="363" resname="consult with Dr. %@ on %@" restype="string" datatype="x-objective-c">
        <source>consult with Dr. %@ on %@</source>
        <target>请咨询%@在%@</target>
      </trans-unit>
    </body>
  </file>
  <file original="feelgood/HTRateConsultFlow.m" source-language="en-US" target-language="zh-Hans-CN" product-name="ht-iosapp">
    <body>
      <trans-unit id="364" resname="Thank you for your feedback." restype="string" datatype="x-objective-c">
        <source>Thank you for your feedback.</source>
        <target>非常感谢您的反馈.</target>
      </trans-unit>
    </body>
  </file>
  <file original="feelgood/HTQuestionSentSuccessHeaderView.m" source-language="en-US" target-language="zh-Hans-CN" product-name="ht-iosapp">
    <body>
      <trans-unit id="365" resname="Your question was sent to our doctors!" restype="string" datatype="x-objective-c">
        <source>Your question was sent to our doctors!</source>
        <target>您的问题已经发送给我们医生!</target>
      </trans-unit>
      <trans-unit id="366" resname="We&apos;ll notify you as soon as our doctors respond. In the meantime:" restype="string" datatype="x-objective-c">
        <source>We'll notify you as soon as our doctors respond. In the meantime:</source>
        <target>我们会在医生回复后尽快通知您。与此同时:</target>
      </trans-unit>
    </body>
  </file>
  <file original="feelgood/HTPrimeNowAskDoctorsWhatToAskViewController.m" source-language="en-US" target-language="zh-Hans-CN" product-name="ht-iosapp">
    <body>
      <trans-unit id="367" resname="Share a detailed description of your symptoms, concerns, and how you&apos;d like the doctor to help you. Attach images as necessary." restype="string" datatype="x-objective-c">
        <source>Share a detailed description of your symptoms, concerns, and how you'd like the doctor to help you. Attach images as necessary.</source>
        <target>分享您的症状，关注事项以及您希望医生如何帮助您的详细说明。根据需要附加图像。</target>
      </trans-unit>
    </body>
  </file>
  <file original="feelgood/HTPricedDoctorTableViewCell.m" source-language="en-US" target-language="zh-Hans-CN" product-name="ht-iosapp">
    <body>
      <trans-unit id="368" resname="%@ is not yet available for virtual consults, however, you can send an invite to join HealthTap." restype="string" datatype="x-objective-c">
        <source>%@ is not yet available for virtual consults, however, you can send an invite to join HealthTap.</source>
        <target>%@现在无法进行在线咨询，但是，您可以发送邀请以加入HealthTap。</target>
      </trans-unit>
      <trans-unit id="369" resname="%@ is not available for virtual consults." restype="string" datatype="x-objective-c">
        <source>%@ is not available for virtual consults.</source>
        <target>%@无法进行在线咨询。</target>
      </trans-unit>
      <trans-unit id="370" resname="%@ is not licensed to practice medicine in %@, so is unavailable for consults." restype="string" datatype="x-objective-c">
        <source>%@ is not licensed to practice medicine in %@, so is unavailable for consults.</source>
        <target>%@未在%@获得诊疗执业资格，因此无法提供咨询。</target>
      </trans-unit>
      <trans-unit id="371" resname="Your doctor" restype="string" datatype="x-objective-c">
        <source>Your doctor</source>
        <target>您的医生</target>
      </trans-unit>
      <trans-unit id="372" resname=" (Licensed in %@)" restype="string" datatype="x-objective-c">
        <source>(Licensed in %@)</source>
        <target>（在%@具有执业资格）</target>
      </trans-unit>
      <trans-unit id="373" resname="Invited" restype="string" datatype="x-objective-c">
        <source>Invited</source>
        <target>已邀请</target>
      </trans-unit>
    </body>
  </file>
  <file original="feelgood/HTPickerFeatureMatrixView.m" source-language="en-US" target-language="zh-Hans-CN" product-name="ht-iosapp">
    <body>
      <trans-unit id="374" resname="Live conversation by video, voice,\nor text chat" restype="string" datatype="x-objective-c">
        <source>Live conversation by video, voice,\nor text chat</source>
        <target>通过视频，语音，\或文本聊天进行实时对话</target>
      </trans-unit>
      <trans-unit id="375" resname="Single 150-character text question" restype="string" datatype="x-objective-c">
        <source>Single 150-character text question</source>
        <target>单个150个字符的文本问题</target>
      </trans-unit>
      <trans-unit id="376" resname="Response time" restype="string" datatype="x-objective-c">
        <source>Response time</source>
        <target>响应时间</target>
      </trans-unit>
      <trans-unit id="377" resname="Immediate" restype="string" datatype="x-objective-c">
        <source>Immediate</source>
        <target>即时</target>
      </trans-unit>
      <trans-unit id="378" resname="&lt; 24 hrs" restype="string" datatype="x-objective-c">
        <source>&lt; 24 hrs</source>
        <target>&lt;24小时</target>
      </trans-unit>
      <trans-unit id="379" resname="1-2 days" restype="string" datatype="x-objective-c">
        <source>1-2 days</source>
        <target>1-2天</target>
      </trans-unit>
      <trans-unit id="380" resname="24/7" restype="string" datatype="x-objective-c">
        <source>24/7</source>
        <target>24/7全天候</target>
      </trans-unit>
      <trans-unit id="381" resname="By appointment or message" restype="string" datatype="x-objective-c">
        <source>By appointment or message</source>
        <target>通过预约或消息</target>
      </trans-unit>
      <trans-unit id="382" resname="Top U.S-licensed doctor" restype="string" datatype="x-objective-c">
        <source>Top U.S-licensed doctor</source>
        <target>顶级美国执业医生</target>
      </trans-unit>
      <trans-unit id="383" resname="Primary care doctor on call" restype="string" datatype="x-objective-c">
        <source>Primary care doctor on call</source>
        <target>普通门诊医生待命</target>
      </trans-unit>
      <trans-unit id="384" resname="Your doctor or specialist of your choice" restype="string" datatype="x-objective-c">
        <source>Your doctor or specialist of your choice</source>
        <target>您选择的医生或专家</target>
      </trans-unit>
      <trans-unit id="385" resname="Any of our top 70,000+ doctors" restype="string" datatype="x-objective-c">
        <source>Any of our top 70,000+ doctors</source>
        <target>我们7万多顶级医生中的任一人</target>
      </trans-unit>
      <trans-unit id="386" resname="Privately share full health profile" restype="string" datatype="x-objective-c">
        <source>Privately share full health profile</source>
        <target>私下分享完整的健康档案</target>
      </trans-unit>
      <trans-unit id="387" resname="Anonymous profile" restype="string" datatype="x-objective-c">
        <source>Anonymous profile</source>
        <target>匿名个人资料</target>
      </trans-unit>
      <trans-unit id="388" resname="Educational doctor answers to your text questions" restype="string" datatype="x-objective-c">
        <source>Educational doctor answers to your text questions</source>
        <target>教育医生回答您的文本问题</target>
      </trans-unit>
      <trans-unit id="389" resname="Ask for people you care for" restype="string" datatype="x-objective-c">
        <source>Ask for people you care for</source>
        <target>询问您关心的人</target>
      </trans-unit>
      <trans-unit id="390" resname="Advice, diagnosis, treatment, referrals" restype="string" datatype="x-objective-c">
        <source>Advice, diagnosis, treatment, referrals</source>
        <target>建议、诊断、治疗、转诊</target>
      </trans-unit>
      <trans-unit id="391" resname="Order lab tests and receive results" restype="string" datatype="x-objective-c">
        <source>Order lab tests and receive results</source>
        <target>安排实验室检验并接收结果</target>
      </trans-unit>
      <trans-unit id="392" resname="Prescriptions sent to your local pharmacy or mailed to you" restype="string" datatype="x-objective-c">
        <source>Prescriptions sent to your local pharmacy or mailed to you</source>
        <target>处方发送到您当地的药店或邮寄给您</target>
      </trans-unit>
      <trans-unit id="393" resname="Attach photos, documents, test results, and full health record" restype="string" datatype="x-objective-c">
        <source>Attach photos, documents, test results, and full health record</source>
        <target>附上照片、文件、检验结果以及完整的健康记录</target>
      </trans-unit>
      <trans-unit id="394" resname="100% Satisfaction Guarantee" restype="string" datatype="x-objective-c">
        <source>100% Satisfaction Guarantee</source>
        <target>100%保证满意</target>
      </trans-unit>
      <trans-unit id="395" resname="Concierge" restype="string" datatype="x-objective-c">
        <source>Concierge</source>
        <target>贵宾台</target>
      </trans-unit>
      <trans-unit id="396" resname="Basic" restype="string" datatype="x-objective-c">
        <source>Basic</source>
        <target>基础</target>
      </trans-unit>
      <trans-unit id="397" resname="Preview what you&apos;ll experience with..." restype="string" datatype="x-objective-c">
        <source>Preview what you'll experience with...</source>
        <target>预览您将体验到的…</target>
      </trans-unit>
    </body>
  </file>
  <file original="feelgood/HTOptionalInfoAskDoctorsViewController.m" source-language="en-US" target-language="zh-Hans-CN" product-name="ht-iosapp">
    <body>
      <trans-unit id="398" resname="Health Information" restype="string" datatype="x-objective-c">
        <source>Health Information</source>
        <target>健康信息</target>
      </trans-unit>
      <trans-unit id="399" resname="Help our doctors provide better care" restype="string" datatype="x-objective-c">
        <source>Help our doctors provide better care</source>
        <target>帮助我们的医生提供更好的医护</target>
      </trans-unit>
    </body>
  </file>
  <file original="feelgood/HTMobilePhoneNumberModalViewController.m" source-language="en-US" target-language="zh-Hans-CN" product-name="ht-iosapp">
    <body>
      <trans-unit id="400" resname="Without your phone number, we will only be able to notify you by email or push notification" restype="string" datatype="x-objective-c">
        <source>Without your phone number, we will only be able to notify you by email or push notification</source>
        <target>没有您的电话号码，我们将只能通过电子邮件或推送通知通知您</target>
      </trans-unit>
      <trans-unit id="401" resname="No, add number" restype="string" datatype="x-objective-c">
        <source>No, add number</source>
        <target>不，添加号码</target>
      </trans-unit>
    </body>
  </file>
  <file original="feelgood/HTMessageSentSuccessHeaderView.m" source-language="en-US" target-language="zh-Hans-CN" product-name="ht-iosapp">
    <body>
      <trans-unit id="402" resname="Your message was sent to our doctors!" restype="string" datatype="x-objective-c">
        <source>Your message was sent to our doctors!</source>
        <target>您的信息已经发送给我们医生！</target>
      </trans-unit>
      <trans-unit id="403" resname="Typically messages are responded to within 24 hours. In the meantime:" restype="string" datatype="x-objective-c">
        <source>Typically messages are responded to within 24 hours. In the meantime:</source>
        <target>邮件通常会在24小时内得到回复。与此同时:</target>
      </trans-unit>
    </body>
  </file>
  <file original="feelgood/HTMainFeedView.m" source-language="en-US" target-language="zh-Hans-CN" product-name="ht-iosapp">
    <body>
      <trans-unit id="404" resname="Your credit card ending in %@ has expired or is no longer valid. Please update your billing info to continue your HealthTap Prime benefits! " restype="string" datatype="x-objective-c">
        <source>Your credit card ending in %@ has expired or is no longer valid. Please update your billing info to continue your HealthTap Prime benefits!</source>
        <target>您尾号为%@的信用卡已过期或已失效。请更新您的帐户信息，继续获得HealthTap Prime的福利！</target>
      </trans-unit>
      <trans-unit id="405" resname=" Update Now &gt;" restype="string" datatype="x-objective-c">
        <source>Update Now &gt;</source>
        <target>现在更新&gt;</target>
      </trans-unit>
      <trans-unit id="406" resname="Your Paypal account has changed or is no longer valid. Please update your billing info to continue your HealthTap Prime benefits! " restype="string" datatype="x-objective-c">
        <source>Your Paypal account has changed or is no longer valid. Please update your billing info to continue your HealthTap Prime benefits!</source>
        <target>您的PayPal账户以及更改或已经无效。请更新您的帐户信息，继续获得HealthTap Prime的福利！</target>
      </trans-unit>
    </body>
  </file>
  <file original="feelgood/HTInsuranceEligibilityCheckView.m" source-language="en-US" target-language="zh-Hans-CN" product-name="ht-iosapp">
    <body>
      <trans-unit id="407" resname="Network status:" restype="string" datatype="x-objective-c">
        <source>Network status:</source>
        <target>网络状态：</target>
      </trans-unit>
      <trans-unit id="408" resname="In-Network" restype="string" datatype="x-objective-c">
        <source>In-Network</source>
        <target>网络内</target>
      </trans-unit>
      <trans-unit id="409" resname="Out-of-Network" restype="string" datatype="x-objective-c">
        <source>Out-of-Network</source>
        <target>网络外</target>
      </trans-unit>
    </body>
  </file>
  <file original="feelgood/HTInboxCostInfoView.m" source-language="en-US" target-language="zh-Hans-CN" product-name="ht-iosapp">
    <body>
      <trans-unit id="410" resname="Service/Cost" restype="string" datatype="x-objective-c">
        <source>Service/Cost</source>
        <target>服务/成本</target>
      </trans-unit>
      <trans-unit id="411" resname="One consult" restype="string" datatype="x-objective-c">
        <source>One consult</source>
        <target>一次咨询</target>
      </trans-unit>
      <trans-unit id="412" resname="As many as you need (per month)" restype="string" datatype="x-objective-c">
        <source>As many as you need (per month)</source>
        <target>您需要多少（每月）</target>
      </trans-unit>
    </body>
  </file>
  <file original="feelgood/HTFeedFirstTimeGeneratedView.m" source-language="en-US" target-language="zh-Hans-CN" product-name="ht-iosapp">
    <body>
      <trans-unit id="413" resname="We&apos;re computing your Health Graph\nfor a delightful, personalized experience" restype="string" datatype="x-objective-c">
        <source>We're computing your Health Graph\nfor a delightful, personalized experience</source>
        <target>我们正在计算您的健康图表\n以便为您提供愉快的个性化体验</target>
      </trans-unit>
    </body>
  </file>
  <file original="feelgood/HTDynamicWaitRoomViewController.m" source-language="en-US" target-language="zh-Hans-CN" product-name="ht-iosapp">
    <body>
      <trans-unit id="414" resname="Yes disconnect" restype="string" datatype="x-objective-c">
        <source>Yes disconnect</source>
        <target>是，断开连接</target>
      </trans-unit>
      <trans-unit id="415" resname="No I&apos;ll wait" restype="string" datatype="x-objective-c">
        <source>No I'll wait</source>
        <target>不，我会等</target>
      </trans-unit>
    </body>
  </file>
  <file original="feelgood/HTConsultWhatToAskAskDoctorsFlowView.m" source-language="en-US" target-language="zh-Hans-CN" product-name="ht-iosapp">
    <body>
      <trans-unit id="416" resname="Attach a photo" restype="string" datatype="x-objective-c">
        <source>Attach a photo</source>
        <target>附加照片</target>
      </trans-unit>
    </body>
  </file>
  <file original="feelgood/HTConfirmPresentLocationView.m" source-language="en-US" target-language="zh-Hans-CN" product-name="ht-iosapp">
    <body>
      <trans-unit id="417" resname="Only doctors licensed in the state you&apos;re presently in can provide you with advice, treatment, prescriptions, and more. (This does not apply to people outside the U.S.)" restype="string" datatype="x-objective-c">
        <source>Only doctors licensed in the state you're presently in can provide you with advice, treatment, prescriptions, and more. (This does not apply to people outside the U.S.)</source>
        <target>只有在您所在州具有执业资格的医生才能为您提供建议、治疗、处方等。（这不适用于美国以外的人士）</target>
      </trans-unit>
      <trans-unit id="418" resname="Enter Manually" restype="string" datatype="x-objective-c">
        <source>Enter Manually</source>
        <target>手动输入</target>
      </trans-unit>
      <trans-unit id="419" resname="or %@" restype="string" datatype="x-objective-c">
        <source>or %@</source>
        <target>或%@</target>
      </trans-unit>
    </body>
  </file>
  <file original="feelgood/HTConfirmPresentLocationModalViewController.m" source-language="en-US" target-language="zh-Hans-CN" product-name="ht-iosapp">
    <body>
      <trans-unit id="420" resname="In order to connect you with the right doctor, we must know which state you are currently located in." restype="string" datatype="x-objective-c">
        <source>In order to connect you with the right doctor, we must know which state you are currently located in.</source>
        <target>为了让您联系上合适的医生，我们必须知道您当前所在的州/省。</target>
      </trans-unit>
      <trans-unit id="421" resname="Which U.S. state are you in?" restype="string" datatype="x-objective-c">
        <source>Which U.S. state are you in?</source>
        <target>您在哪个美国州？</target>
      </trans-unit>
    </body>
  </file>
  <file original="feelgood/HTChooseWhenConciergeDisabledAskDoctorsFlowViewController.m" source-language="en-US" target-language="zh-Hans-CN" product-name="ht-iosapp">
    <body>
      <trans-unit id="422" resname="by message consult" restype="string" datatype="x-objective-c">
        <source>by message consult</source>
        <target>通过消息咨询</target>
      </trans-unit>
    </body>
  </file>
  <file original="feelgood/HTBulletedListItemView.m" source-language="en-US" target-language="zh-Hans-CN" product-name="ht-iosapp">
    <body>
      <trans-unit id="423" resname="\u2022" restype="string" datatype="x-objective-c">
        <source>\u2022</source>
        <target>\u2022</target>
      </trans-unit>
    </body>
  </file>
  <file original="feelgood/HTBaseRequiredInfoFlowView.m" source-language="en-US" target-language="zh-Hans-CN" product-name="ht-iosapp">
    <body>
      <trans-unit id="424" resname="What is your gender?" restype="string" datatype="x-objective-c">
        <source>What is your gender?</source>
        <target>您的性别是？</target>
      </trans-unit>
      <trans-unit id="425" resname="Are you pregnant?" restype="string" datatype="x-objective-c">
        <source>Are you pregnant?</source>
        <target>您怀孕了吗？</target>
      </trans-unit>
      <trans-unit id="426" resname="MM/DD/YYYY" restype="string" datatype="x-objective-c">
        <source>MM/DD/YYYY</source>
        <target>月月/日日/年年年年</target>
      </trans-unit>
      <trans-unit id="427" resname="Add more health information (optional)" restype="string" datatype="x-objective-c">
        <source>Add more health information (optional)</source>
        <target>添加更多的健康信息（可选）</target>
      </trans-unit>
      <trans-unit id="428" resname="Questions about HealthTap?\nCall our Quality Care team at 1-650-376-6110" restype="string" datatype="x-objective-c">
        <source>Questions about HealthTap?\nCall our Quality Care team at 1-650-376-6110</source>
        <target>有关HealthTap的问题？\n请致电1-650-376-6110联系我们的质量保证团队</target>
      </trans-unit>
    </body>
  </file>
  <file original="feelgood/HTBaseRequiredInfoAskDoctorsFlowViewController.m" source-language="en-US" target-language="zh-Hans-CN" product-name="ht-iosapp">
    <body>
      <trans-unit id="429" resname="Is %@ pregnant?" restype="string" datatype="x-objective-c">
        <source>Is %@ pregnant?</source>
        <target>%@怀孕了吗？</target>
      </trans-unit>
      <trans-unit id="430" resname="What is %@&apos;s gender?" restype="string" datatype="x-objective-c">
        <source>What is %@'s gender?</source>
        <target>%@的性别是？</target>
      </trans-unit>
      <trans-unit id="431" resname="You must be 18 years or older\nto do a consult" restype="string" datatype="x-objective-c">
        <source>You must be 18 years or older\nto do a consult</source>
        <target>您必须年满18岁才可以咨询</target>
      </trans-unit>
    </body>
  </file>
  <file original="feelgood/HTAskDocsPickerView.m" source-language="en-US" target-language="zh-Hans-CN" product-name="ht-iosapp">
    <body>
      <trans-unit id="432" resname="Questions about HealthTap?\nCall our Quality Care team at 1-650-376-6610\n\n* Prices may vary for certain specialties or doctors" restype="string" datatype="x-objective-c">
        <source>Questions about HealthTap?\nCall our Quality Care team at 1-650-376-6610\n\n* Prices may vary for certain specialties or doctors</source>
        <target>有关HealthTap的问题？\n请致电1-650-376-6610我们的质量保证小组\n \n *某些专家或医生的价格可能有所不同</target>
      </trans-unit>
      <trans-unit id="433" resname="How would you like to ask doctors?" restype="string" datatype="x-objective-c">
        <source>How would you like to ask doctors?</source>
        <target>您想如何询问医生？</target>
      </trans-unit>
      <trans-unit id="434" resname="Get help now and 24/7" restype="string" datatype="x-objective-c">
        <source>Get help now and 24/7</source>
        <target>立即获得24/7全天候帮助</target>
      </trans-unit>
      <trans-unit id="435" resname="Video or text chat with a\nprimary care doctor on call" restype="string" datatype="x-objective-c">
        <source>Video or text chat with a\nprimary care doctor on call</source>
        <target>与\普通门诊医生视频或文本聊天</target>
      </trans-unit>
      <trans-unit id="436" resname="Schedule a video chat or message\nyour doctor or specialist" restype="string" datatype="x-objective-c">
        <source>Schedule a video chat or message\nyour doctor or specialist</source>
        <target>安排视频聊天或信息\您的医生或专家</target>
      </trans-unit>
      <trans-unit id="437" resname="Get educational answers" restype="string" datatype="x-objective-c">
        <source>Get educational answers</source>
        <target>获得有教育性回答</target>
      </trans-unit>
      <trans-unit id="438" resname="Ask a brief, anonymous text question\nto our network of doctors" restype="string" datatype="x-objective-c">
        <source>Ask a brief, anonymous text question\nto our network of doctors</source>
        <target>向我们的网络医生询问一个简短的匿名文本问题</target>
      </trans-unit>
      <trans-unit id="439" resname="Free" restype="string" datatype="x-objective-c">
        <source>Free</source>
        <target>免费</target>
      </trans-unit>
      <trans-unit id="440" resname="Set location" restype="string" datatype="x-objective-c">
        <source>Set location</source>
        <target>设置位置</target>
      </trans-unit>
    </body>
  </file>
  <file original="feelgood/HTAppointmentLengthCostInfoView.m" source-language="en-US" target-language="zh-Hans-CN" product-name="ht-iosapp">
    <body>
      <trans-unit id="441" resname="Length/Cost" restype="string" datatype="x-objective-c">
        <source>Length/Cost</source>
        <target>长度/成本</target>
      </trans-unit>
      <trans-unit id="442" resname="%@ min" restype="string" datatype="x-objective-c">
        <source>%@ min</source>
        <target>%@分钟</target>
      </trans-unit>
    </body>
  </file>
  <file original="feelgood/HTAppointmentEditViewController.m" source-language="en-US" target-language="zh-Hans-CN" product-name="ht-iosapp">
    <body>
      <trans-unit id="443" resname="Update appointment" restype="string" datatype="x-objective-c">
        <source>Update appointment</source>
        <target>更新预约</target>
      </trans-unit>
      <trans-unit id="444" resname="Great!" restype="string" datatype="x-objective-c">
        <source>Great!</source>
        <target>太棒了！</target>
      </trans-unit>
      <trans-unit id="445" resname="Your appointment details have been updated." restype="string" datatype="x-objective-c">
        <source>Your appointment details have been updated.</source>
        <target>您的详细预约信息已更新。</target>
      </trans-unit>
    </body>
  </file>
  <file original="feelgood/HTAppointmentAvailabilityInfoView.m" source-language="en-US" target-language="zh-Hans-CN" product-name="ht-iosapp">
    <body>
      <trans-unit id="446" resname="Availability" restype="string" datatype="x-objective-c">
        <source>Availability</source>
        <target>空闲</target>
      </trans-unit>
      <trans-unit id="447" resname="More..." restype="string" datatype="x-objective-c">
        <source>More...</source>
        <target>更多...</target>
      </trans-unit>
      <trans-unit id="448" resname="Less..." restype="string" datatype="x-objective-c">
        <source>Less...</source>
        <target>较少...</target>
      </trans-unit>
    </body>
  </file>
  <file original="feelgood/HTAddPersonalInfoWithTableHeaderHeaderView.m" source-language="en-US" target-language="zh-Hans-CN" product-name="ht-iosapp">
    <body>
      <trans-unit id="449" resname=" (optional)" restype="string" datatype="x-objective-c">
        <source>(optional)</source>
        <target>（可选）</target>
      </trans-unit>
    </body>
  </file>
  <file original="feelgood/FGSearchBar.m" source-language="en-US" target-language="zh-Hans-CN" product-name="ht-iosapp">
    <body>
      <trans-unit id="450" resname="Search answers, topics, experts     " restype="string" datatype="x-objective-c">
        <source>Search answers, topics, experts</source>
        <target>搜索回答、话题、专家</target>
        <note annotates="source">search box placeholder</note>
      </trans-unit>
    </body>
  </file>
  <file original="feelgood/FGGetHelpConciergeView.m" source-language="en-US" target-language="zh-Hans-CN" product-name="ht-iosapp">
    <body>
      <trans-unit id="451" resname="%@ appreciates your gratitude! " restype="string" datatype="x-objective-c">
        <source>%@ appreciates your gratitude!</source>
        <target>%@ 感激您的感谢！</target>
      </trans-unit>
      <trans-unit id="452" resname=" )" restype="string" datatype="x-objective-c">
        <source>)</source>
        <target>)</target>
      </trans-unit>
    </body>
  </file>
  <file original="feelgood/Data/FGTopicRelationship.m" source-language="en-US" target-language="zh-Hans-CN" product-name="ht-iosapp">
    <body>
      <trans-unit id="453" resname="Medical Devices" restype="string" datatype="x-objective-c">
        <source>Medical Devices</source>
        <target>医疗设备</target>
      </trans-unit>
      <trans-unit id="454" resname="Other Treatments" restype="string" datatype="x-objective-c">
        <source>Other Treatments</source>
        <target>其他治疗</target>
      </trans-unit>
      <trans-unit id="455" resname="Resolutions" restype="string" datatype="x-objective-c">
        <source>Resolutions</source>
        <target>决议</target>
      </trans-unit>
      <trans-unit id="456" resname="Personal" restype="string" datatype="x-objective-c">
        <source>Personal</source>
        <target>个人的</target>
      </trans-unit>
      <trans-unit id="457" resname="Is a type of" restype="string" datatype="x-objective-c">
        <source>Is a type of</source>
        <target>是一种类型吗</target>
      </trans-unit>
      <trans-unit id="458" resname="Types of" restype="string" datatype="x-objective-c">
        <source>Types of</source>
        <target>各种类型的</target>
      </trans-unit>
      <trans-unit id="459" resname="Summary" restype="string" datatype="x-objective-c">
        <source>Summary</source>
        <target>总结</target>
      </trans-unit>
      <trans-unit id="460" resname="Prevalence by Age" restype="string" datatype="x-objective-c">
        <source>Prevalence by Age</source>
        <target>患病率</target>
      </trans-unit>
      <trans-unit id="461" resname="Risk Factors" restype="string" datatype="x-objective-c">
        <source>Risk Factors</source>
        <target>风险因素</target>
      </trans-unit>
      <trans-unit id="462" resname="Transmissibility" restype="string" datatype="x-objective-c">
        <source>Transmissibility</source>
        <target>遗传性</target>
      </trans-unit>
      <trans-unit id="463" resname="Medication" restype="string" datatype="x-objective-c">
        <source>Medication</source>
        <target>药物</target>
      </trans-unit>
      <trans-unit id="464" resname="Symptoms List" restype="string" datatype="x-objective-c">
        <source>Symptoms List</source>
        <target>症状列表</target>
      </trans-unit>
      <trans-unit id="465" resname="Conditions treated" restype="string" datatype="x-objective-c">
        <source>Conditions treated</source>
<<<<<<< HEAD
        <target>治疗的健康状况</target>
=======
        <target>治疗了的健康状况</target>
>>>>>>> 0ff93c57
      </trans-unit>
      <trans-unit id="466" resname="Contraindications" restype="string" datatype="x-objective-c">
        <source>Contraindications</source>
        <target>禁忌症</target>
      </trans-unit>
      <trans-unit id="467" resname="Interactions" restype="string" datatype="x-objective-c">
        <source>Interactions</source>
        <target>交流</target>
      </trans-unit>
      <trans-unit id="468" resname="Related Medications" restype="string" datatype="x-objective-c">
        <source>Related Medications</source>
        <target>相关药物</target>
      </trans-unit>
      <trans-unit id="469" resname="Other Related Topcis" restype="string" datatype="x-objective-c">
        <source>Other Related Topcis</source>
        <target>其他相关话题</target>
      </trans-unit>
    </body>
  </file>
  <file original="feelgood/Data/FGTopicBreadcrumb.m" source-language="en-US" target-language="zh-Hans-CN" product-name="ht-iosapp">
    <body>
      <trans-unit id="470" resname="Learn about " restype="string" datatype="x-objective-c">
        <source>Learn about</source>
        <target>了解</target>
      </trans-unit>
      <trans-unit id="471" resname=" in the context of:" restype="string" datatype="x-objective-c">
        <source>in the context of:</source>
        <target>在...的背景下</target>
      </trans-unit>
      <trans-unit id="472" resname=" (tap to select)" restype="string" datatype="x-objective-c">
        <source>(tap to select)</source>
        <target>（点击选择）</target>
      </trans-unit>
    </body>
  </file>
  <file original="feelgood/Data/FGT2DUserBasicInfoData.m" source-language="en-US" target-language="zh-Hans-CN" product-name="ht-iosapp">
    <body>
      <trans-unit id="473" resname="Date of Birth (Must be 18 years old)" restype="string" datatype="x-objective-c">
        <source>Date of Birth (Must be 18 years old)</source>
        <target>出生日期（必须年满18岁）</target>
      </trans-unit>
      <trans-unit id="474" resname="You must be 18 years or older to do a consult." restype="string" datatype="x-objective-c">
        <source>You must be 18 years or older to do a consult.</source>
        <target>您必须年满18岁才可以咨询</target>
      </trans-unit>
    </body>
  </file>
  <file original="feelgood/Data/FGT2DSimilarAnswer.m" source-language="en-US" target-language="zh-Hans-CN" product-name="ht-iosapp">
    <body>
      <trans-unit id="475" resname="%d %@ weighed in" restype="string" datatype="x-objective-c">
        <source>%d %@ weighed in</source>
        <target>%d 个 %@ 参与讨论</target>
      </trans-unit>
    </body>
  </file>
  <file original="feelgood/Data/FGT2DPersonalizeSliderQuestion.m" source-language="en-US" target-language="zh-Hans-CN" product-name="ht-iosapp">
    <body>
      <trans-unit id="476" resname="%.0flbs (%.0fkg)" restype="string" datatype="x-objective-c">
        <source>%.0f磅 (%.0f千克)</source>
        <target>%.0f磅 (%.0f千克)</target>
      </trans-unit>
      <trans-unit id="477" resname="%.0fyrs" restype="string" datatype="x-objective-c">
        <source>%.0fyrs</source>
        <target>%.0f岁</target>
      </trans-unit>
    </body>
  </file>
  <file original="feelgood/Data/FGT2DPersonalizePharmacyLocationData.m" source-language="en-US" target-language="zh-Hans-CN" product-name="ht-iosapp">
    <body>
      <trans-unit id="478" resname="Change " restype="string" datatype="x-objective-c">
        <source>Change</source>
        <target>更改</target>
      </trans-unit>
    </body>
  </file>
  <file original="feelgood/Data/FGT2DAttachments.m" source-language="en-US" target-language="zh-Hans-CN" product-name="ht-iosapp">
    <body>
      <trans-unit id="479" resname="The attachment will be removed from this consult." restype="string" datatype="x-objective-c">
        <source>The attachment will be removed from this consult.</source>
        <target>附件将从此咨询中删除。</target>
      </trans-unit>
    </body>
  </file>
  <file original="feelgood/Data/FGSearchTopicFeed.m" source-language="en-US" target-language="zh-Hans-CN" product-name="ht-iosapp">
    <body>
      <trans-unit id="480" resname="Answers, Tips, News and more" restype="string" datatype="x-objective-c">
        <source>Answers, Tips, News and more</source>
        <target>回答、小贴士、新闻及更多内容</target>
      </trans-unit>
    </body>
  </file>
  <file original="feelgood/Data/FGSearchResultRelatedQuestion.m" source-language="en-US" target-language="zh-Hans-CN" product-name="ht-iosapp">
    <body>
      <trans-unit id="481" resname=" doctor responded" restype="string" datatype="x-objective-c">
        <source>doctor responded</source>
        <target>名医生已回复</target>
      </trans-unit>
      <trans-unit id="482" resname=" doctors responded" restype="string" datatype="x-objective-c">
        <source>doctors responded</source>
        <target>名医生已回复</target>
      </trans-unit>
    </body>
  </file>
  <file original="feelgood/Data/FGSearchResultQuestionUserAnswer.m" source-language="en-US" target-language="zh-Hans-CN" product-name="ht-iosapp">
    <body>
      <trans-unit id="483" resname="In brief: " restype="string" datatype="x-objective-c">
        <source>In brief:</source>
        <target>概要：</target>
        <note annotates="source">prefix for summary of an answer</note>
      </trans-unit>
      <trans-unit id="484" resname="Send &gt;" restype="string" datatype="x-objective-c">
        <source>Send &gt;</source>
        <target>发送›</target>
      </trans-unit>
      <trans-unit id="485" resname="Thanked. Leave a note?" restype="string" datatype="x-objective-c">
        <source>Thanked. Leave a note?</source>
        <target>已感谢。留言？</target>
      </trans-unit>
      <trans-unit id="486" resname="Thanked. " restype="string" datatype="x-objective-c">
        <source>Thanked.</source>
        <target>已感谢。</target>
      </trans-unit>
    </body>
  </file>
  <file original="feelgood/Data/FGSearchResultMake.m" source-language="en-US" target-language="zh-Hans-CN" product-name="ht-iosapp">
    <body>
      <trans-unit id="487" resname="Talk with me now ›" restype="string" datatype="x-objective-c">
        <source>Talk with me now ›</source>
        <target>现在与我交流</target>
      </trans-unit>
      <trans-unit id="488" resname="31" restype="string" datatype="x-objective-c">
        <source>31</source>
        <target>31</target>
      </trans-unit>
      <trans-unit id="489" resname="Get your question answered live ›" restype="string" datatype="x-objective-c">
        <source>Get your question answered live ›</source>
        <target>实时获得您问题的回答</target>
      </trans-unit>
      <trans-unit id="490" resname="35" restype="string" datatype="x-objective-c">
        <source>35</source>
        <target>35</target>
      </trans-unit>
      <trans-unit id="491" resname="Ask Dr. ${last_name} now ›" restype="string" datatype="x-objective-c">
        <source>Ask Dr. ${last_name} now ›</source>
        <target>询问医生$ {last_name} 现在&gt;</target>
      </trans-unit>
      <trans-unit id="492" resname="36" restype="string" datatype="x-objective-c">
        <source>36</source>
        <target>36</target>
      </trans-unit>
      <trans-unit id="493" resname="Speak with Dr. ${last_name} now ›" restype="string" datatype="x-objective-c">
        <source>Speak with Dr. ${last_name} now ›</source>
        <target>与医生 $ {last_name}交流 现在&gt;</target>
      </trans-unit>
      <trans-unit id="494" resname="47" restype="string" datatype="x-objective-c">
        <source>47</source>
        <target>47</target>
      </trans-unit>
      <trans-unit id="495" resname="Get help now ›" restype="string" datatype="x-objective-c">
        <source>Get help now ›</source>
        <target>立即获得帮助</target>
      </trans-unit>
      <trans-unit id="496" resname="49" restype="string" datatype="x-objective-c">
        <source>49</source>
        <target>49</target>
      </trans-unit>
    </body>
  </file>
  <file original="feelgood/Data/FGProfilePharmacyData.m" source-language="en-US" target-language="zh-Hans-CN" product-name="ht-iosapp">
    <body>
      <trans-unit id="497" resname="Where would you prefer to collect " restype="string" datatype="x-objective-c">
        <source>Where would you prefer to collect</source>
        <target>您希望在哪里取药</target>
      </trans-unit>
      <trans-unit id="498" resname="\nCall: " restype="string" datatype="x-objective-c">
        <source>\nCall:</source>
        <target>\n呼叫：</target>
      </trans-unit>
      <trans-unit id="499" resname="\nFax: %@ " restype="string" datatype="x-objective-c">
        <source>\nFax: %@</source>
        <target>\n传真：%@</target>
      </trans-unit>
    </body>
  </file>
  <file original="feelgood/Data/FGProfileObstetricsQuestionData.m" source-language="en-US" target-language="zh-Hans-CN" product-name="ht-iosapp">
    <body>
      <trans-unit id="500" resname="When was %@&apos;s last menstrual period? " restype="string" datatype="x-objective-c">
        <source>When was %@'s last menstrual period?</source>
        <target>%@的末次月经是什么时候？</target>
      </trans-unit>
    </body>
  </file>
  <file original="feelgood/Data/FGPeopleYouCareList.m" source-language="en-US" target-language="zh-Hans-CN" product-name="ht-iosapp">
    <body>
      <trans-unit id="501" resname="Add a new person" restype="string" datatype="x-objective-c">
        <source>Add a new person</source>
        <target>添加一个人</target>
      </trans-unit>
    </body>
  </file>
  <file original="feelgood/Data/FGMainSearchResults.m" source-language="en-US" target-language="zh-Hans-CN" product-name="ht-iosapp">
    <body>
      <trans-unit id="502" resname="Symptoms of " restype="string" datatype="x-objective-c">
        <source>Symptoms of</source>
        <target>症状</target>
      </trans-unit>
      <trans-unit id="503" resname="Conditions related to " restype="string" datatype="x-objective-c">
        <source>Conditions related to</source>
        <target>相关健康状况</target>
      </trans-unit>
      <trans-unit id="504" resname="Risk factors of " restype="string" datatype="x-objective-c">
        <source>Risk factors of</source>
        <target>危险因素</target>
      </trans-unit>
      <trans-unit id="505" resname="Procedures to treat " restype="string" datatype="x-objective-c">
        <source>Procedures to treat</source>
        <target>治疗临床操作</target>
      </trans-unit>
      <trans-unit id="506" resname="Immunizations for " restype="string" datatype="x-objective-c">
        <source>Immunizations for</source>
        <target>免疫接种的</target>
      </trans-unit>
      <trans-unit id="507" resname="Medical devices used to treat " restype="string" datatype="x-objective-c">
        <source>Medical devices used to treat</source>
        <target>用于治疗的医疗设备</target>
      </trans-unit>
      <trans-unit id="508" resname="Treatments for " restype="string" datatype="x-objective-c">
        <source>Treatments for</source>
        <target>治疗</target>
      </trans-unit>
      <trans-unit id="509" resname="Side effects of " restype="string" datatype="x-objective-c">
        <source>Side effects of</source>
        <target>副作用</target>
      </trans-unit>
      <trans-unit id="510" resname="Conditions treated by " restype="string" datatype="x-objective-c">
        <source>Conditions treated by</source>
        <target>治疗了的健康状况</target>
      </trans-unit>
      <trans-unit id="511" resname="Medical devices used in " restype="string" datatype="x-objective-c">
        <source>Medical devices used in</source>
        <target>医疗设备用于</target>
      </trans-unit>
      <trans-unit id="512" resname="Conditions screened by " restype="string" datatype="x-objective-c">
        <source>Conditions screened by</source>
        <target>筛选的健康状况</target>
      </trans-unit>
      <trans-unit id="513" resname="Procedures for " restype="string" datatype="x-objective-c">
        <source>Procedures for</source>
        <target>临床操作</target>
      </trans-unit>
      <trans-unit id="514" resname="Conditions prevented by " restype="string" datatype="x-objective-c">
        <source>Conditions prevented by</source>
        <target>被预防的健康状况</target>
      </trans-unit>
      <trans-unit id="515" resname=" include:" restype="string" datatype="x-objective-c">
        <source>include:</source>
        <target>包括：</target>
      </trans-unit>
      <trans-unit id="516" resname="Condition" restype="string" datatype="x-objective-c">
        <source>Condition</source>
        <target>健康状况</target>
      </trans-unit>
      <trans-unit id="517" resname="Clinical Finding" restype="string" datatype="x-objective-c">
        <source>Clinical Finding</source>
        <target>临床表现</target>
      </trans-unit>
      <trans-unit id="518" resname="Allergy" restype="string" datatype="x-objective-c">
        <source>Allergy</source>
        <target>过敏</target>
      </trans-unit>
      <trans-unit id="519" resname="Immunization" restype="string" datatype="x-objective-c">
        <source>Immunization</source>
        <target>免疫/预防接种</target>
      </trans-unit>
      <trans-unit id="520" resname="Procedure" restype="string" datatype="x-objective-c">
        <source>Procedure</source>
        <target>临床操作</target>
      </trans-unit>
    </body>
  </file>
  <file original="feelgood/Data/FGMainSearchData.m" source-language="en-US" target-language="zh-Hans-CN" product-name="ht-iosapp">
    <body>
      <trans-unit id="521" resname=" %@ agreed" restype="string" datatype="x-objective-c">
        <source>%@ agreed</source>
        <target>%@ 赞成</target>
      </trans-unit>
      <trans-unit id="522" resname="Top Results for " restype="string" datatype="x-objective-c">
        <source>Top Results for</source>
        <target>热门搜索结果</target>
      </trans-unit>
      <trans-unit id="523" resname="Top Doctor Insights on " restype="string" datatype="x-objective-c">
        <source>Top Doctor Insights on</source>
        <target>顶级医生的见解</target>
      </trans-unit>
    </body>
  </file>
  <file original="feelgood/Data/FGFeedChecklistCreated.m" source-language="en-US" target-language="zh-Hans-CN" product-name="ht-iosapp">
    <body>
      <trans-unit id="524" resname="Checklist: " restype="string" datatype="x-objective-c">
        <source>Checklist:</source>
        <target>清单:</target>
      </trans-unit>
    </body>
  </file>
  <file original="feelgood/Data/FGExpertVirtualPracticeHours.m" source-language="en-US" target-language="zh-Hans-CN" product-name="ht-iosapp">
    <body>
      <trans-unit id="525" resname="Sun" restype="string" datatype="x-objective-c">
        <source>Sun</source>
        <target>星期日</target>
      </trans-unit>
      <trans-unit id="526" resname="Mon" restype="string" datatype="x-objective-c">
        <source>Mon</source>
        <target>星期一</target>
      </trans-unit>
      <trans-unit id="527" resname="Tue" restype="string" datatype="x-objective-c">
        <source>Tue</source>
        <target>星期二</target>
      </trans-unit>
      <trans-unit id="528" resname="Wed" restype="string" datatype="x-objective-c">
        <source>Wed</source>
        <target>星期三</target>
      </trans-unit>
      <trans-unit id="529" resname="Thu" restype="string" datatype="x-objective-c">
        <source>Thu</source>
        <target>星期四</target>
      </trans-unit>
      <trans-unit id="530" resname="Fri" restype="string" datatype="x-objective-c">
        <source>Fri</source>
        <target>星期五</target>
      </trans-unit>
      <trans-unit id="531" resname="Sat" restype="string" datatype="x-objective-c">
        <source>Sat</source>
        <target>星期六</target>
      </trans-unit>
    </body>
  </file>
  <file original="feelgood/Data/FGExpertTestimonials.m" source-language="en-US" target-language="zh-Hans-CN" product-name="ht-iosapp">
    <body>
      <trans-unit id="532" resname="Recommend this doctor" restype="string" datatype="x-objective-c">
        <source>Recommend this doctor</source>
        <target>推荐这名医生</target>
      </trans-unit>
    </body>
  </file>
  <file original="feelgood/Data/FGChecklistDoctorProfileCellData.m" source-language="en-US" target-language="zh-Hans-CN" product-name="ht-iosapp">
    <body>
      <trans-unit id="533" resname="checklist on " restype="string" datatype="x-objective-c">
        <source>checklist on</source>
        <target>清单上</target>
        <note annotates="source">Checklist title e.g: Dr. XYZ's checklist on Fixing pain</note>
      </trans-unit>
      <trans-unit id="534" resname="checklist from your " restype="string" datatype="x-objective-c">
        <source>checklist from your</source>
        <target>您的清单</target>
        <note annotates="source">Checklist title e.g: Dr. XYZ's checklist from your private consult on Oct 4. 2014</note>
      </trans-unit>
      <trans-unit id="535" resname="Private Consult " restype="string" datatype="x-objective-c">
        <source>Private Consult</source>
        <target>私人咨询</target>
        <note annotates="source">Checklist title e.g: Dr. XYZ's checklist from your private consult on Oct 4. 2014</note>
      </trans-unit>
      <trans-unit id="536" resname="\nYou completed this! " restype="string" datatype="x-objective-c">
        <source>\nYou completed this!</source>
        <target>\n您完成了！</target>
        <note annotates="source">Footer for completed checklist section</note>
      </trans-unit>
      <trans-unit id="537" resname="From " restype="string" datatype="x-objective-c">
        <source>From</source>
        <target>从</target>
        <note annotates="source">Used as prefix to indicate an action is from a specific checklist, in action reminders</note>
      </trans-unit>
    </body>
  </file>
  <file original="feelgood/Data/FGChecklistDiscoverSuggestedData.m" source-language="en-US" target-language="zh-Hans-CN" product-name="ht-iosapp">
    <body>
      <trans-unit id="538" resname="Suggested goals" restype="string" datatype="x-objective-c">
        <source>Suggested goals</source>
        <target>建议目标</target>
      </trans-unit>
    </body>
  </file>
  <file original="feelgood/Data/FGChecklistCheckItemCellData.m" source-language="en-US" target-language="zh-Hans-CN" product-name="ht-iosapp">
    <body>
      <trans-unit id="539" resname=" in a row" restype="string" datatype="x-objective-c">
        <source>in a row</source>
        <target>连续</target>
      </trans-unit>
    </body>
  </file>
  <file original="feelgood/Data/FGCheckListGoalActionData.m" source-language="en-US" target-language="zh-Hans-CN" product-name="ht-iosapp">
    <body>
      <trans-unit id="540" resname=" checklist" restype="string" datatype="x-objective-c">
        <source>checklist</source>
        <target>清单</target>
      </trans-unit>
      <trans-unit id="541" resname=" added this checklist" restype="string" datatype="x-objective-c">
        <source>added this checklist</source>
        <target>添加这个清单</target>
      </trans-unit>
      <trans-unit id="542" resname=" created" restype="string" datatype="x-objective-c">
        <source>created</source>
        <target>创建</target>
      </trans-unit>
      <trans-unit id="543" resname="checklist for " restype="string" datatype="x-objective-c">
        <source>checklist for</source>
        <target>清单为</target>
      </trans-unit>
      <trans-unit id="544" resname=" agree" restype="string" datatype="x-objective-c">
        <source>agree</source>
        <target>同意</target>
      </trans-unit>
      <trans-unit id="545" resname=" agrees" restype="string" datatype="x-objective-c">
        <source>agrees</source>
        <target>同意</target>
      </trans-unit>
    </body>
  </file>
  <file original="feelgood/Data/FGCheckListCompletedCellData.m" source-language="en-US" target-language="zh-Hans-CN" product-name="ht-iosapp">
    <body>
      <trans-unit id="546" resname="You completed this! " restype="string" datatype="x-objective-c">
        <source>You completed this!</source>
        <target>您完成了！</target>
        <note annotates="source">Footer for completed checklist section</note>
      </trans-unit>
    </body>
  </file>
  <file original="feelgood/Data/FGChatSummaryNoteSection.m" source-language="en-US" target-language="zh-Hans-CN" product-name="ht-iosapp">
    <body>
      <trans-unit id="547" resname="Subjective (History):" restype="string" datatype="x-objective-c">
        <source>Subjective (History):</source>
        <target>主观性资料 (历史）：</target>
      </trans-unit>
      <trans-unit id="548" resname="Objective (Data):" restype="string" datatype="x-objective-c">
        <source>Objective (Data):</source>
        <target>客观性资料（数据）：</target>
      </trans-unit>
      <trans-unit id="549" resname="Invite a supporter" restype="string" datatype="x-objective-c">
        <source>Invite a supporter</source>
        <target>邀请支持者</target>
      </trans-unit>
      <trans-unit id="550" resname="See checklist" restype="string" datatype="x-objective-c">
        <source>See checklist</source>
        <target>查看清单</target>
      </trans-unit>
    </body>
  </file>
  <file original="feelgood/Data/FGChatSimilarAnswerHeaderData.m" source-language="en-US" target-language="zh-Hans-CN" product-name="ht-iosapp">
    <body>
      <trans-unit id="551" resname="Here are some more insights from my colleagues on:" restype="string" datatype="x-objective-c">
        <source>Here are some more insights from my colleagues on:</source>
        <target>以下是我的同事对我的一些看法：</target>
      </trans-unit>
    </body>
  </file>
  <file original="feelgood/Data/FGChatImageData.m" source-language="en-US" target-language="zh-Hans-CN" product-name="ht-iosapp">
    <body>
      <trans-unit id="552" resname="%@ uploaded %@" restype="string" datatype="x-objective-c">
        <source>%@ uploaded %@</source>
        <target>%@上传 %@</target>
      </trans-unit>
    </body>
  </file>
  <file original="feelgood/Data/FGAnswersQuestionData.m" source-language="en-US" target-language="zh-Hans-CN" product-name="ht-iosapp">
    <body>
      <trans-unit id="553" resname=" + %d doctor weighed in:" restype="string" datatype="x-objective-c">
        <source>+ %d doctor weighed in:</source>
        <target>+ %d名医生参与讨论</target>
      </trans-unit>
      <trans-unit id="554" resname=" + %d doctors weighed in:" restype="string" datatype="x-objective-c">
        <source>+ %d doctors weighed in:</source>
        <target>+ %d名医生参与讨论</target>
      </trans-unit>
      <trans-unit id="555" resname=" answered:" restype="string" datatype="x-objective-c">
        <source>answered:</source>
        <target>已回答：</target>
      </trans-unit>
      <trans-unit id="558" resname="Get immediate answers! " restype="string" datatype="x-objective-c">
        <source>Get immediate answers!</source>
        <target>立即得到回答！</target>
      </trans-unit>
    </body>
  </file>
  <file original="feelgood/Data/FGAnswersConsultData.m" source-language="en-US" target-language="zh-Hans-CN" product-name="ht-iosapp">
    <body>
      <trans-unit id="556" resname="You asked " restype="string" datatype="x-objective-c">
        <source>You asked</source>
        <target>您问的</target>
        <note annotates="source">Part of label 'You asked on Oct24, 2016'</note>
      </trans-unit>
      <trans-unit id="557" resname="You asked for %@ " restype="string" datatype="x-objective-c">
        <source>You asked for %@</source>
        <target>您为%@询问</target>
        <note annotates="source">lablel below a question that user asked for a subaccount</note>
      </trans-unit>
    </body>
  </file>
  <file original="feelgood/Data/FGAnswersList.m" source-language="en-US" target-language="zh-Hans-CN" product-name="ht-iosapp">
    <body>
      <trans-unit id="559" resname="for %@ " restype="string" datatype="x-objective-c">
        <source>for %@</source>
        <target>为%@</target>
        <note annotates="source">Para: name</note>
      </trans-unit>
      <trans-unit id="560" resname="%li doctor" restype="string" datatype="x-objective-c">
        <source>%li doctor</source>
        <target>%li 医生</target>
      </trans-unit>
      <trans-unit id="561" resname=" + %li doctor weighed in:" restype="string" datatype="x-objective-c">
        <source>+ %li doctor weighed in:</source>
        <target>+ %li 医生参与讨论:</target>
      </trans-unit>
      <trans-unit id="562" resname=" + %li doctors weighed in:" restype="string" datatype="x-objective-c">
        <source>+ %li doctors weighed in:</source>
        <target>+ %li 医生参与讨论:</target>
      </trans-unit>
    </body>
  </file>
  <file original="feelgood/Data/FGAnswersFollowingData.m" source-language="en-US" target-language="zh-Hans-CN" product-name="ht-iosapp">
    <body>
      <trans-unit id="563" resname=" + 1 doctor weighed in:" restype="string" datatype="x-objective-c">
        <source>+ 1 doctor weighed in:</source>
        <target>1名医生参与讨论</target>
        <note annotates="source">to indicate one more doctor weighed in</note>
      </trans-unit>
    </body>
  </file>
  <file original="feelgood/Data/Apps/FGSearchResultApp.m" source-language="en-US" target-language="zh-Hans-CN" product-name="ht-iosapp">
    <body>
      <trans-unit id="564" resname=" doctors recommend" restype="string" datatype="x-objective-c">
        <source>doctors recommend</source>
        <target>医生建议</target>
      </trans-unit>
      <trans-unit id="565" resname=" doctor recommends" restype="string" datatype="x-objective-c">
        <source>doctor recommends</source>
        <target>医生建议</target>
      </trans-unit>
    </body>
  </file>
  <file original="feelgood/ConciergeConsultNowFlow/HTAskNowBottomActionView.m" source-language="en-US" target-language="zh-Hans-CN" product-name="ht-iosapp">
    <body>
      <trans-unit id="566" resname="How would you like to consult with %@ ?" restype="string" datatype="x-objective-c">
        <source>How would you like to consult with %@ ?</source>
        <target>您想如何咨询%@？</target>
      </trans-unit>
    </body>
  </file>
  <file original="feelgood/Classes/Util/FGMenuHelper.m" source-language="en-US" target-language="zh-Hans-CN" product-name="ht-iosapp">
    <body>
      <trans-unit id="567" resname="HealthProfile" restype="string" datatype="x-objective-c">
        <source>HealthProfile</source>
        <target>健康档案</target>
      </trans-unit>
      <trans-unit id="568" resname="CompanyResources" restype="string" datatype="x-objective-c">
        <source>CompanyResources</source>
        <target>公司资源</target>
      </trans-unit>
      <trans-unit id="569" resname="Support" restype="string" datatype="x-objective-c">
        <source>Support</source>
        <target>支持</target>
      </trans-unit>
    </body>
  </file>
  <file original="feelgood/Classes/UI/Share/FGTranscriptUserInfoCollectionPopupView.m" source-language="en-US" target-language="zh-Hans-CN" product-name="ht-iosapp">
    <body>
      <trans-unit id="570" resname="Please provide your %@" restype="string" datatype="x-objective-c">
        <source>Please provide your %@</source>
        <target>请提供您的%@</target>
      </trans-unit>
      <trans-unit id="571" resname="Please provide your preferred pharmacy" restype="string" datatype="x-objective-c">
        <source>Please provide your preferred pharmacy</source>
        <target>请提供您首选的药房</target>
      </trans-unit>
    </body>
  </file>
  <file original="feelgood/Classes/UI/Referral/FGReferralComposer.m" source-language="en-US" target-language="zh-Hans-CN" product-name="ht-iosapp">
    <body>
      <trans-unit id="572" resname="%@ is gifting you 1 month FREE on Prime to help you live a healthier, happier life!" restype="string" datatype="x-objective-c">
        <source>%@ is gifting you 1 month FREE on Prime to help you live a healthier, happier life!</source>
        <target>%@赠送给您1个月免费Prime，以帮助您获得更健康，更快乐的生活！</target>
      </trans-unit>
      <trans-unit id="573" resname="%@ is gifting you $30 credit on Prime to help you live a healthier, happier life!" restype="string" datatype="x-objective-c">
        <source>%@ is gifting you $30 credit on Prime to help you live a healthier, happier life!</source>
        <target>%@赠送给您30美元Prime积分，帮助您获得更健康，更幸福的生活！</target>
      </trans-unit>
      <trans-unit id="574" resname="%@ is gifting you $5 off to talk to HealthTap doctors" restype="string" datatype="x-objective-c">
        <source>%@ is gifting you $5 off to talk to HealthTap doctors</source>
        <target>%@赠送给您5美元，与HealthTap医生交谈</target>
      </trans-unit>
      <trans-unit id="575" resname="Sign Up for HealthTap Prime - 24/7 access to doctors! Use this link and get a 1 month FREE trial." restype="string" datatype="x-objective-c">
        <source>Sign Up for HealthTap Prime - 24/7 access to doctors! Use this link and get a 1 month FREE trial.</source>
        <target>注册HealthTap Prime——可24/7全天候向医生咨询！使用此链接即可获得1个月的免费使用。</target>
      </trans-unit>
      <trans-unit id="576" resname="Sign Up for HealthTap Prime - 24/7 access to doctors! Use this link and get $30 off." restype="string" datatype="x-objective-c">
        <source>Sign Up for HealthTap Prime - 24/7 access to doctors! Use this link and get $30 off.</source>
        <target>注册HealthTap Prime——可24/7全天候向医生咨询！使用此链接即可获得$30优惠。</target>
      </trans-unit>
      <trans-unit id="577" resname="Get $5 off video or text chat consults with your doctor or specialist on HealthTap—advice &amp; prescriptions!" restype="string" datatype="x-objective-c">
        <source>Get $5 off video or text chat consults with your doctor or specialist on HealthTap—advice &amp; prescriptions!</source>
        <target>在HealthTap上通过视频或文本咨询您的医生或专家，将优惠5美元——建议和处方！</target>
      </trans-unit>
    </body>
  </file>
  <file original="feelgood/Classes/UI/Payment/HTPaymentDueModalViewController.m" source-language="en-US" target-language="zh-Hans-CN" product-name="ht-iosapp">
    <body>
      <trans-unit id="578" resname="We had trouble charging your credit card or payment. Please update your payment information to continue." restype="string" datatype="x-objective-c">
        <source>We had trouble charging your credit card or payment. Please update your payment information to continue.</source>
        <target>我们无法通过您的信用卡或其它付款方式收费。请更新您的付款信息以继续。</target>
      </trans-unit>
      <trans-unit id="579" resname="We had trouble charging your credit card or payment. Please update your payment information so you can continue receiving care from our doctors." restype="string" datatype="x-objective-c">
        <source>We had trouble charging your credit card or payment. Please update your payment information so you can continue receiving care from our doctors.</source>
        <target>我们无法通过您的信用卡或其它付款方式收费。为了继续收到我们医生的医护，请更新您的付款信息</target>
      </trans-unit>
    </body>
  </file>
  <file original="feelgood/Classes/UI/Concierge/FGConciergeSuggestedDoctorTableViewCell.m" source-language="en-US" target-language="zh-Hans-CN" product-name="ht-iosapp">
    <body>
      <trans-unit id="580" resname="Licensed in " restype="string" datatype="x-objective-c">
        <source>Licensed in</source>
        <target>具有执业资格</target>
        <note annotates="source">e.g. Licenced in CA</note>
      </trans-unit>
    </body>
  </file>
  <file original="feelgood/Classes/UI/HTCreditCardInputViewController.m" source-language="en-US" target-language="zh-Hans-CN" product-name="ht-iosapp">
    <body>
      <trans-unit id="581" resname="Please provide a valid card" restype="string" datatype="x-objective-c">
        <source>Please provide a valid card</source>
        <target>请提供有效的银行卡</target>
      </trans-unit>
    </body>
  </file>
  <file original="feelgood/Classes/UI/FGProfileAddNewAttributeView.m" source-language="en-US" target-language="zh-Hans-CN" product-name="ht-iosapp">
    <body>
      <trans-unit id="582" resname="Add treatment" restype="string" datatype="x-objective-c">
        <source>Add treatment</source>
        <target>添加治疗方法</target>
      </trans-unit>
      <trans-unit id="583" resname=" Have this" restype="string" datatype="x-objective-c">
        <source>Have this</source>
        <target>有这个</target>
      </trans-unit>
      <trans-unit id="584" resname=" No longer have this" restype="string" datatype="x-objective-c">
        <source>No longer have this</source>
        <target>不再有这个</target>
      </trans-unit>
      <trans-unit id="585" resname="Optional Notes (e.g, severity and nature of condition, previous dates of occurrence)" restype="string" datatype="x-objective-c">
        <source>Optional Notes (e.g, severity and nature of condition, previous dates of occurrence)</source>
        <target>选填信息（症状特性和严重程度，上次发生日期）</target>
      </trans-unit>
      <trans-unit id="586" resname=" Currently taking" restype="string" datatype="x-objective-c">
        <source>Currently taking</source>
        <target>目前服用</target>
      </trans-unit>
      <trans-unit id="587" resname=" Used to take" restype="string" datatype="x-objective-c">
        <source>Used to take</source>
        <target>服用过</target>
      </trans-unit>
      <trans-unit id="588" resname="Optional Notes (e.g, side effects, dossage)" restype="string" datatype="x-objective-c">
        <source>Optional Notes (e.g, side effects, dossage)</source>
        <target>可选注意事项（如副作用，剂量）</target>
      </trans-unit>
      <trans-unit id="589" resname="Optional Notes (e.g, date and nature of last reaction, severity and frequency of reactions)" restype="string" datatype="x-objective-c">
        <source>Optional Notes (e.g, date and nature of last reaction, severity and frequency of reactions)</source>
        <target>可选的注意事项（例如：最后一次发生反应的日期和性质，反应严重性和频率）</target>
      </trans-unit>
      <trans-unit id="590" resname="Name of treatment" restype="string" datatype="x-objective-c">
        <source>Name of treatment</source>
        <target>治疗名称</target>
      </trans-unit>
      <trans-unit id="591" resname="Optional Notes (e.g, side effects, after-procedure instructions)" restype="string" datatype="x-objective-c">
        <source>Optional Notes (e.g, side effects, after-procedure instructions)</source>
        <target>可选注意事项（例如：副作用，临床操作后说明）</target>
      </trans-unit>
    </body>
  </file>
  <file original="feelgood/Classes/UI/FGProfileAddAnotherButtonView.m" source-language="en-US" target-language="zh-Hans-CN" product-name="ht-iosapp">
    <body>
      <trans-unit id="592" resname="      Add Another" restype="string" datatype="x-objective-c">
        <source>Add Another</source>
        <target>添加另一个</target>
      </trans-unit>
    </body>
  </file>
  <file original="feelgood/Classes/UI/FGAddSubAccountView.m" source-language="en-US" target-language="zh-Hans-CN" product-name="ht-iosapp">
    <body>
      <trans-unit id="593" resname="Add this Person" restype="string" datatype="x-objective-c">
        <source>Add this Person</source>
        <target>添加这个人</target>
      </trans-unit>
    </body>
  </file>
  <file original="feelgood/Classes/UI/ExpertProfile/HTExpertOfficeHoursView.m" source-language="en-US" target-language="zh-Hans-CN" product-name="ht-iosapp">
    <body>
      <trans-unit id="594" resname="Tues" restype="string" datatype="x-objective-c">
        <source>Tues</source>
        <target>星期二</target>
      </trans-unit>
      <trans-unit id="595" resname="Thurs" restype="string" datatype="x-objective-c">
        <source>Thurs</source>
        <target>星期四</target>
      </trans-unit>
    </body>
  </file>
  <file original="feelgood/Classes/UI/ExpertCell/HTGenericExpertTableCellView.m" source-language="en-US" target-language="zh-Hans-CN" product-name="ht-iosapp">
    <body>
      <trans-unit id="596" resname="%d years in practice" restype="string" datatype="x-objective-c">
        <source>%d years in practice</source>
        <target>%d年诊疗经验</target>
      </trans-unit>
      <trans-unit id="597" resname="%d year in practice" restype="string" datatype="x-objective-c">
        <source>%d year in practice</source>
        <target>%d年诊疗经验</target>
      </trans-unit>
    </body>
  </file>
  <file original="feelgood/Classes/UI/Concierge/FGInviteExternalDoctorViewController.m" source-language="en-US" target-language="zh-Hans-CN" product-name="ht-iosapp">
    <body>
      <trans-unit id="598" resname="Please provide some more information about your doctor." restype="string" datatype="x-objective-c">
        <source>Please provide some more information about your doctor.</source>
        <target>请提供一些关于您的医生的更多信息。</target>
      </trans-unit>
      <trans-unit id="599" resname="Request sent to" restype="string" datatype="x-objective-c">
        <source>Request sent to</source>
        <target>发送请求</target>
      </trans-unit>
      <trans-unit id="600" resname="Your invitation is sent. We&apos;ll notify you when the doctor accepts you as a patient." restype="string" datatype="x-objective-c">
        <source>Your invitation is sent. We'll notify you when the doctor accepts you as a patient.</source>
        <target>您的邀请已发送。当医生接受您作为患者时，我们会通知您。</target>
      </trans-unit>
      <trans-unit id="601" resname="Your invitation is being processed. We&apos;ll notify you when the doctor accepts you as a patient." restype="string" datatype="x-objective-c">
        <source>Your invitation is being processed. We'll notify you when the doctor accepts you as a patient.</source>
        <target>正在处理您的邀请。当医生接受您作为患者时，我们会通知您。</target>
      </trans-unit>
      <trans-unit id="602" resname="There was a problem sending your request" restype="string" datatype="x-objective-c">
        <source>There was a problem sending your request</source>
        <target>发送您的请求时出现问题</target>
      </trans-unit>
      <trans-unit id="603" resname="This email doesn&apos;t seem to be valid" restype="string" datatype="x-objective-c">
        <source>This email doesn't seem to be valid</source>
        <target>此邮箱似乎无效</target>
      </trans-unit>
    </body>
  </file>
  <file original="feelgood/Classes/UI/Concierge/FGConsultListViewController.m" source-language="en-US" target-language="zh-Hans-CN" product-name="ht-iosapp">
    <body>
      <trans-unit id="604" resname="Are you sure you want to cancel this appointment with " restype="string" datatype="x-objective-c">
        <source>Are you sure you want to cancel this appointment with</source>
        <target>您确定要取消此预约吗？</target>
      </trans-unit>
      <trans-unit id="605" resname=" on " restype="string" datatype="x-objective-c">
        <source>on</source>
        <target>关于</target>
      </trans-unit>
      <trans-unit id="606" resname=" at " restype="string" datatype="x-objective-c">
        <source>at</source>
        <target>在</target>
      </trans-unit>
    </body>
  </file>
  <file original="feelgood/Classes/UI/Concierge/FGConciergeTalkToDoctorAdView.m" source-language="en-US" target-language="zh-Hans-CN" product-name="ht-iosapp">
    <body>
      <trans-unit id="607" resname=" Video or text chat securely with \n top doctors right away \n" restype="string" datatype="x-objective-c">
        <source>Video or text chat securely with \n top doctors right away \n</source>
        <target>立即和顶级医生\n安全地进行视频或文本聊天\n</target>
      </trans-unit>
    </body>
  </file>
  <file original="feelgood/Classes/UI/Concierge/FGConciergeSession.m" source-language="en-US" target-language="zh-Hans-CN" product-name="ht-iosapp">
    <body>
      <trans-unit id="608" resname="There was a problem scheduling your appointment" restype="string" datatype="x-objective-c">
        <source>There was a problem scheduling your appointment</source>
        <target>安排您的预约时出现问题</target>
      </trans-unit>
    </body>
  </file>
  <file original="feelgood/Classes/UI/Concierge/FGConciergeLocationInputViewController.m" source-language="en-US" target-language="zh-Hans-CN" product-name="ht-iosapp">
    <body>
      <trans-unit id="609" resname="We&apos;re sorry but" restype="string" datatype="x-objective-c">
        <source>We're sorry but</source>
        <target>我们很抱歉，但</target>
      </trans-unit>
      <trans-unit id="610" resname="Please note," restype="string" datatype="x-objective-c">
        <source>Please note,</source>
        <target>请注意，</target>
      </trans-unit>
      <trans-unit id="611" resname="Okay, continue" restype="string" datatype="x-objective-c">
        <source>Okay, continue</source>
        <target>好，继续</target>
      </trans-unit>
      <trans-unit id="612" resname="Find another doctor" restype="string" datatype="x-objective-c">
        <source>Find another doctor</source>
        <target>寻找其他医生</target>
      </trans-unit>
      <trans-unit id="613" resname="is not licensed to consult patients in %@\n\nYou may try again while traveling to a state where Dr. %@ is licensed, or consult one of our other top doctors:\n" restype="string" datatype="x-objective-c">
        <source>is not licensed to consult patients in %@\n\nYou may try again while traveling to a state where Dr. %@ is licensed, or consult one of our other top doctors:\n</source>
        <target>不具备在%@向患者提供咨询的执业资格\n\n您可以在前往%@医生具备执业资格的州时再重试，或向我们其他的顶级医生咨询：\n</target>
      </trans-unit>
      <trans-unit id="614" resname="is not available for Virtual Consult\n\nThis may change, but in the mean time, you may consider consulting one of our other top doctors:\n" restype="string" datatype="x-objective-c">
        <source>is not available for Virtual Consult\n\nThis may change, but in the mean time, you may consider consulting one of our other top doctors:\n</source>
        <target>现在无法进行在线咨询\n\n这可能会更改，但在此期间，您可以考虑咨询我们其他的顶级医生：\n</target>
      </trans-unit>
      <trans-unit id="615" resname="will only be able to provide you with general information or a second opinion on an existing diagnosis or treatment plan from your doctor." restype="string" datatype="x-objective-c">
        <source>will only be able to provide you with general information or a second opinion on an existing diagnosis or treatment plan from your doctor.</source>
        <target>将只能够为您提供一般信息或从您的医生现有的诊断或治疗计划得到的第二观点。</target>
      </trans-unit>
      <trans-unit id="616" resname="Make an Appointment" restype="string" datatype="x-objective-c">
        <source>Make an Appointment</source>
        <target>预约</target>
      </trans-unit>
      <trans-unit id="617" resname="Confirm Location" restype="string" datatype="x-objective-c">
        <source>Confirm Location</source>
        <target>确认位置</target>
      </trans-unit>
      <trans-unit id="618" resname="Dr. %@ is licensed to see patients from %@." restype="string" datatype="x-objective-c">
        <source>Dr. %@ is licensed to see patients from %@.</source>
        <target>%@医生具备为来自%@的患者进行诊疗的执业资格。</target>
      </trans-unit>
      <trans-unit id="619" resname="We&apos;re sorry, HealthTap Concierge is not currently available in %@. However, you may still use HealthTap Concierge when traveling out of state!" restype="string" datatype="x-objective-c">
        <source>We're sorry, HealthTap Concierge is not currently available in %@. However, you may still use HealthTap Concierge when traveling out of state!</source>
        <target>很抱歉，目前%@.的HealthTap贵宾台不在。但是，当您外州旅行时您依旧可以使用HealthTap贵宾台！</target>
      </trans-unit>
      <trans-unit id="620" resname="We&apos;re sorry, but Dr. %@ is currently licensed to see patients only in %@" restype="string" datatype="x-objective-c">
        <source>We're sorry, but Dr. %@ is currently licensed to see patients only in %@</source>
        <target>很抱歉，%@医生目前只具备在%@的诊疗执业资格</target>
      </trans-unit>
      <trans-unit id="621" resname="Dr. %@ is only licensed to see patients in %@. You may still request to connect, however you will only be able to consult Dr. %@ when you are traveling to one of these locations." restype="string" datatype="x-objective-c">
        <source>Dr. %@ is only licensed to see patients in %@. You may still request to connect, however you will only be able to consult Dr. %@ when you are traveling to one of these locations.</source>
        <target>%@医生仅在%@具备诊疗执业资格，您只有在前往这些地方时才能咨询%@医生。</target>
      </trans-unit>
      <trans-unit id="622" resname="Dr. %@ is not licensed to see patients in %@ and cannot legally provide you with medical advice or prescribe treatments. Are you sure you still want to add this doctor to your Care-Team? You will not be able to consult the doctor unless you&apos;re traveling to a state where the doctor is licensed." restype="string" datatype="x-objective-c">
        <source>Dr. %@ is not licensed to see patients in %@ and cannot legally provide you with medical advice or prescribe treatments. Are you sure you still want to add this doctor to your Care-Team? You will not be able to consult the doctor unless you're traveling to a state where the doctor is licensed.</source>
        <target>%@医生在%@不具备诊疗执业资格且无法为您提供符合法律的医学建议或开具处方。您是否确定仍然将该名医生添加至您的医护团队？您将无法咨询此医生，除非您前往该名医生具备执业资格的州。</target>
      </trans-unit>
      <trans-unit id="623" resname="Dr. %@ is not licensed to see patients in %@ and cannot legally provide you with medical advice or prescribe treatments. Are you sure you still want to add this doctor to your Care-Team? You will not be able to receive diagnosis or treatment unless you&apos;re traveling to a state where the doctor is licensed." restype="string" datatype="x-objective-c">
        <source>Dr. %@ is not licensed to see patients in %@ and cannot legally provide you with medical advice or prescribe treatments. Are you sure you still want to add this doctor to your Care-Team? You will not be able to receive diagnosis or treatment unless you're traveling to a state where the doctor is licensed.</source>
        <target>%@医生在%@不具备诊疗执业资格且无法为您提供符合法律的医学建议或开具处方。您是否确定仍然将该名医生添加至您的医护团队？您将无法接受诊断或治疗，除非您前往该名医生具备执业资格的州。</target>
      </trans-unit>
      <trans-unit id="624" resname="Here are some doctors from %@ you could connect with:" restype="string" datatype="x-objective-c">
        <source>Here are some doctors from %@ you could connect with:</source>
        <target>以下是来自%@的一些医生，您可以联系：</target>
      </trans-unit>
    </body>
  </file>
  <file original="feelgood/Classes/UI/Concierge/FGConciergeAppointmentReminderPopupView.m" source-language="en-US" target-language="zh-Hans-CN" product-name="ht-iosapp">
    <body>
      <trans-unit id="625" resname="Start Appointment" restype="string" datatype="x-objective-c">
        <source>Start Appointment</source>
        <target>开始预约</target>
      </trans-unit>
      <trans-unit id="626" resname=" It seems your internet connection is too poor to start a video consult. Please improve your connection and try again, or continue your appointment by text chat." restype="string" datatype="x-objective-c">
        <source>It seems your internet connection is too poor to start a video consult. Please improve your connection and try again, or continue your appointment by text chat.</source>
        <target>您的网络连接不佳，无法启动视频咨询。请改善您的连接，然后重试，或通过文本聊天继续您的预约。</target>
      </trans-unit>
    </body>
  </file>
  <file original="feelgood/Classes/UI/CDatePickerViewEx.m" source-language="en-US" target-language="zh-Hans-CN" product-name="ht-iosapp">
    <body>
      <trans-unit id="627" resname="January" restype="string" datatype="x-objective-c">
        <source>January</source>
        <target>一月</target>
      </trans-unit>
      <trans-unit id="628" resname="February" restype="string" datatype="x-objective-c">
        <source>February</source>
        <target>二月</target>
      </trans-unit>
      <trans-unit id="629" resname="March" restype="string" datatype="x-objective-c">
        <source>March</source>
        <target>三月</target>
      </trans-unit>
      <trans-unit id="630" resname="April" restype="string" datatype="x-objective-c">
        <source>April</source>
        <target>四月</target>
      </trans-unit>
      <trans-unit id="631" resname="June" restype="string" datatype="x-objective-c">
        <source>June</source>
        <target>六月</target>
      </trans-unit>
      <trans-unit id="632" resname="July" restype="string" datatype="x-objective-c">
        <source>July</source>
        <target>七月</target>
      </trans-unit>
      <trans-unit id="633" resname="August" restype="string" datatype="x-objective-c">
        <source>August</source>
        <target>八月</target>
      </trans-unit>
      <trans-unit id="634" resname="September" restype="string" datatype="x-objective-c">
        <source>September</source>
        <target>九月</target>
      </trans-unit>
      <trans-unit id="635" resname="October" restype="string" datatype="x-objective-c">
        <source>October</source>
        <target>十月</target>
      </trans-unit>
      <trans-unit id="636" resname="November" restype="string" datatype="x-objective-c">
        <source>November</source>
        <target>十一月</target>
      </trans-unit>
      <trans-unit id="637" resname="December" restype="string" datatype="x-objective-c">
        <source>December</source>
        <target>十二月</target>
      </trans-unit>
    </body>
  </file>
  <file original="feelgood/ipad/Plugins/Base.lproj/FGConnectionLostView.xib" source-language="en-US" target-language="zh-Hans-CN" product-name="ht-iosapp">
    <body>
      <trans-unit id="638" resname="vQi-Zb-3ut.text" restype="string" datatype="x-xib">
        <source>There's a problem with your connection.</source>
        <target>您的连接有一个问题</target>
        <note annotates="source">Class = "UILabel"; text = "There's a problem with your connection."; ObjectID = "vQi-Zb-3ut";</note>
      </trans-unit>
    </body>
  </file>
  <file original="feelgood/iPadNative/Question/Base.lproj/FGiPadSearchQuestionViewController.xib" source-language="en-US" target-language="zh-Hans-CN" product-name="ht-iosapp">
    <body>
      <trans-unit id="639" resname="IE2-yq-Pxp.text" restype="string" datatype="x-xib">
        <source>We can connect via secure messaging, video/text chat, or schedule a virtual appointment.\n\nI can provide you with:</source>
        <target>我们可以通过安全信息，视频/文本聊天或安排在线预约进行连接。\n\n我可以为您提供：</target>
        <note annotates="source">Class = "UILabel"; text = "We can connect via secure messaging, video/text chat, or schedule a virtual appointment.\n\nI can provide you with: "; ObjectID = "IE2-yq-Pxp";</note>
      </trans-unit>
      <trans-unit id="640" resname="JqY-vb-xQd.normalTitle" restype="string" datatype="x-xib">
        <source>Talk to doctor</source>
        <target>与医生交流</target>
        <note annotates="source">Class = "UIButton"; normalTitle = "Talk to doctor"; ObjectID = "JqY-vb-xQd";</note>
      </trans-unit>
    </body>
  </file>
  <file original="feelgood/iPadNative/Expert/Base.lproj/FGExpertNetworkView.xib" source-language="en-US" target-language="zh-Hans-CN" product-name="ht-iosapp">
    <body>
      <trans-unit id="641" resname="Tao-vh-SIO.placeholder" restype="string" datatype="x-xib">
        <source>Search name, speciality, or topic</source>
        <target>搜索姓名、专科或话题</target>
        <note annotates="source">Class = "UISearchBar"; placeholder = "Search name, speciality, or topic        "; ObjectID = "Tao-vh-SIO";</note>
      </trans-unit>
    </body>
  </file>
  <file original="feelgood/iPadNative/App/Base.lproj/FGiPadAppViewController.xib" source-language="en-US" target-language="zh-Hans-CN" product-name="ht-iosapp">
    <body>
      <trans-unit id="642" resname="5gC-Xz-n6i.normalTitle" restype="string" datatype="x-xib">
        <source>Download</source>
        <target>下载</target>
        <note annotates="source">Class = "UIButton"; normalTitle = "     Download"; ObjectID = "5gC-Xz-n6i";</note>
      </trans-unit>
    </body>
  </file>
  <file original="feelgood/Base.lproj/WelcomeAlertView.xib" source-language="en-US" target-language="zh-Hans-CN" product-name="ht-iosapp">
    <body>
      <trans-unit id="643" resname="Mu2-0Z-4kA.text" restype="string" datatype="x-xib">
        <source>Great! You're all set!</source>
        <target>太棒了！设置就绪！</target>
        <note annotates="source">Class = "UILabel"; text = "Great! You're all set!"; ObjectID = "Mu2-0Z-4kA";</note>
      </trans-unit>
    </body>
  </file>
  <file original="feelgood/Base.lproj/FGThankAlertView.xib" source-language="en-US" target-language="zh-Hans-CN" product-name="ht-iosapp">
    <body>
      <trans-unit id="644" resname="erM-oz-3w7.text" restype="string" datatype="x-xib">
        <source>Please don't include a followup question in your note. To do so,</source>
        <target>请不要在您的备注中包含后续问题。若想这样做，</target>
        <note annotates="source">Class = "UILabel"; text = "Please don't include a followup question in your note. To do so,"; ObjectID = "erM-oz-3w7";</note>
      </trans-unit>
    </body>
  </file>
  <file original="feelgood/Base.lproj/FGRateAlertView.xib" source-language="en-US" target-language="zh-Hans-CN" product-name="ht-iosapp">
    <body>
      <trans-unit id="645" resname="VK9-Mt-EjL.text" restype="string" datatype="x-xib">
        <source>Spread the word and rate\nus in the App Store :)</source>
        <target>帮我们宣传并在苹果商店给我们评分哦:)</target>
        <note annotates="source">Class = "UILabel"; text = "Spread the word and rate\nus in the App Store :)"; ObjectID = "VK9-Mt-EjL";</note>
      </trans-unit>
    </body>
  </file>
  <file original="feelgood/Base.lproj/FGChatQuestTestTableViewCell.xib" source-language="en-US" target-language="zh-Hans-CN" product-name="ht-iosapp">
    <body>
      <trans-unit id="646" resname="CZv-9x-Rur.text" restype="string" datatype="x-xib">
        <source>I've ordered a test for you via Quest Diagnostics.</source>
        <target>我已通过Quest Diagnostic实验室为您安排了一次检验。</target>
        <note annotates="source">Class = "UILabel"; text = "I've ordered a test for you via Quest Diagnostics."; ObjectID = "CZv-9x-Rur";</note>
      </trans-unit>
    </body>
  </file>
  <file original="feelgood/Base.lproj/FGBaseSubscriptionView.xib" source-language="en-US" target-language="zh-Hans-CN" product-name="ht-iosapp">
    <body>
      <trans-unit id="647" resname="oKS-Pc-4XA.text" restype="string" datatype="x-xib">
        <source>Prescriptions, checklists, referrals, tips &amp; news</source>
        <target>处方、清单、转诊、小贴士与新闻</target>
        <note annotates="source">Class = "UILabel"; text = "Prescriptions, checklists, referrals, tips &amp; news "; ObjectID = "oKS-Pc-4XA";</note>
      </trans-unit>
    </body>
  </file>
  <file original="feelgood/ViewControllers/Base.lproj/NuxInviteDoctorSearchViewController~ipad.xib" source-language="en-US" target-language="zh-Hans-CN" product-name="ht-iosapp">
    <body>
      <trans-unit id="648" resname="Pe4-Qb-iAQ.placeholder" restype="string" datatype="x-xib">
        <source>Seach name, speciality, or topic</source>
        <target>搜索姓名、专科或话题</target>
        <note annotates="source">Class = "UISearchBar"; placeholder = "Seach name, speciality, or topic       "; ObjectID = "Pe4-Qb-iAQ";</note>
      </trans-unit>
    </body>
  </file>
  <file original="feelgood/ViewControllers/Base.lproj/FTTalk2DocSimilarAnswersViewController.xib" source-language="en-US" target-language="zh-Hans-CN" product-name="ht-iosapp">
    <body>
      <trans-unit id="649" resname="2hw-Z4-cVZ.text" restype="string" datatype="x-xib">
        <source>We may already have your answer</source>
        <target>我们可能已经有了您的回答</target>
        <note annotates="source">Class = "UILabel"; text = "We may already have your answer"; ObjectID = "2hw-Z4-cVZ";</note>
      </trans-unit>
      <trans-unit id="650" resname="sWh-hA-9s9.text" restype="string" datatype="x-xib">
        <source>Our doctors have answered similar questions</source>
        <target>我们的医生回答过相似的问题</target>
        <note annotates="source">Class = "UILabel"; text = "Our doctors have answered similar questions"; ObjectID = "sWh-hA-9s9";</note>
      </trans-unit>
      <trans-unit id="651" resname="vLt-Hu-9yd.text" restype="string" datatype="x-xib">
        <source>Didn't find what you are looking for?</source>
        <target>没找到您想要找的东西？</target>
        <note annotates="source">Class = "UILabel"; text = "Didn't find what you are looking for?"; ObjectID = "vLt-Hu-9yd";</note>
      </trans-unit>
    </body>
  </file>
  <file original="feelgood/ViewControllers/Base.lproj/FGTalk2DocsQuestionSentViewControlleriPad.xib" source-language="en-US" target-language="zh-Hans-CN" product-name="ht-iosapp">
    <body>
      <trans-unit id="652" resname="1T1-t2-OU8.text" restype="string" datatype="x-xib">
        <source>We'll notify you as soon as our doctors respond. In the meantime:</source>
        <target>我们会在医生回复后尽快通知您。与此同时:</target>
        <note annotates="source">Class = "UILabel"; text = "We'll notify you as soon as our doctors respond. In the meantime:"; ObjectID = "1T1-t2-OU8";</note>
      </trans-unit>
    </body>
  </file>
  <file original="feelgood/ViewControllers/Base.lproj/FGTalk2DocsPaymentViewControlleriPad.xib" source-language="en-US" target-language="zh-Hans-CN" product-name="ht-iosapp">
    <body>
      <trans-unit id="653" resname="Hel-CI-Fj1.text" restype="string" datatype="x-xib">
        <source>We're committed to making you have a delightful experience with our doctors that leaves you feeling good. If you're unhappy with the quality and helpfulness of the Virtual Consult, you may contact us at any time to request a refund! We guarantee you'll be satisfied :)</source>
        <target>我们会努力给您与我们医生交流的愉快体验，让您Feel Good。如果您对在线咨询的质量不满意和认为在线咨询没有帮助，您可以随时联系我们并请求退款！我们保证您会满意:)</target>
        <note annotates="source">Class = "UILabel"; text = "We're committed to making you have a delightful experience with our doctors that leaves you feeling good. If you're unhappy with the quality and helpfulness of the Virtual Consult, you may contact us at any time to request a refund! We guarantee you'll be satisfied :)"; ObjectID = "Hel-CI-Fj1";</note>
      </trans-unit>
    </body>
  </file>
  <file original="feelgood/ViewControllers/Base.lproj/FGTalk2DocsBuyOneViewControlleriPad.xib" source-language="en-US" target-language="zh-Hans-CN" product-name="ht-iosapp">
    <body>
      <trans-unit id="654" resname="KLE-0h-R7W.normalTitle" restype="string" datatype="x-xib">
        <source>Scan card</source>
        <target>扫描卡</target>
        <note annotates="source">Class = "UIButton"; normalTitle = " Scan card"; ObjectID = "KLE-0h-R7W";</note>
      </trans-unit>
    </body>
  </file>
  <file original="feelgood/ViewControllers/Base.lproj/FGTalk2DocsBuyOneViewController.xib" source-language="en-US" target-language="zh-Hans-CN" product-name="ht-iosapp">
    <body>
      <trans-unit id="655" resname="GkE-Au-ETd.normalTitle" restype="string" datatype="x-xib">
        <source>Scan card</source>
        <target>扫描卡</target>
        <note annotates="source">Class = "UIButton"; normalTitle = " Scan card"; ObjectID = "GkE-Au-ETd";</note>
      </trans-unit>
    </body>
  </file>
  <file original="feelgood/ViewControllers/Base.lproj/FGTalk2DocComposeConsultViewController~ipad.xib" source-language="en-US" target-language="zh-Hans-CN" product-name="ht-iosapp">
    <body>
      <trans-unit id="656" resname="4Qh-jU-tl7.text" restype="string" datatype="x-xib">
        <source>Voice Call</source>
        <target>语音聊天</target>
        <note annotates="source">Class = "UILabel"; text = "Voice Call"; ObjectID = "4Qh-jU-tl7";</note>
      </trans-unit>
      <trans-unit id="657" resname="73Q-nf-NFY.text" restype="string" datatype="x-xib">
        <source>Text chat</source>
        <target>文本聊天</target>
        <note annotates="source">Class = "UILabel"; text = "Text chat"; ObjectID = "73Q-nf-NFY";</note>
      </trans-unit>
      <trans-unit id="658" resname="8Fc-pj-rKs.text" restype="string" datatype="x-xib">
        <source>Video Call</source>
        <target>视频聊天</target>
        <note annotates="source">Class = "UILabel"; text = "Video Call"; ObjectID = "8Fc-pj-rKs";</note>
      </trans-unit>
      <trans-unit id="659" resname="F8C-bC-b0r.text" restype="string" datatype="x-xib">
        <source>You've talked to a doctor X times this month. Remember, HealthTap Virtual Consults are not meant to replace your primary care physician or be used as a substitute for establishing a relationship with a doctor in the real world.\n \nWe'd like you to contact us at [support@healthtap.com] to let us know why you need to continue talking to a doctor. We'd be happy to review your case and, if appropriate, enable you to start another consult. We're here to help!</source>
        <target>您这个月已经和医生聊了X次。请记住，HealthTap 在线咨询不能取代%@普通门诊医师，或用于替代与现实世界中的医生建立关系。\n\n我们希望您可以联系support@healthtap.com，告诉我们您为什么需要继续跟医生对话。我们很高兴审核您的案例，如果合理，您可以开始其它咨询。我们在这里帮助您！</target>
        <note annotates="source">Class = "UILabel"; text = "You've talked to a doctor X times this month. Remember, HealthTap Virtual Consults are not meant to replace your primary care physician or be used as a substitute for establishing a relationship with a doctor in the real world.\n \nWe'd like you to contact us at [support@healthtap.com] to let us know why you need to continue talking to a doctor. We'd be happy to review your case and, if appropriate, enable you to start another consult. We're here to help!"; ObjectID = "F8C-bC-b0r";</note>
      </trans-unit>
      <trans-unit id="660" resname="ONE-ub-R6W.text" restype="string" datatype="x-xib">
        <source>Type a detailed description about your symptoms, concerns, and how you'd like the doctor to help you.</source>
        <target>键入关于您症状、担忧以及您希望医生如何帮助您的细节描述。</target>
        <note annotates="source">Class = "UILabel"; text = "Type a detailed description about your symptoms, concerns, and how you'd like the doctor to help you."; ObjectID = "ONE-ub-R6W";</note>
      </trans-unit>
    </body>
  </file>
  <file original="feelgood/ViewControllers/Base.lproj/FGTalk2DocComposeConsultViewController.xib" source-language="en-US" target-language="zh-Hans-CN" product-name="ht-iosapp">
    <body>
      <trans-unit id="661" resname="8Ox-wK-Mh7.text" restype="string" datatype="x-xib">
        <source>Video Call</source>
        <target>视频聊天</target>
        <note annotates="source">Class = "UILabel"; text = "Video Call"; ObjectID = "8Ox-wK-Mh7";</note>
      </trans-unit>
      <trans-unit id="662" resname="dfZ-av-L1L.text" restype="string" datatype="x-xib">
        <source>Voice Call</source>
        <target>语音聊天</target>
        <note annotates="source">Class = "UILabel"; text = "Voice Call"; ObjectID = "dfZ-av-L1L";</note>
      </trans-unit>
      <trans-unit id="663" resname="hQM-vQ-cAb.text" restype="string" datatype="x-xib">
        <source>Text Chat</source>
        <target>文本聊天</target>
        <note annotates="source">Class = "UILabel"; text = "Text Chat"; ObjectID = "hQM-vQ-cAb";</note>
      </trans-unit>
    </body>
  </file>
  <file original="feelgood/ViewControllers/Base.lproj/FGTalk2DocAskDoctorsViewController~ipad.xib" source-language="en-US" target-language="zh-Hans-CN" product-name="ht-iosapp">
    <body>
      <trans-unit id="664" resname="KvY-4s-tV7.placeholder" restype="string" datatype="x-xib">
        <source>Name of condition or symptom</source>
        <target>状况或症状名称</target>
        <note annotates="source">Class = "UITextField"; placeholder = "  Name of condition or symptom"; ObjectID = "KvY-4s-tV7";</note>
      </trans-unit>
      <trans-unit id="665" resname="UJ6-B8-aCt.text" restype="string" datatype="x-xib">
        <source>The ability to dive deeper into women's issue</source>
        <target>深入了解女性问题的能力</target>
        <note annotates="source">Class = "UILabel"; text = "The ability to dive deeper into women's issue"; ObjectID = "UJ6-B8-aCt";</note>
      </trans-unit>
      <trans-unit id="666" resname="WeL-BP-aJb.text" restype="string" datatype="x-xib">
        <source>We'll happily expedite your question for a faster answer in exchange for a charitable donation to one of our favorite charities.</source>
        <target>若您能向我们最关注的慈善机构捐出善款，我们将很乐意更快递回答您的问题。</target>
        <note annotates="source">Class = "UILabel"; text = "We'll happily expedite your question for a faster answer in exchange for a charitable donation to one of our favorite charities."; ObjectID = "WeL-BP-aJb";</note>
      </trans-unit>
      <trans-unit id="667" resname="oS2-3x-xLb.text" restype="string" datatype="x-xib">
        <source>Help us do good, we'll help you get a faster answer</source>
        <target>帮助我们改进，我们将帮助您更快地获得回答</target>
        <note annotates="source">Class = "UILabel"; text = "Help us do good, we'll help you get a faster answer"; ObjectID = "oS2-3x-xLb";</note>
      </trans-unit>
      <trans-unit id="668" resname="pje-c9-jWE.text" restype="string" datatype="x-xib">
        <source>\"Been there, done that\" answers based on personal knowledge and experience</source>
        <target>“已经去过某处，做过某事”的回答是基于个人知识和经验的</target>
        <note annotates="source">Class = "UILabel"; text = "\"Been there, done that\" answers based on personal knowledge and experience"; ObjectID = "pje-c9-jWE";</note>
      </trans-unit>
    </body>
  </file>
  <file original="feelgood/ViewControllers/Base.lproj/FGTalk2DocAskDoctorsViewController.xib" source-language="en-US" target-language="zh-Hans-CN" product-name="ht-iosapp">
    <body>
      <trans-unit id="669" resname="4JM-yv-O1p.text" restype="string" datatype="x-xib">
        <source>Get a more personalized answer</source>
        <target>获得一个更专属于您的回答</target>
        <note annotates="source">Class = "UILabel"; text = "Get a more personalized answer"; ObjectID = "4JM-yv-O1p";</note>
      </trans-unit>
      <trans-unit id="670" resname="KvY-4s-tV7.placeholder" restype="string" datatype="x-xib">
        <source>Name of condition or symptom</source>
        <target>状况或症状名称</target>
        <note annotates="source">Class = "UITextField"; placeholder = "  Name of condition or symptom"; ObjectID = "KvY-4s-tV7";</note>
      </trans-unit>
      <trans-unit id="671" resname="q32-Yx-z8d.text" restype="string" datatype="x-xib">
        <source>Tell the doctor a little about you</source>
        <target>告诉医生关于您的信息</target>
        <note annotates="source">Class = "UILabel"; text = "Tell the doctor a little about you"; ObjectID = "q32-Yx-z8d";</note>
      </trans-unit>
    </body>
  </file>
  <file original="feelgood/ViewControllers/Base.lproj/FGTalk2DocAddSubAccountsViewControlleriPad.xib" source-language="en-US" target-language="zh-Hans-CN" product-name="ht-iosapp">
    <body>
      <trans-unit id="672" resname="HWn-bN-Mn5.text" restype="string" datatype="x-xib">
        <source>We're sorry to see you downgrade!</source>
        <target>我们对于您降低账户级别表示遗憾！</target>
        <note annotates="source">Class = "UILabel"; text = "We're sorry to see you downgrade!"; ObjectID = "HWn-bN-Mn5";</note>
      </trans-unit>
      <trans-unit id="673" resname="bsp-Xt-0j0.text" restype="string" datatype="x-xib">
        <source>We're dedicated to taking care of you. Please consider sending us feedback instead of downgrading. We'll respond to you and do our best to make you happy as soon as possible! :)</source>
        <target>我们致力于照顾您的健康，请考虑给我们发送反馈而不是降级我们会尽快回复您并做最大的努力使您开心！:)</target>
        <note annotates="source">Class = "UILabel"; text = "We're dedicated to taking care of you. Please consider sending us feedback instead of downgrading. We'll respond to you and do our best to make you happy as soon as possible! :)"; ObjectID = "bsp-Xt-0j0";</note>
      </trans-unit>
    </body>
  </file>
  <file original="feelgood/ViewControllers/Base.lproj/FGSearchQuestionViewController.xib" source-language="en-US" target-language="zh-Hans-CN" product-name="ht-iosapp">
    <body>
      <trans-unit id="674" resname="btX-Gh-PJY.text" restype="string" datatype="x-xib">
        <source>We can connect via secure messaging, video/text chat, or schedule a virtual appointment.\n\nI can provide you with:</source>
        <target>我们可以通过安全信息，视频/文本聊天或安排在线预约进行连接。\n\n我可以为您提供：</target>
        <note annotates="source">Class = "UILabel"; text = "We can connect via secure messaging, video/text chat, or schedule a virtual appointment.\n\nI can provide you with: "; ObjectID = "btX-Gh-PJY";</note>
      </trans-unit>
      <trans-unit id="675" resname="eyf-AW-JAK.normalTitle" restype="string" datatype="x-xib">
        <source>Take action</source>
        <target>采取行动</target>
        <note annotates="source">Class = "UIButton"; normalTitle = "Take action"; ObjectID = "eyf-AW-JAK";</note>
      </trans-unit>
      <trans-unit id="676" resname="pDZ-Hz-LT8.normalTitle" restype="string" datatype="x-xib">
        <source>Talk to doctors</source>
        <target>与医生交流</target>
        <note annotates="source">Class = "UIButton"; normalTitle = "Talk to doctors"; ObjectID = "pDZ-Hz-LT8";</note>
      </trans-unit>
      <trans-unit id="677" resname="t5N-S8-gqI.text" restype="string" datatype="x-xib">
        <source>What would you like to do next?</source>
        <target>您接下来想要做什么？</target>
        <note annotates="source">Class = "UILabel"; text = "What would you like to do next?"; ObjectID = "t5N-S8-gqI";</note>
      </trans-unit>
    </body>
  </file>
  <file original="feelgood/ViewControllers/Base.lproj/FGSearchLocationViewController.xib" source-language="en-US" target-language="zh-Hans-CN" product-name="ht-iosapp">
    <body>
      <trans-unit id="678" resname="DVF-6a-8LI.placeholder" restype="string" datatype="x-xib">
        <source>Search for location</source>
        <target>搜索位置</target>
        <note annotates="source">Class = "UISearchBar"; placeholder = "Search for location                   "; ObjectID = "DVF-6a-8LI";</note>
      </trans-unit>
      <trans-unit id="679" resname="vLe-Sn-YWd.normalTitle" restype="string" datatype="x-xib">
        <source>Current Location</source>
        <target>当前位置</target>
        <note annotates="source">Class = "UIButton"; normalTitle = "  Current Location"; ObjectID = "vLe-Sn-YWd";</note>
      </trans-unit>
    </body>
  </file>
  <file original="feelgood/ViewControllers/Base.lproj/FGSearchLanguageViewController.xib" source-language="en-US" target-language="zh-Hans-CN" product-name="ht-iosapp">
    <body>
      <trans-unit id="680" resname="WOf-G7-uB9.placeholder" restype="string" datatype="x-xib">
        <source>Search for language</source>
        <target>搜索语言</target>
        <note annotates="source">Class = "UISearchBar"; placeholder = "Search for language                 "; ObjectID = "WOf-G7-uB9";</note>
      </trans-unit>
    </body>
  </file>
  <file original="feelgood/ViewControllers/Base.lproj/FGSearchInsuranceViewController.xib" source-language="en-US" target-language="zh-Hans-CN" product-name="ht-iosapp">
    <body>
      <trans-unit id="681" resname="NRs-29-UNG.placeholder" restype="string" datatype="x-xib">
        <source>Search for insurance</source>
        <target>搜索保险</target>
        <note annotates="source">Class = "UISearchBar"; placeholder = "Search for insurance              "; ObjectID = "NRs-29-UNG";</note>
      </trans-unit>
    </body>
  </file>
  <file original="feelgood/ViewControllers/Base.lproj/FGSearchDoctorsViewController.xib" source-language="en-US" target-language="zh-Hans-CN" product-name="ht-iosapp">
    <body>
      <trans-unit id="682" resname="2FB-8E-ha2.placeholder" restype="string" datatype="x-xib">
        <source>Name, specialty or topic</source>
        <target>姓名、专科或话题</target>
        <note annotates="source">Class = "UISearchBar"; placeholder = "Name, specialty or topic          "; ObjectID = "2FB-8E-ha2";</note>
      </trans-unit>
    </body>
  </file>
  <file original="feelgood/ViewControllers/Base.lproj/FGNuxSignupViewController~ipad.xib" source-language="en-US" target-language="zh-Hans-CN" product-name="ht-iosapp">
    <body>
      <trans-unit id="683" resname="6dm-aD-7F0.text" restype="string" datatype="x-xib">
        <source>Helpful and personalized answers, tips, news, and app recommendations from top doctors!</source>
        <target>从顶级医生处获得有帮助的个性化回答、小贴士、新闻和应用程序的建议!</target>
        <note annotates="source">Class = "UILabel"; text = "Helpful and personalized answers, tips, news, and app recommendations from top doctors! "; ObjectID = "6dm-aD-7F0";</note>
      </trans-unit>
      <trans-unit id="684" resname="pWe-o3-Qtc.text" restype="string" datatype="x-xib">
        <source>Are you a doctor?</source>
        <target>您是一名医生吗？</target>
        <note annotates="source">Class = "UILabel"; text = "Are you a doctor? "; ObjectID = "pWe-o3-Qtc";</note>
      </trans-unit>
    </body>
  </file>
  <file original="feelgood/ViewControllers/Base.lproj/FGNuxSignupViewController.xib" source-language="en-US" target-language="zh-Hans-CN" product-name="ht-iosapp">
    <body>
      <trans-unit id="685" resname="6dm-aD-7F0.text" restype="string" datatype="x-xib">
        <source>Helpful and personalized answers, tips, news, and app recommendations from top doctors!</source>
        <target>从顶级医生处获得有帮助的个性化回答、小贴士、新闻和应用程序的建议!</target>
        <note annotates="source">Class = "UILabel"; text = "Helpful and personalized answers, tips, news, and app recommendations from top doctors! "; ObjectID = "6dm-aD-7F0";</note>
      </trans-unit>
      <trans-unit id="686" resname="pWe-o3-Qtc.text" restype="string" datatype="x-xib">
        <source>Are you a doctor?</source>
        <target>您是一名医生吗？</target>
        <note annotates="source">Class = "UILabel"; text = "Are you a doctor? "; ObjectID = "pWe-o3-Qtc";</note>
      </trans-unit>
    </body>
  </file>
  <file original="feelgood/ViewControllers/Base.lproj/FGNuxSignUpVCSmallScreen.xib" source-language="en-US" target-language="zh-Hans-CN" product-name="ht-iosapp">
    <body>
      <trans-unit id="687" resname="P2Q-rj-nfc.text" restype="string" datatype="x-xib">
        <source>Are you a doctor?</source>
        <target>您是一名医生吗？</target>
        <note annotates="source">Class = "UILabel"; text = "Are you a doctor? "; ObjectID = "P2Q-rj-nfc";</note>
      </trans-unit>
    </body>
  </file>
  <file original="feelgood/ViewControllers/Base.lproj/FGNuxSearchViewController~ipad.xib" source-language="en-US" target-language="zh-Hans-CN" product-name="ht-iosapp">
    <body>
      <trans-unit id="688" resname="S2c-WI-KEa.placeholder" restype="string" datatype="x-xib">
        <source>Find a goal (e.g: Lose weight)</source>
        <target>查找目标(例如: 减肥）</target>
        <note annotates="source">Class = "UISearchBar"; placeholder = "Find a goal (e.g: Lose weight)                                              "; ObjectID = "S2c-WI-KEa";</note>
      </trans-unit>
    </body>
  </file>
  <file original="feelgood/ViewControllers/Base.lproj/FGNuxInviteDoctorViewController~ipad.xib" source-language="en-US" target-language="zh-Hans-CN" product-name="ht-iosapp">
    <body>
      <trans-unit id="689" resname="jGc-Rz-QTV.normalTitle" restype="string" datatype="x-xib">
        <source>Continue</source>
        <target>继续</target>
        <note annotates="source">Class = "UIButton"; normalTitle = "Continue"; ObjectID = "jGc-Rz-QTV";</note>
      </trans-unit>
    </body>
  </file>
  <file original="feelgood/ViewControllers/Base.lproj/FGNuxInviteDoctorViewControllerSmallScreen.xib" source-language="en-US" target-language="zh-Hans-CN" product-name="ht-iosapp">
    <body>
      <trans-unit id="690" resname="Ege-W5-Zxn.normalTitle" restype="string" datatype="x-xib">
        <source>Can't find your doctor? Get help »</source>
        <target>无法找到您的医生获得帮助»</target>
        <note annotates="source">Class = "UIButton"; normalTitle = "Can't find your doctor? Get help »"; ObjectID = "Ege-W5-Zxn";</note>
      </trans-unit>
      <trans-unit id="691" resname="XuL-zM-XZw.normalTitle" restype="string" datatype="x-xib">
        <source>Can't find your doctor? Get help »</source>
        <target>无法找到您的医生获得帮助»</target>
        <note annotates="source">Class = "UIButton"; normalTitle = "Can't find your doctor? Get help »"; ObjectID = "XuL-zM-XZw";</note>
      </trans-unit>
    </body>
  </file>
  <file original="feelgood/ViewControllers/Base.lproj/FGNuxGoalsTopicsAddViewControllerIpad.xib" source-language="en-US" target-language="zh-Hans-CN" product-name="ht-iosapp">
    <body>
      <trans-unit id="692" resname="pmT-Bv-he8.disabledTitle" restype="string" datatype="x-xib">
        <source>Continue</source>
        <target>继续</target>
        <note annotates="source">Class = "UIButton"; disabledTitle = "Continue"; ObjectID = "pmT-Bv-he8";</note>
      </trans-unit>
      <trans-unit id="693" resname="pmT-Bv-he8.normalTitle" restype="string" datatype="x-xib">
        <source>Continue</source>
        <target>继续</target>
        <note annotates="source">Class = "UIButton"; normalTitle = "Continue"; ObjectID = "pmT-Bv-he8";</note>
      </trans-unit>
    </body>
  </file>
  <file original="feelgood/ViewControllers/Base.lproj/FGNuxDemographViewControllerIpad.xib" source-language="en-US" target-language="zh-Hans-CN" product-name="ht-iosapp">
    <body>
      <trans-unit id="694" resname="euA-lh-mG0.disabledTitle" restype="string" datatype="x-xib">
        <source>Continue</source>
        <target>继续</target>
        <note annotates="source">Class = "UIButton"; disabledTitle = "Continue"; ObjectID = "euA-lh-mG0";</note>
      </trans-unit>
      <trans-unit id="695" resname="euA-lh-mG0.normalTitle" restype="string" datatype="x-xib">
        <source>Continue</source>
        <target>继续</target>
        <note annotates="source">Class = "UIButton"; normalTitle = "Continue"; ObjectID = "euA-lh-mG0";</note>
      </trans-unit>
    </body>
  </file>
  <file original="feelgood/ViewControllers/Base.lproj/FGNamePhotoViewControllerIpad.xib" source-language="en-US" target-language="zh-Hans-CN" product-name="ht-iosapp">
    <body>
      <trans-unit id="696" resname="KrP-9x-Z9n.disabledTitle" restype="string" datatype="x-xib">
        <source>Continue</source>
        <target>继续</target>
        <note annotates="source">Class = "UIButton"; disabledTitle = "Continue"; ObjectID = "KrP-9x-Z9n";</note>
      </trans-unit>
      <trans-unit id="697" resname="KrP-9x-Z9n.normalTitle" restype="string" datatype="x-xib">
        <source>Continue</source>
        <target>继续</target>
        <note annotates="source">Class = "UIButton"; normalTitle = "Continue"; ObjectID = "KrP-9x-Z9n";</note>
      </trans-unit>
    </body>
  </file>
  <file original="feelgood/ViewControllers/Base.lproj/FGNamePhotoVCSmallScreen.xib" source-language="en-US" target-language="zh-Hans-CN" product-name="ht-iosapp">
    <body>
      <trans-unit id="698" resname="WXj-nW-5ds.normalTitle" restype="string" datatype="x-xib">
        <source>Button</source>
        <target>按钮</target>
        <note annotates="source">Class = "UIButton"; normalTitle = "Button"; ObjectID = "WXj-nW-5ds";</note>
      </trans-unit>
    </body>
  </file>
  <file original="feelgood/ViewControllers/Base.lproj/FGMomentDetailsmallViewController.xib" source-language="en-US" target-language="zh-Hans-CN" product-name="ht-iosapp">
    <body>
      <trans-unit id="699" resname="D1S-cE-SGi.normalTitle" restype="string" datatype="x-xib">
        <source>Share</source>
        <target>分享</target>
        <note annotates="source">Class = "UIButton"; normalTitle = "Share"; ObjectID = "D1S-cE-SGi";</note>
      </trans-unit>
      <trans-unit id="700" resname="Dcn-5D-eum.normalTitle" restype="string" datatype="x-xib">
        <source>Share</source>
        <target>分享</target>
        <note annotates="source">Class = "UIButton"; normalTitle = "Share"; ObjectID = "Dcn-5D-eum";</note>
      </trans-unit>
      <trans-unit id="701" resname="G3s-8R-ne9.text" restype="string" datatype="x-xib">
        <source>Please don't include a followup question in your note. To do so,</source>
        <target>请不要在您的备注中包含后续问题。若想这样做，</target>
        <note annotates="source">Class = "UILabel"; text = "Please don't include a followup question in your note. To do so,"; ObjectID = "G3s-8R-ne9";</note>
      </trans-unit>
      <trans-unit id="702" resname="KaS-Fq-bjx.normalTitle" restype="string" datatype="x-xib">
        <source>Thank</source>
        <target>谢谢</target>
        <note annotates="source">Class = "UIButton"; normalTitle = "Thank"; ObjectID = "KaS-Fq-bjx";</note>
      </trans-unit>
    </body>
  </file>
  <file original="feelgood/ViewControllers/Base.lproj/FGMomentDetailViewController~ipad.xib" source-language="en-US" target-language="zh-Hans-CN" product-name="ht-iosapp">
    <body>
      <trans-unit id="703" resname="D1S-cE-SGi.normalTitle" restype="string" datatype="x-xib">
        <source>Share</source>
        <target>分享</target>
        <note annotates="source">Class = "UIButton"; normalTitle = "Share"; ObjectID = "D1S-cE-SGi";</note>
      </trans-unit>
      <trans-unit id="704" resname="G3s-8R-ne9.text" restype="string" datatype="x-xib">
        <source>Please don't include a followup question in your note. To do so,</source>
        <target>请不要在您的备注中包含后续问题。若想这样做，</target>
        <note annotates="source">Class = "UILabel"; text = "Please don't include a followup question in your note. To do so,"; ObjectID = "G3s-8R-ne9";</note>
      </trans-unit>
    </body>
  </file>
  <file original="feelgood/ViewControllers/Base.lproj/FGMomentDetailViewController.xib" source-language="en-US" target-language="zh-Hans-CN" product-name="ht-iosapp">
    <body>
      <trans-unit id="705" resname="D1S-cE-SGi.normalTitle" restype="string" datatype="x-xib">
        <source>Share</source>
        <target>分享</target>
        <note annotates="source">Class = "UIButton"; normalTitle = "Share"; ObjectID = "D1S-cE-SGi";</note>
      </trans-unit>
      <trans-unit id="706" resname="Dcn-5D-eum.normalTitle" restype="string" datatype="x-xib">
        <source>Share</source>
        <target>分享</target>
        <note annotates="source">Class = "UIButton"; normalTitle = "Share"; ObjectID = "Dcn-5D-eum";</note>
      </trans-unit>
      <trans-unit id="707" resname="KaS-Fq-bjx.normalTitle" restype="string" datatype="x-xib">
        <source>Thank</source>
        <target>谢谢</target>
        <note annotates="source">Class = "UIButton"; normalTitle = "Thank"; ObjectID = "KaS-Fq-bjx";</note>
      </trans-unit>
    </body>
  </file>
  <file original="feelgood/ViewControllers/Base.lproj/FGInfluencerShareFGMomentViewController.xib" source-language="en-US" target-language="zh-Hans-CN" product-name="ht-iosapp">
    <body>
      <trans-unit id="708" resname="NGg-7n-SgJ.text" restype="string" datatype="x-xib">
        <source>Share more Feel Good Moments to inspire and motivate millions to achieve their goals</source>
        <target>分享更多Feel Good瞬间以鼓舞和激励更多的人去实现他们的目标</target>
        <note annotates="source">Class = "UILabel"; text = "Share more Feel Good Moments to inspire and motivate millions to achieve their goals "; ObjectID = "NGg-7n-SgJ";</note>
      </trans-unit>
    </body>
  </file>
  <file original="feelgood/ViewControllers/Base.lproj/FGInfluencerNewsViewController~ipad.xib" source-language="en-US" target-language="zh-Hans-CN" product-name="ht-iosapp">
    <body>
      <trans-unit id="709" resname="5Zk-Ki-YZT.normalTitle" restype="string" datatype="x-xib">
        <source>Helpful</source>
        <target>有帮助的</target>
        <note annotates="source">Class = "UIButton"; normalTitle = "  Helpful"; ObjectID = "5Zk-Ki-YZT";</note>
      </trans-unit>
      <trans-unit id="710" resname="t3e-iJ-qIK.text" restype="string" datatype="x-xib">
        <source>Food Packaging Health Risk 'Unknown'</source>
        <target>食品包装健康风险\’未知’\</target>
        <note annotates="source">Class = "UILabel"; text = "Food Packaging Health Risk 'Unknown'"; ObjectID = "t3e-iJ-qIK";</note>
      </trans-unit>
    </body>
  </file>
  <file original="feelgood/ViewControllers/Base.lproj/FGInfluencerNewsViewController.xib" source-language="en-US" target-language="zh-Hans-CN" product-name="ht-iosapp">
    <body>
      <trans-unit id="711" resname="5Zk-Ki-YZT.normalTitle" restype="string" datatype="x-xib">
        <source>Helpful</source>
        <target>有帮助的</target>
        <note annotates="source">Class = "UIButton"; normalTitle = "  Helpful"; ObjectID = "5Zk-Ki-YZT";</note>
      </trans-unit>
    </body>
  </file>
  <file original="feelgood/ViewControllers/Base.lproj/FGHTFileListViewController~ipad.xib" source-language="en-US" target-language="zh-Hans-CN" product-name="ht-iosapp">
    <body>
      <trans-unit id="712" resname="lyX-Gv-P5t.text" restype="string" datatype="x-xib">
        <source>Private storage and easy, secure sharing with doctors</source>
        <target>私人存储，与医生简单、安全的分享</target>
        <note annotates="source">Class = "UILabel"; text = "Private storage and easy, secure sharing with doctors"; ObjectID = "lyX-Gv-P5t";</note>
      </trans-unit>
      <trans-unit id="713" resname="vj8-2g-5Ix.text" restype="string" datatype="x-xib">
        <source>Upload photos or documents</source>
        <target>更新照片或文件</target>
        <note annotates="source">Class = "UILabel"; text = "Upload photos or documents"; ObjectID = "vj8-2g-5Ix";</note>
      </trans-unit>
    </body>
  </file>
  <file original="feelgood/ViewControllers/Base.lproj/FGHTFileListViewController.xib" source-language="en-US" target-language="zh-Hans-CN" product-name="ht-iosapp">
    <body>
      <trans-unit id="714" resname="Eyz-IA-iAt.text" restype="string" datatype="x-xib">
        <source>Upload photos or documents</source>
        <target>更新照片或文件</target>
        <note annotates="source">Class = "UILabel"; text = "Upload photos or documents"; ObjectID = "Eyz-IA-iAt";</note>
      </trans-unit>
      <trans-unit id="715" resname="Fla-9e-gY4.text" restype="string" datatype="x-xib">
        <source>Private storage and easy, secure sharing with doctors</source>
        <target>私人存储，与医生简单、安全的分享</target>
        <note annotates="source">Class = "UILabel"; text = "Private storage and easy, secure sharing with doctors"; ObjectID = "Fla-9e-gY4";</note>
      </trans-unit>
    </body>
  </file>
  <file original="feelgood/ViewControllers/Base.lproj/FGForgotPasswordViewControllerIpad.xib" source-language="en-US" target-language="zh-Hans-CN" product-name="ht-iosapp">
    <body>
      <trans-unit id="716" resname="fak-PA-FU7.text" restype="string" datatype="x-xib">
        <source>We just sent you a link to reset your password.\nIf you dont see it after a few minutes, please \ncheck your Spam folder.</source>
        <target>我们刚刚向您发送了重置密码的链接。\n如果几分钟后仍未看到，请\n查看您的垃圾邮件文件夹。</target>
        <note annotates="source">Class = "UILabel"; text = "We just sent you a link to reset your password.\nIf you dont see it after a few minutes, please \ncheck your Spam folder."; ObjectID = "fak-PA-FU7";</note>
      </trans-unit>
      <trans-unit id="717" resname="iqT-MJ-Oof.text" restype="string" datatype="x-xib">
        <source>No worries! Let us know your email and we'll send you a link to reset it</source>
        <target>不要担心！告诉我们您的电子邮件，我们会向您发送一个重置链接</target>
        <note annotates="source">Class = "UILabel"; text = "No worries! Let us know your email and we'll send you a link to reset it"; ObjectID = "iqT-MJ-Oof";</note>
      </trans-unit>
    </body>
  </file>
  <file original="feelgood/ViewControllers/Base.lproj/FGEndCarouselViewController~ipad.xib" source-language="en-US" target-language="zh-Hans-CN" product-name="ht-iosapp">
    <body>
      <trans-unit id="718" resname="4jF-0K-bQp.text" restype="string" datatype="x-xib">
        <source>You'll get more useful, beautiful doctor tips tomorrow</source>
        <target>明天您会获得更多有用和精彩的医生小贴士。</target>
        <note annotates="source">Class = "UILabel"; text = "You'll get more useful, beautiful doctor tips tomorrow"; ObjectID = "4jF-0K-bQp";</note>
      </trans-unit>
    </body>
  </file>
  <file original="feelgood/ViewControllers/Base.lproj/FGChecklistGoalsViewControllerIpad.xib" source-language="en-US" target-language="zh-Hans-CN" product-name="ht-iosapp">
    <body>
      <trans-unit id="719" resname="gJN-lB-iYu.text" restype="string" datatype="x-xib">
        <source>Want a personalized checklist?\nOur doctors can help</source>
        <target>想要专属于您的清单吗？\n我们的医生可以给予帮助</target>
        <note annotates="source">Class = "UILabel"; text = "Want a personalized checklist?\nOur doctors can help"; ObjectID = "gJN-lB-iYu";</note>
      </trans-unit>
    </body>
  </file>
  <file original="feelgood/ViewControllers/Base.lproj/FGCheckListSearchViewController~ipad.xib" source-language="en-US" target-language="zh-Hans-CN" product-name="ht-iosapp">
    <body>
      <trans-unit id="720" resname="Wdk-yd-mkO.placeholder" restype="string" datatype="x-xib">
        <source>Find a goal (e.g: Lose weight)</source>
        <target>查找目标（例如：减肥）</target>
        <note annotates="source">Class = "UISearchBar"; placeholder = "Find a goal (e.g: Lose weight)                                              "; ObjectID = "Wdk-yd-mkO";</note>
      </trans-unit>
    </body>
  </file>
  <file original="feelgood/ViewControllers/Base.lproj/FGBasicSearchViewController~ipad.xib" source-language="en-US" target-language="zh-Hans-CN" product-name="ht-iosapp">
    <body>
      <trans-unit id="721" resname="ccY-LM-9nb.placeholder" restype="string" datatype="x-xib">
        <source>Search name, speciality, or topic</source>
        <target>搜索姓名、专科或话题</target>
        <note annotates="source">Class = "UISearchBar"; placeholder = "Search name, speciality, or topic        "; ObjectID = "ccY-LM-9nb";</note>
      </trans-unit>
    </body>
  </file>
  <file original="feelgood/ViewControllers/Base.lproj/FGAnswersListViewController~ipad.xib" source-language="en-US" target-language="zh-Hans-CN" product-name="ht-iosapp">
    <body>
      <trans-unit id="722" resname="Kb2-2Q-Ixz.normalTitle" restype="string" datatype="x-xib">
        <source>Update question</source>
        <target>更新问题</target>
        <note annotates="source">Class = "UIButton"; normalTitle = "Update question"; ObjectID = "Kb2-2Q-Ixz";</note>
      </trans-unit>
    </body>
  </file>
  <file original="feelgood/ViewControllers/Base.lproj/FGAnswersListViewController.xib" source-language="en-US" target-language="zh-Hans-CN" product-name="ht-iosapp">
    <body>
      <trans-unit id="723" resname="Kb2-2Q-Ixz.normalTitle" restype="string" datatype="x-xib">
        <source>Update question</source>
        <target>更新问题</target>
        <note annotates="source">Class = "UIButton"; normalTitle = "Update question"; ObjectID = "Kb2-2Q-Ixz";</note>
      </trans-unit>
      <trans-unit id="724" resname="gwj-a0-AZQ.text" restype="string" datatype="x-xib">
        <source>Get help</source>
        <target>获得帮助</target>
        <note annotates="source">Class = "UILabel"; text = "Get help"; ObjectID = "gwj-a0-AZQ";</note>
      </trans-unit>
    </body>
  </file>
  <file original="feelgood/ViewControllers/Base.lproj/FGAgreesAndCommentsViewController~ipad.xib" source-language="en-US" target-language="zh-Hans-CN" product-name="ht-iosapp">
    <body>
      <trans-unit id="725" resname="GUB-lX-WIJ.text" restype="string" datatype="x-xib">
        <source>Dr. Agrees</source>
        <target>医生同意</target>
        <note annotates="source">Class = "UILabel"; text = "Dr. Agrees "; ObjectID = "GUB-lX-WIJ";</note>
      </trans-unit>
    </body>
  </file>
  <file original="feelgood/ViewControllers/Settings/Base.lproj/FGMainSettingsViewController~ipad.xib" source-language="en-US" target-language="zh-Hans-CN" product-name="ht-iosapp">
    <body>
      <trans-unit id="726" resname="DFA-eO-y9t.text" restype="string" datatype="x-xib">
        <source>What's your email?</source>
        <target>您的邮箱?</target>
        <note annotates="source">Class = "UILabel"; text = "What's your email?"; ObjectID = "DFA-eO-y9t";</note>
      </trans-unit>
      <trans-unit id="727" resname="aro-gW-23T.text" restype="string" datatype="x-xib">
        <source>We're dedicated to taking care of you. Please consider letting us know how we may make your experience better instead of deactivating your account. We'll do our best to make you happy as soon as possible! :)</source>
        <target>我们致力于照顾您的健康，请不要停用账户，告诉我们知道如何可以给您更好的体验。我们会尽快做最大的努力使您开心！:)</target>
        <note annotates="source">Class = "UILabel"; text = "We're dedicated to taking care of you. Please consider letting us know how we may make your experience better instead of deactivating your account. We'll do our best to make you happy as soon as possible! :)"; ObjectID = "aro-gW-23T";</note>
      </trans-unit>
    </body>
  </file>
  <file original="feelgood/ViewControllers/Settings/Base.lproj/FGCreditCardView.xib" source-language="en-US" target-language="zh-Hans-CN" product-name="ht-iosapp">
    <body>
      <trans-unit id="728" resname="unY-OG-63U.text" restype="string" datatype="x-xib">
        <source>MM/YY        CVV</source>
        <target>月月/年年        CVV</target>
        <note annotates="source">Class = "UITextView"; text = "  MM/YY        CVV"; ObjectID = "unY-OG-63U";</note>
      </trans-unit>
    </body>
  </file>
  <file original="feelgood/ViewControllers/Prime Trial/Base.lproj/FGPrimeTrialPaymentViewController.xib" source-language="en-US" target-language="zh-Hans-CN" product-name="ht-iosapp">
    <body>
      <trans-unit id="729" resname="sgQ-be-O8h.normalTitle" restype="string" datatype="x-xib">
        <source>Scan card</source>
        <target>扫描卡</target>
        <note annotates="source">Class = "UIButton"; normalTitle = " Scan card"; ObjectID = "sgQ-be-O8h";</note>
      </trans-unit>
    </body>
  </file>
  <file original="feelgood/Classes/UI/Base.lproj/FGProfileNoneAttributeView.xib" source-language="en-US" target-language="zh-Hans-CN" product-name="ht-iosapp">
    <body>
      <trans-unit id="730" resname="liD-ow-9ga.text" restype="string" datatype="x-xib">
        <source>Add</source>
        <target>添加</target>
        <note annotates="source">Class = "UILabel"; text = "Add "; ObjectID = "liD-ow-9ga";</note>
      </trans-unit>
    </body>
  </file>
  <file original="feelgood/Classes/UI/Base.lproj/FGProfileAddNewAttributeView.xib" source-language="en-US" target-language="zh-Hans-CN" product-name="ht-iosapp">
    <body>
      <trans-unit id="731" resname="XoB-sm-Jcb.normalTitle" restype="string" datatype="x-xib">
        <source>Have this</source>
        <target>有这个</target>
        <note annotates="source">Class = "UIButton"; normalTitle = " Have this"; ObjectID = "XoB-sm-Jcb";</note>
      </trans-unit>
      <trans-unit id="732" resname="XoB-sm-Jcb.selectedTitle" restype="string" datatype="x-xib">
        <source>Have this</source>
        <target>没有这个</target>
        <note annotates="source">Class = "UIButton"; selectedTitle = " Have this"; ObjectID = "XoB-sm-Jcb";</note>
      </trans-unit>
      <trans-unit id="733" resname="eXo-Lg-cIZ.normalTitle" restype="string" datatype="x-xib">
        <source>No longer have this</source>
        <target>不再有这个</target>
        <note annotates="source">Class = "UIButton"; normalTitle = " No longer have this"; ObjectID = "eXo-Lg-cIZ";</note>
      </trans-unit>
      <trans-unit id="734" resname="eXo-Lg-cIZ.selectedTitle" restype="string" datatype="x-xib">
        <source>No longer have this</source>
        <target>不再有这个</target>
        <note annotates="source">Class = "UIButton"; selectedTitle = " No longer have this"; ObjectID = "eXo-Lg-cIZ";</note>
      </trans-unit>
    </body>
  </file>
  <file original="feelgood/Classes/UI/Base.lproj/FGProfileAddAttributeView.xib" source-language="en-US" target-language="zh-Hans-CN" product-name="ht-iosapp">
    <body>
      <trans-unit id="735" resname="sMV-bk-Som.text" restype="string" datatype="x-xib">
        <source>Add</source>
        <target>添加</target>
        <note annotates="source">Class = "UILabel"; text = "Add "; ObjectID = "sMV-bk-Som";</note>
      </trans-unit>
    </body>
  </file>
  <file original="feelgood/Classes/UI/Base.lproj/FGDocScoreLayerView~ipad.xib" source-language="en-US" target-language="zh-Hans-CN" product-name="ht-iosapp">
    <body>
      <trans-unit id="736" resname="dSG-zo-7RR.text" restype="string" datatype="x-xib">
        <source>Every medical expert on HealthTap has a DocScore. This is a reputation score from 0 to 5 stars that reflects the peer-recognition that this doctor has received on HealthTap as well as relevant public information about this expert, including:  •     Agrees, votes, and recommendations        from other experts \n•     Years of experience\n\n•     Quality of experts who refer to them\n\n•     Where the expert studied and trained\n\n•     Board certification(s)\n\n•     Other professional accomplishments       (such as peer reviewed publications        and awards)  •     Thanks, votes, and recommendations        from members</source>
        <target>每一个在HealthTap上的医学专家都有一个医者评分这个评分系统从0到5星，反映了这名医生在HealthTap上的认可度以及这位专业医生相关的公开信息，包括：  其他医生的赞同、投票和推荐                        从业时间                                                     与其相关的专家水平                                       学业技能学习履历                                         学会认证证书 其他学术成就（如同业审评论文和奖项） 会员的感谢、投票和推荐</target>
        <note annotates="source">Class = "UITextView"; text = "Every medical expert on HealthTap has a DocScore. This is a reputation score from 0 to 5 stars that reflects the peer-recognition that this doctor has received on HealthTap as well as relevant public information about this expert, including:  •     Agrees, votes, and recommendations        from other experts \n•     Years of experience\n\n•     Quality of experts who refer to them\n\n•     Where the expert studied and trained\n\n•     Board certification(s)\n\n•     Other professional accomplishments       (such as peer reviewed publications        and awards)  •     Thanks, votes, and recommendations        from members"; ObjectID = "dSG-zo-7RR";</note>
      </trans-unit>
    </body>
  </file>
  <file original="feelgood/Classes/UI/Base.lproj/FGAddSubAccountView.xib" source-language="en-US" target-language="zh-Hans-CN" product-name="ht-iosapp">
    <body>
      <trans-unit id="737" resname="Can-an-KQ9.text" restype="string" datatype="x-xib">
        <source>Add a profile</source>
        <target>添加个人资料</target>
        <note annotates="source">Class = "UILabel"; text = "Add a profile"; ObjectID = "Can-an-KQ9";</note>
      </trans-unit>
    </body>
  </file>
  <file original="feelgood/Classes/UI/TableViewCells/Base.lproj/FGUpdateConsultRateCell.xib" source-language="en-US" target-language="zh-Hans-CN" product-name="ht-iosapp">
    <body>
      <trans-unit id="738" resname="lha-dw-e4h.normalTitle" restype="string" datatype="x-xib">
        <source>Revise ›</source>
        <target>修改</target>
        <note annotates="source">Class = "UIButton"; normalTitle = "Revise › "; ObjectID = "lha-dw-e4h";</note>
      </trans-unit>
    </body>
  </file>
  <file original="feelgood/Classes/UI/TableViewCells/Base.lproj/FGT2DPersonalizeDateQuestionCell.xib" source-language="en-US" target-language="zh-Hans-CN" product-name="ht-iosapp">
    <body>
      <trans-unit id="739" resname="CL6-OZ-JR6.placeholder" restype="string" datatype="x-xib">
        <source>MM/DD/YYYY</source>
        <target>月月/日日/年年年年</target>
        <note annotates="source">Class = "UITextField"; placeholder = "  MM/DD/YYYY"; ObjectID = "CL6-OZ-JR6";</note>
      </trans-unit>
    </body>
  </file>
  <file original="feelgood/Classes/UI/TableViewCells/Base.lproj/FGSearchResultQuestionUserAnswerCell.xib" source-language="en-US" target-language="zh-Hans-CN" product-name="ht-iosapp">
    <body>
      <trans-unit id="740" resname="7Wp-7V-hd6.normalTitle" restype="string" datatype="x-xib">
        <source>Thank</source>
        <target>谢谢</target>
        <note annotates="source">Class = "UIButton"; normalTitle = "Thank"; ObjectID = "7Wp-7V-hd6";</note>
      </trans-unit>
    </body>
  </file>
  <file original="feelgood/Classes/UI/TableViewCells/Base.lproj/FGScanCardTableViewCell.xib" source-language="en-US" target-language="zh-Hans-CN" product-name="ht-iosapp">
    <body>
      <trans-unit id="741" resname="jSh-u9-Oof.normalTitle" restype="string" datatype="x-xib">
        <source>Scan card</source>
        <target>扫描卡</target>
        <note annotates="source">Class = "UIButton"; normalTitle = " Scan card"; ObjectID = "jSh-u9-Oof";</note>
      </trans-unit>
    </body>
  </file>
  <file original="feelgood/Classes/UI/TableViewCells/Base.lproj/FGNUXConciergeInviteCell.xib" source-language="en-US" target-language="zh-Hans-CN" product-name="ht-iosapp">
    <body>
      <trans-unit id="742" resname="ext-If-5LF.text" restype="string" datatype="x-xib">
        <source>Pediatrics, Known for Children's health</source>
        <target>儿科,专攻儿童健康</target>
        <note annotates="source">Class = "UILabel"; text = "Pediatrics, Known for Children's health"; ObjectID = "ext-If-5LF";</note>
      </trans-unit>
    </body>
  </file>
  <file original="feelgood/Classes/UI/TableViewCells/Base.lproj/FGChecklistDoctorProfileCell.xib" source-language="en-US" target-language="zh-Hans-CN" product-name="ht-iosapp">
    <body>
      <trans-unit id="743" resname="ZSZ-X7-2iN.text" restype="string" datatype="x-xib">
        <source>Dr. Lester</source>
        <target>Lester医生</target>
        <note annotates="source">Class = "UILabel"; text = "Dr. Lester "; ObjectID = "ZSZ-X7-2iN";</note>
      </trans-unit>
    </body>
  </file>
  <file original="feelgood/Classes/UI/TableViewCells/Base.lproj/FGCheckListGoalActionSectionFooter.xib" source-language="en-US" target-language="zh-Hans-CN" product-name="ht-iosapp">
    <body>
      <trans-unit id="744" resname="MCI-He-Gs3.disabledTitle" restype="string" datatype="x-xib">
        <source>Share</source>
        <target>分享</target>
        <note annotates="source">Class = "UIButton"; disabledTitle = "Share"; ObjectID = "MCI-He-Gs3";</note>
      </trans-unit>
      <trans-unit id="745" resname="MCI-He-Gs3.highlightedTitle" restype="string" datatype="x-xib">
        <source>Share</source>
        <target>分享</target>
        <note annotates="source">Class = "UIButton"; highlightedTitle = "Share"; ObjectID = "MCI-He-Gs3";</note>
      </trans-unit>
      <trans-unit id="746" resname="MCI-He-Gs3.normalTitle" restype="string" datatype="x-xib">
        <source>Share</source>
        <target>分享</target>
        <note annotates="source">Class = "UIButton"; normalTitle = "Share"; ObjectID = "MCI-He-Gs3";</note>
      </trans-unit>
      <trans-unit id="747" resname="hrz-f6-Mah.disabledTitle" restype="string" datatype="x-xib">
        <source>Try</source>
        <target>尝试</target>
        <note annotates="source">Class = "UIButton"; disabledTitle = "Try"; ObjectID = "hrz-f6-Mah";</note>
      </trans-unit>
      <trans-unit id="748" resname="hrz-f6-Mah.highlightedTitle" restype="string" datatype="x-xib">
        <source>Try</source>
        <target>尝试</target>
        <note annotates="source">Class = "UIButton"; highlightedTitle = "Try"; ObjectID = "hrz-f6-Mah";</note>
      </trans-unit>
      <trans-unit id="749" resname="hrz-f6-Mah.normalTitle" restype="string" datatype="x-xib">
        <source>Try</source>
        <target>尝试</target>
        <note annotates="source">Class = "UIButton"; normalTitle = "Try"; ObjectID = "hrz-f6-Mah";</note>
      </trans-unit>
    </body>
  </file>
  <file original="feelgood/Classes/UI/TableViewCells/Base.lproj/FGChatImageCell.xib" source-language="en-US" target-language="zh-Hans-CN" product-name="ht-iosapp">
    <body>
      <trans-unit id="750" resname="aKa-PX-rT5.text" restype="string" datatype="x-xib">
        <source>Updated</source>
        <target>已更新</target>
        <note annotates="source">Class = "UILabel"; text = "Updated "; ObjectID = "aKa-PX-rT5";</note>
      </trans-unit>
    </body>
  </file>
  <file original="feelgood/Classes/UI/TableViewCells/Base.lproj/FGAppDetailCell.xib" source-language="en-US" target-language="zh-Hans-CN" product-name="ht-iosapp">
    <body>
      <trans-unit id="751" resname="WVE-UK-wjc.normalTitle" restype="string" datatype="x-xib">
        <source>Download</source>
        <target>下载</target>
        <note annotates="source">Class = "UIButton"; normalTitle = "     Download"; ObjectID = "WVE-UK-wjc";</note>
      </trans-unit>
    </body>
  </file>
  <file original="feelgood/Classes/UI/TableViewCells/Base.lproj/FGAnswersListConsultCell.xib" source-language="en-US" target-language="zh-Hans-CN" product-name="ht-iosapp">
    <body>
      <trans-unit id="756" resname="Yjx-vI-AME.text" restype="string" datatype="x-xib">
        <source>Private Consult on</source>
        <target>私人咨询</target>
        <note annotates="source">Class = "UILabel"; text = "Private Consult on "; ObjectID = "Yjx-vI-AME";</note>
      </trans-unit>
    </body>
  </file>
  <file original="feelgood/Classes/UI/TableViewCells/Settings/Base.lproj/FGPricePlanCell.xib" source-language="en-US" target-language="zh-Hans-CN" product-name="ht-iosapp">
    <body>
      <trans-unit id="757" resname="OJq-G9-Ulq.text" restype="string" datatype="x-xib">
        <source>Label</source>
        <target>标签</target>
        <note annotates="source">Class = "UILabel"; text = "Label "; ObjectID = "OJq-G9-Ulq";</note>
      </trans-unit>
    </body>
  </file>
  <file original="feelgood/Classes/UI/Share/Base.lproj/HTAddSubAccountView.xib" source-language="en-US" target-language="zh-Hans-CN" product-name="ht-iosapp">
    <body>
      <trans-unit id="758" resname="1wx-lv-7Yo.normalTitle" restype="string" datatype="x-xib">
        <source>OK</source>
        <target>好</target>
        <note annotates="source">Class = "UIButton"; normalTitle = "OK"; ObjectID = "1wx-lv-7Yo";</note>
      </trans-unit>
      <trans-unit id="759" resname="BGa-p8-VxZ.normalTitle" restype="string" datatype="x-xib">
        <source>Cancel</source>
        <target>取消</target>
        <note annotates="source">Class = "UIButton"; normalTitle = "Cancel"; ObjectID = "BGa-p8-VxZ";</note>
      </trans-unit>
    </body>
  </file>
  <file original="feelgood/Classes/UI/Concierge/Base.lproj/FGInviteExternalDoctorViewController.xib" source-language="en-US" target-language="zh-Hans-CN" product-name="ht-iosapp">
    <body>
      <trans-unit id="760" resname="mRg-tY-Dbn.placeholder" restype="string" datatype="x-xib">
        <source>Speciality</source>
        <target>专科</target>
        <note annotates="source">Class = "UITextField"; placeholder = "Speciality "; ObjectID = "mRg-tY-Dbn";</note>
      </trans-unit>
    </body>
  </file>
  <file original="feelgood/Classes/UI/Concierge/Base.lproj/FGConsultListViewControllerIpad.xib" source-language="en-US" target-language="zh-Hans-CN" product-name="ht-iosapp">
    <body>
      <trans-unit id="761" resname="k9o-ao-ye4.text" restype="string" datatype="x-xib">
        <source>Get help</source>
        <target>获得帮助</target>
        <note annotates="source">Class = "UILabel"; text = "Get help"; ObjectID = "k9o-ao-ye4";</note>
      </trans-unit>
    </body>
  </file>
  <file original="feelgood/Classes/UI/Concierge/Base.lproj/FGConsultListViewController.xib" source-language="en-US" target-language="zh-Hans-CN" product-name="ht-iosapp">
    <body>
      <trans-unit id="762" resname="pfs-VB-GRo.text" restype="string" datatype="x-xib">
        <source>Get help</source>
        <target>获得帮助</target>
        <note annotates="source">Class = "UILabel"; text = "Get help"; ObjectID = "pfs-VB-GRo";</note>
      </trans-unit>
    </body>
  </file>
  <file original="feelgood/Classes/UI/Concierge/Base.lproj/FGConciergeSuggestedDoctorTableViewCell.xib" source-language="en-US" target-language="zh-Hans-CN" product-name="ht-iosapp">
    <body>
      <trans-unit id="763" resname="ext-If-5LF.text" restype="string" datatype="x-xib">
        <source>Pediatrics, Known for Children's health</source>
        <target>儿科,专攻儿童健康</target>
        <note annotates="source">Class = "UILabel"; text = "Pediatrics, Known for Children's health"; ObjectID = "ext-If-5LF";</note>
      </trans-unit>
    </body>
  </file>
  <file original="feelgood/Classes/UI/Concierge/Base.lproj/FGConciergePaymentViewControllerIpad.xib" source-language="en-US" target-language="zh-Hans-CN" product-name="ht-iosapp">
    <body>
      <trans-unit id="764" resname="NVW-dy-BQY.normalTitle" restype="string" datatype="x-xib">
        <source>Scan card</source>
        <target>扫描卡</target>
        <note annotates="source">Class = "UIButton"; normalTitle = " Scan card"; ObjectID = "NVW-dy-BQY";</note>
      </trans-unit>
    </body>
  </file>
  <file original="feelgood/Classes/UI/Concierge/Base.lproj/FGConciergePaymentViewController.xib" source-language="en-US" target-language="zh-Hans-CN" product-name="ht-iosapp">
    <body>
      <trans-unit id="765" resname="Sy9-wL-XQ4.normalTitle" restype="string" datatype="x-xib">
        <source>Apple Pay</source>
        <target>Apple Pay</target>
        <note annotates="source">Class = "UIButton"; normalTitle = " Apple Pay"; ObjectID = "Sy9-wL-XQ4";</note>
      </trans-unit>
      <trans-unit id="766" resname="ysY-GQ-KaS.normalTitle" restype="string" datatype="x-xib">
        <source>Scan card</source>
        <target>扫描卡</target>
        <note annotates="source">Class = "UIButton"; normalTitle = " Scan card"; ObjectID = "ysY-GQ-KaS";</note>
      </trans-unit>
    </body>
  </file>
</xliff><|MERGE_RESOLUTION|>--- conflicted
+++ resolved
@@ -12,11 +12,7 @@
     <body>
       <trans-unit id="2" resname="You&apos;re now following %@! " restype="string" datatype="x-objective-c">
         <source>You're now following %@!</source>
-<<<<<<< HEAD
         <target>您现在正在关注%@！</target>
-=======
-        <target>您现在关注%@！</target>
->>>>>>> 0ff93c57
       </trans-unit>
     </body>
   </file>
@@ -2469,11 +2465,7 @@
       </trans-unit>
       <trans-unit id="465" resname="Conditions treated" restype="string" datatype="x-objective-c">
         <source>Conditions treated</source>
-<<<<<<< HEAD
-        <target>治疗的健康状况</target>
-=======
         <target>治疗了的健康状况</target>
->>>>>>> 0ff93c57
       </trans-unit>
       <trans-unit id="466" resname="Contraindications" restype="string" datatype="x-objective-c">
         <source>Contraindications</source>
