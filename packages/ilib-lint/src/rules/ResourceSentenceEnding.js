--- conflicted
+++ resolved
@@ -491,13 +491,6 @@
     getLastSentenceFromContent(content, targetLocaleObj) {
         if (!content) return content;
         // Only treat .!?。？！ as sentence-ending punctuation, not ¿ or ¡
-<<<<<<< HEAD
-        const allSentenceEnding = this.getExpectedPunctuationRegex(targetLocaleObj);
-        // Fix: Use a regex that finds the last sentence, properly handling trailing whitespace
-        // First, trim trailing whitespace to avoid matching spaces instead of sentences
-        const trimmedContent = content.trim();
-        const sentenceEndingRegex = new RegExp(`[^${allSentenceEnding}]+\\p{P}?\\w*$`, 'gu');
-=======
         // Exclude colons from sentence-ending punctuation for this function because
         // colons in the middle of a sentence should not split the sentence
         const sentenceEndingWithoutColons = this.getExpectedPunctuationRegexWithoutColons(targetLocaleObj);
@@ -505,7 +498,6 @@
         // First, trim trailing whitespace to avoid matching spaces instead of sentences
         const trimmedContent = content.trim();
         const sentenceEndingRegex = new RegExp(`[^${sentenceEndingWithoutColons}]+\\p{P}?\\w*$`, 'gu');
->>>>>>> 74bc4beb
         const match = sentenceEndingRegex.exec(trimmedContent);
         if (match !== null && match.length > 0) {
             let lastSentence = match[0].trim();
@@ -809,11 +801,7 @@
      * @param {string} currentSpace - The current space character (or empty string if none)
      * @param {number} [index] - Index for array/plural resources
      * @param {string} [category] - Category for plural resources
-<<<<<<< HEAD
-     * @returns {Fix|undefined} - The fix object or undefined if no fix is needed
-=======
      * @returns {ResourceFix|undefined} - The fix object or undefined if no fix is needed
->>>>>>> 74bc4beb
      */
     createFrenchSpacingFix(resource, target, spacePosition, needsNonBreakingSpace, currentSpace, index, category) {
         const regularSpace = ' ';
