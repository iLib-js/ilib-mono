/*
 * webOSXliff.test.js - test the webOSXliff object.
 *
  * Copyright © 2025, JEDLSoft
 *
 * Licensed under the Apache License, Version 2.0 (the "License");
 * you may not use this file except in compliance with the License.
 * You may obtain a copy of the License at
 *
 *     http://www.apache.org/licenses/LICENSE-2.0
 *
 * Unless required by applicable law or agreed to in writing, software
 * distributed under the License is distributed on an "AS IS" BASIS,
 * WITHOUT WARRANTIES OR CONDITIONS OF ANY KIND, either express or implied.
 *
 * See the License for the specific language governing permissions and
 * limitations under the License.
 */

var webOSXliff = require("../lib/webOSXliff.js");
var ResourceString = require("../lib/ResourceString.js");
var XliffMerge = require("../lib/XliffMerge.js");
var XliffSplit = require("../lib/XliffSplit.js");

describe("webOSxliff", function() {
    test("webOSXliffConstructor", function() {
        expect.assertions(1);
        var x = new webOSXliff();
        expect(x).toBeTruthy();
    });
    test("webOSXliffConstructorIsEmpty", function() {
        expect.assertions(2);
        var x = new webOSXliff();
        expect(x).toBeTruthy();
        expect(x.size()).toBe(0);
    });
    test("webOSXliffVersion", function() {
        expect.assertions(2);
        var x = new webOSXliff();
        expect(x).toBeTruthy();
        expect(x.getVersion()).toBe(2.0);
    });
    test("webOSXliffConstructorFull", function() {
        expect.assertions(5);
        var x = new webOSXliff({
            project: "test-project",
            sourceLocale: "en-KR",
            version: "2",
            path: "a/b/c.xliff"
        });
        expect(x).toBeTruthy();

        expect(x["project"]).toBe("test-project");
        expect(x["sourceLocale"]).toBe("en-KR");
        expect(x["version"]).toBe(2);
        expect(x.path).toBe("a/b/c.xliff");
    });
    test("webOSXliffGetPath", function() {
        expect.assertions(2);
        var x = new webOSXliff({
            path: "foo/bar/x.xliff"
        });
        expect(x).toBeTruthy();
        expect(x.getPath()).toBe("foo/bar/x.xliff");
    });
    test("webOSXliffSetPath", function() {
        expect.assertions(3);
        var x = new webOSXliff({
            path: "foo/bar/x.xliff"
        });
        expect(x).toBeTruthy();
        expect(x.getPath()).toBe("foo/bar/x.xliff");
        x.setPath("asdf/asdf/y.xliff");
        expect(x.getPath()).toBe("asdf/asdf/y.xliff");
    });
    test("webOSXliffSetPathInitiallyEmpty", function() {
        expect.assertions(3);
        var x = new webOSXliff();
        expect(x).toBeTruthy();
        expect(!x.getPath()).toBeTruthy();
        x.setPath("asdf/asdf/y.xliff");
        expect(x.getPath()).toBe("asdf/asdf/y.xliff");
    });
    test("webOSXliffAddResource", function() {
        expect.assertions(11);
        var x = new webOSXliff();
        expect(x).toBeTruthy();
        var res = new ResourceString({
            source: "Asdf asdf",
            sourceLocale: "en-KR",
            key: "foobar",
            pathName: "foo/bar/asdf.js",
            autoKey: false,
            state: "new",
            context: "asdf",
            comment: "this is a comment",
            project: "webapp"
        });

        x.addResource(res);
        var reslist = x.getResources({
            reskey: "foobar"
        });

        expect(reslist).toBeTruthy();
        expect(reslist.length).toBe(1);
        expect(reslist[0].getSource()).toBe("Asdf asdf");
        expect(reslist[0].getSourceLocale()).toBe("en-KR");
        expect(reslist[0].getKey()).toBe("foobar");
        expect(reslist[0].getPath()).toBe("foo/bar/asdf.js");
        expect(reslist[0].getState()).toBe("new");
        expect(reslist[0].getContext()).toBe("asdf");
        expect(reslist[0].getComment()).toBe("this is a comment");
        expect(reslist[0].getProject()).toBe("webapp");
    });
    test("webOSXliffSize", function() {
        expect.assertions(3);
        var x = new webOSXliff();
        expect(x).toBeTruthy();
        var res = new ResourceString({
            source: "Asdf asdf",
            sourceLocale: "en-KR",
            key: "foobar",
            pathName: "foo/bar/asdf.js",
            autoKey: false,
            state: "new",
            context: "asdf",
            comment: "this is a comment",
            project: "webapp"
        });

        expect(x.size()).toBe(0);
        x.addResource(res);
        expect(x.size()).toBe(1);
    });
    test("webOSXliffAddMultipleResources", function() {
        expect.assertions(8);
        var x = new webOSXliff();
        expect(x).toBeTruthy();

        var res = new ResourceString({
            source: "Asdf asdf",
            sourceLocale: "en-KR",
            key: "foobar",
            pathName: "foo/bar/asdf.js",
            project: "webapp"
        });

        x.addResource(res);
        res = new ResourceString({
            source: "baby baby",
            sourceLocale: "en-KR",
            key: "huzzah",
            pathName: "foo/bar/asdf.js",
            project: "webapp"
        });

        x.addResource(res);
        var reslist = x.getResources({
            reskey: "foobar"
        });

        expect(reslist).toBeTruthy();
        expect(reslist.length).toBe(1);
        expect(reslist[0].getSource()).toBe("Asdf asdf");
        expect(reslist[0].getSourceLocale()).toBe("en-KR");
        expect(reslist[0].getKey()).toBe("foobar");
        expect(reslist[0].getPath()).toBe("foo/bar/asdf.js");
        expect(reslist[0].getProject()).toBe("webapp");
    });
    test("webOSXliffAddMultipleResourcesRightSize", function() {
        expect.assertions(3);
        var x = new webOSXliff();
        expect(x).toBeTruthy();
        expect(x.size()).toBe(0);

        var res = new ResourceString({
            source: "Asdf asdf",
            sourceLocale: "en-KR",
            key: "foobar",
            pathName: "foo/bar/asdf.js",
            project: "webapp"
        });

        x.addResource(res);
        res = new ResourceString({
            source: "baby baby",
            sourceLocale: "en-KR",
            key: "huzzah",
            pathName: "foo/bar/j.js",
            project: "webapp"
        });

        x.addResource(res);
        expect(x.size()).toBe(2);
    });
    test("webOSXliffAddMultipleResourcesOverwrite", function() {
        expect.assertions(9);
        var x = new webOSXliff();
        expect(x).toBeTruthy();

        var res = new ResourceString({
            source: "Asdf asdf",
            sourceLocale: "en-KR",
            key: "foobar",
            pathName: "foo/bar/asdf.js",
            project: "webapp"
        });

        x.addResource(res);

        // this one has the same source, locale, key, and file
        // so it should overwrite the one above
        res = new ResourceString({
            source: "baby baby",
            sourceLocale: "en-KR",
            key: "foobar",
            pathName: "foo/bar/asdf.js",
            comment: "blah blah blah",
            project: "webapp"
        });

        x.addResource(res);

        var reslist = x.getResources({
            reskey: "foobar"
        });

        expect(reslist).toBeTruthy();

        expect(reslist.length).toBe(1);
        expect(reslist[0].getSource()).toBe("baby baby");
        expect(reslist[0].getSourceLocale()).toBe("en-KR");
        expect(reslist[0].getKey()).toBe("foobar");
        expect(reslist[0].getPath()).toBe("foo/bar/asdf.js");
        expect(reslist[0].getProject()).toBe("webapp");
        expect(reslist[0].getComment()).toBe("blah blah blah");
    });

    test("webOSXliffAddMultipleResourcesOverwriteRightSize", function() {
        expect.assertions(4);
        var x = new webOSXliff();
        expect(x).toBeTruthy();

        expect(x.size()).toBe(0);

        var res = new ResourceString({
            source: "Asdf asdf",
            sourceLocale: "en-KR",
            key: "foobar",
            pathName: "foo/bar/asdf.js",
            project: "webapp"
        });

        x.addResource(res);

        expect(x.size()).toBe(1);

        // this one has the same source, locale, key, and file
        // so it should overwrite the one above
        res = new ResourceString({
            source: "baby baby",
            sourceLocale: "en-KR",
            key: "foobar",
            pathName: "foo/bar/asdf.js",
            comment: "blah blah blah",
            project: "webapp"
        });

        x.addResource(res);

        expect(x.size()).toBe(1);
    });
    test("webOSXliffAddMultipleResourcesNoOverwrite", function() {
        expect.assertions(13);
        var x = new webOSXliff();
        expect(x).toBeTruthy();

        var res = new ResourceString({
            source: "Asdf asdf",
            sourceLocale: "en-KR",
            key: "foobar",
            pathName: "foo/bar/asdf.js",
            project: "webapp"
        });

        x.addResource(res);

        // this one has a different locale
        // so it should not overwrite the one above
        res = new ResourceString({
            source: "Asdf asdf",
            sourceLocale: "fr-FR",
            key: "foobar",
            pathName: "foo/bar/asdf.js",
            comment: "blah blah blah",
            project: "webapp"
        });

        x.addResource(res);

        var reslist = x.getResources({
            reskey: "foobar"
        });

        expect(reslist).toBeTruthy();

        expect(reslist.length).toBe(2);

        expect(reslist[0].getSource()).toBe("Asdf asdf");
        expect(reslist[0].getSourceLocale()).toBe("en-KR");
        expect(reslist[0].getKey()).toBe("foobar");
        expect(reslist[0].getPath()).toBe("foo/bar/asdf.js");
        expect(!reslist[0].getComment()).toBeTruthy();

        expect(reslist[1].getSource()).toBe("Asdf asdf");
        expect(reslist[1].getSourceLocale()).toBe("fr-FR");
        expect(reslist[1].getKey()).toBe("foobar");
        expect(reslist[1].getPath()).toBe("foo/bar/asdf.js");
        expect(reslist[1].getComment()).toBe("blah blah blah");
    });
    test("webOSXliffAddResourceDontAddSourceLocaleAsTarget", function() {
        expect.assertions(2);

        var x = new webOSXliff({
            sourceLocale: "en-KR"
        });
        expect(x).toBeTruthy();

        var res = new ResourceString({
            source: "Asdf asdf",
            sourceLocale: "en-KR",
            key: "foobar",
            pathName: "foo/bar/asdf.js",
            project: "webapp"
        });

        x.addResource(res);

        // should not add this one
        res = new ResourceString({
            source: "baby baby",
            target: "babes babes",
            targetLocale: "en-KR",
            key: "huzzah",
            pathName: "foo/bar/j.java",
            project: "webapp",
            origin: "target"
        });
        
        x.addResource(res);
        expect(x.size()).toBe(1);
    });
    test("webOSXliffGetResourcesMultiple", function() {
        expect.assertions(11);
        var x = new webOSXliff();
        expect(x).toBeTruthy();

        var res = new ResourceString({
            source: "Asdf asdf",
            sourceLocale: "en-KR",
            key: "foobar",
            pathName: "foo/bar/asdf.js",
            project: "webapp",
            origin: "source"
        });

        x.addResource(res);
        res = new ResourceString({
            source: "baby baby",
            sourceLocale: "en-KR",
            key: "huzzah",
            pathName: "foo/bar/j.js",
            project: "webapp",
            origin: "origin"
        });

        x.addResource(res);

        var reslist = x.getResources({
            sourceLocale: "en-KR"
        });

        expect(reslist).toBeTruthy();
        expect(reslist.length).toBe(2);

        expect(reslist[0].getSource()).toBe("Asdf asdf");
        expect(reslist[0].getSourceLocale()).toBe("en-KR");
        expect(reslist[0].getKey()).toBe("foobar");
        expect(reslist[0].getPath()).toBe("foo/bar/asdf.js");

        expect(reslist[1].getSource()).toBe("baby baby");
        expect(reslist[1].getSourceLocale()).toBe("en-KR");
        expect(reslist[1].getKey()).toBe("huzzah");
        expect(reslist[1].getPath()).toBe("foo/bar/j.js");
    });

    test("webOSXliffDeserializeTest", function() {
        expect.assertions(24);

        var x = new webOSXliff();
        expect(x).toBeTruthy();

        x.deserialize(
                '<?xml version="1.0" encoding="utf-8"?>\n' +
                '<xliff xmlns="urn:oasis:names:tc:xliff:document:2.0" version="2.0" srcLang="en-KR" trgLang="ko-KR">\n' +
                '  <file id="f1" original="foo/bar/asdf.java" >\n' +
                '    <group id="g1" name="javascript">\n' +
                '      <unit id="1">\n' +
                '        <segment>\n' +
                '          <source>Closed Caption Settings</source>\n' +
                '          <target>자막 설정</target>\n' +
                '        </segment>\n' +
                '      </unit>\n' +
                '      <unit id="2">\n' +
                '        <segment>\n' +
                '          <source>Low</source>\n' +
                '          <target>낮음</target>\n' +
                '        </segment>\n' +
                '      </unit>\n' +
                '    </group>\n' +
                '  </file>\n' +
                '</xliff>');

        var reslist = x.getResources();

        expect(reslist).toBeTruthy();

        expect(reslist[0].getSource()).toBe("Closed Caption Settings");
        expect(reslist[0].getSourceLocale()).toBe("en-KR");
        expect(reslist[0].getTarget()).toBe("자막 설정");
        expect(reslist[0].getTargetLocale()).toBe("ko-KR");
        expect(reslist[0].getKey()).toBe("Closed Caption Settings");
        expect(reslist[0].getPath()).toBe("foo/bar/asdf.java");
        expect(reslist[0].getProject()).toBe("foo/bar/asdf.java");
        expect(reslist[0].resType).toBe("string");
        expect(reslist[0].datatype).toBe("javascript");
        expect(!reslist[0].getComment()).toBeTruthy();
        expect(reslist[0].getId()).toBe("1");

        expect(reslist[1].getSource()).toBe("Low");
        expect(reslist[1].getSourceLocale()).toBe("en-KR");
        expect(reslist[1].getTarget()).toBe("낮음");
        expect(reslist[1].getTargetLocale()).toBe("ko-KR");
        expect(reslist[1].getKey()).toBe("Low");
        expect(reslist[1].getPath()).toBe("foo/bar/asdf.java");
        expect(reslist[1].getProject()).toBe("foo/bar/asdf.java");
        expect(reslist[1].resType).toBe("string");
        expect(reslist[1].datatype).toBe("javascript");
        expect(!reslist[1].getComment()).toBeTruthy();
        expect(reslist[1].getId()).toBe("2");
    });

    test("webOSXliffDeserializeRealFile", function() {
        expect.assertions(37);

        var x = new webOSXliff();
        expect(x).toBeTruthy();

        var fs = require("fs");
        var str = fs.readFileSync("test/testfiles/xliff_webOS/ko-KR.xliff", "utf-8");
        x.deserialize(str);

        var reslist = x.getResources();
        expect(reslist).toBeTruthy();
        expect(reslist.length).toBe(7);

        expect(reslist[0].getSource()).toBe("Closed Caption Settings");
        expect(reslist[0].getSourceLocale()).toBe("en-KR");
        expect(reslist[0].getTarget()).toBe("자막 설정");
        expect(reslist[0].getTargetLocale()).toBe("ko-KR");
        expect(reslist[0].getKey()).toBe("Closed Caption Settings");
        expect(reslist[0].getPath()).toBe("settings");
        expect(reslist[0].getProject()).toBe("settings");
        expect(reslist[0].resType).toBe("string");
        expect(reslist[0].datatype).toBe("javascript");
        expect(!reslist[0].getComment()).toBeTruthy();
        expect(reslist[0].getId()).toBe("settings_1");

        expect(reslist[3].getSource()).toBe("Low");
        expect(reslist[3].getSourceLocale()).toBe("en-KR");
        expect(reslist[3].getTarget()).toBe("낮음");
        expect(reslist[3].getTargetLocale()).toBe("ko-KR");
        expect(reslist[3].getKey()).toBe("pictureControlLow_Male");
        expect(reslist[3].getPath()).toBe("settings");
        expect(reslist[3].getProject()).toBe("settings");
        expect(reslist[3].resType).toBe("string");
        expect(reslist[3].datatype).toBe("javascript");
        expect(!reslist[3].getComment()).toBeTruthy();
        expect(reslist[3].getId()).toBe("settings_1524");

        expect(reslist[6].getSource()).toBe("SEARCH");
        expect(reslist[6].getSourceLocale()).toBe("en-KR");
        expect(reslist[6].getTarget()).toBe("검색");
        expect(reslist[6].getTargetLocale()).toBe("ko-KR");
        expect(reslist[6].getKey()).toBe("SEARCH");
        expect(reslist[6].getPath()).toBe("settings");
        expect(reslist[6].getProject()).toBe("settings");
        expect(reslist[6].resType).toBe("string");
        expect(reslist[6].datatype).toBe("x-qml");
        expect(reslist[6].getComment()).toBeTruthy();
        expect(reslist[6].getComment()).toBe("copy strings from voice app");
        expect(reslist[6].getId()).toBe("settings_22");
    });

    test("webOSXliffDeserialize", function() {
        expect.assertions(8);
        var x = new webOSXliff();
        x.deserialize(
        '<?xml version="1.0" encoding="utf-8"?>\n' +
        '<xliff version="2.0" srcLang="en-KR" trgLang="de-DE" xmlns="urn:oasis:names:tc:xliff:document:2.0">\n' +
        '  <file id="sample-webos-cs_f1" original="sample-webos-c">\n' +
        '      <group id="sample-webos-c_g1" name="c">\n' +
        '        <unit id="sample-webos-c_g1_1">\n' +
        '          <segment>\n' +
        '            <source>Asdf asdf</source>\n' +
        '            <target>foobarfoo</target>\n' +
        '          </segment>\n' +
        '        </unit>\n' +
        '      </group>\n' +
        '  </file>\n' +
        '</xliff>');

        expect(x).toBeTruthy();

        var result = x.getResources();
        expect(result).toBeTruthy();
        expect(result.length).toBe(1);

        expect(result[0].getSource()).toBe("Asdf asdf");
        expect(result[0].getSourceLocale()).toBe("en-KR");
        expect(result[0].getTargetLocale()).toBe("de-DE");
        expect(result[0].getKey()).toBe("Asdf asdf");
        expect(result[0].getTarget()).toBe("foobarfoo");
    });
    test("webOSXliffDeserialize_metadata", function() {
        expect.assertions(9);

        var x = new webOSXliff({
            metadata: {"device-type": "SoundBar"}
        });
        x.deserialize(
        '<?xml version="1.0" encoding="utf-8"?>\n' +
        '<xliff xmlns="urn:oasis:names:tc:xliff:document:2.0" version="2.0"\n' +
        'xmlns:mda="urn:oasis:names:tc:xliff:metadata:2.0"\n' +
        'srcLang="en-KR" trgLang="ko-KR">\n' +
        '  <file id="sample-webos-cs_f1" original="sample-webos-c">\n' +
        '      <group id="sample-webos-c_g1" name="c">\n' +
        '        <unit id="sample-webos-c_g1_1">\n' +
        '          <mda:metadata>\n' +
        '            <mda:metaGroup category="device-type">\n' +
        '              <mda:meta type="Monitor">"Monitor" 이용이 불가능합니다</mda:meta>\n' +
        '              <mda:meta type="Box">"Box" 이용이 불가능합니다</mda:meta>\n' +
        '              <mda:meta type="SoundBar">"SoundBar" 이용이 불가능합니다</mda:meta>\n' +
        '            </mda:metaGroup>\n' +
        '          </mda:metadata>\n' +
        '          <segment>\n' +
        '            <source>NOT AVAILABLE</source>\n' +
        '            <target>이용이 불가능합니다</target>\n' +
        '          </segment>\n' +
        '        </unit>\n' +
        '      </group>\n' +
        '  </file>\n' +
        '</xliff>');

        expect(x).toBeTruthy();

        var result = x.getResources();
        expect(result).toBeTruthy();
        expect(result.length).toBe(1);

        var expectedMetadata = {
                "mda:metaGroup": {
                    "mda:meta": [
                        {
                            "_attributes" : {"type": "Monitor"},
                            "_text": "\"Monitor\" 이용이 불가능합니다"
                        },
                        {
                            "_attributes" : {"type": "Box"},
                            "_text": "\"Box\" 이용이 불가능합니다"
                        },
                        {
                            "_attributes" : {"type": "SoundBar"},
                            "_text": "\"SoundBar\" 이용이 불가능합니다"
                        }
                    ],
                    "_attributes": {
                        "category": "device-type"
                    }
                }
            }

        expect(result[0].getSource()).toBe("NOT AVAILABLE");
        expect(result[0].getSourceLocale()).toBe("en-KR");
        expect(result[0].getTargetLocale()).toBe("ko-KR");
        expect(result[0].getKey()).toBe("NOT AVAILABLE");
        expect(result[0].getTarget()).toBe("이용이 불가능합니다");
        expect(result[0].getMetadata()).toStrictEqual(expectedMetadata);
    });
    test("webOSXliffDeserialize_metadata_undefined", function() {
        expect.assertions(8);
        var x = new webOSXliff();
        x.deserialize(
        '<?xml version="1.0" encoding="utf-8"?>\n' +
        '<xliff xmlns="urn:oasis:names:tc:xliff:document:2.0" version="2.0"\n' +
        '       xmlns:mda="urn:oasis:names:tc:xliff:metadata:2.0"\n' +
        '       srcLang="en-KR" trgLang="ko-KR">\n' +
        '  <file id="sample-webos-cs_f1" original="sample-webos-c">\n' +
        '      <group id="sample-webos-c_g1" name="c">\n' +
        '        <unit id="sample-webos-c_g1_1">\n' +
        '          <mda:metadata>\n' +
        '            <mda:metaGroup category="device-type">\n' +
        '              <mda:meta type="Monitor">"Monitor" 이용이 불가능합니다</mda:meta>\n' +
        '              <mda:meta type="Box">"Box" 이용이 불가능합니다</mda:meta>\n' +
        '              <mda:meta type="SoundBar">"SoundBar" 이용이 불가능합니다</mda:meta>\n' +
        '            </mda:metaGroup>\n' +
        '          </mda:metadata>\n' +
        '          <segment>\n' +
        '            <source>NOT AVAILABLE</source>\n' +
        '            <target>이용이 불가능합니다</target>\n' +
        '          </segment>\n' +
        '        </unit>\n' +
        '      </group>\n' +
        '  </file>\n' +
        '</xliff>');

        expect(x).toBeTruthy();

        var result = x.getResources();
        expect(result).toBeTruthy();
        expect(result.length).toBe(1);

        expect(result[0].getSource()).toBe("NOT AVAILABLE");
        expect(result[0].getSourceLocale()).toBe("en-KR");
        expect(result[0].getTargetLocale()).toBe("ko-KR");
        expect(result[0].getKey()).toBe("NOT AVAILABLE");
        expect(result[0].getTarget()).toBe("이용이 불가능합니다");
    });
    test("webOSXliffDeserialize_metadata_undefined2", function() {
        expect.assertions(8);

        var x = new webOSXliff({
            metadata: {"device-type": "Monitor"}
        });
        x.deserialize(
        '<?xml version="1.0" encoding="utf-8"?>\n' +
        '<xliff version="2.0" srcLang="en-KR" trgLang="ko-KR" xmlns="urn:oasis:names:tc:xliff:document:2.0">\n' +
        '  <file id="sample-webos-cs_f1" original="sample-webos-c">\n' +
        '      <group id="sample-webos-c_g1" name="c">\n' +
        '        <unit id="sample-webos-c_g1_1">\n' +
        '          <segment>\n' +
        '            <source>NOT AVAILABLE</source>\n' +
        '            <target>이용이 불가능합니다</target>\n' +
        '          </segment>\n' +
        '        </unit>\n' +
        '      </group>\n' +
        '  </file>\n' +
        '</xliff>');

        expect(x).toBeTruthy();

        var result = x.getResources();
        expect(result).toBeTruthy();
        expect(result.length).toBe(1);

        expect(result[0].getSource()).toBe("NOT AVAILABLE");
        expect(result[0].getSourceLocale()).toBe("en-KR");
        expect(result[0].getTargetLocale()).toBe("ko-KR");
        expect(result[0].getKey()).toBe("NOT AVAILABLE");
        expect(result[0].getTarget()).toBe("이용이 불가능합니다");
    });
<<<<<<< HEAD
    //xliff split/merge
    test("webOSXliffMerge_write", function() {
        expect.assertions(2);

        var settings = {};
        settings.xliffVersion = 2;
        settings.xliffStyle = "webOS";
        settings.infiles = [
            "test/testfiles/xliff_webOS/app1/ko-KR.xliff",
            "test/testfiles/xliff_webOS/app1_new/ko-KR.xliff",
        ];
        var target = XliffMerge(settings);
        expect(target).toBeTruthy();

        var actual = target.serialize();
        var expected =
        '<?xml version="1.0" encoding="utf-8"?>\n' +
        '<xliff xmlns="urn:oasis:names:tc:xliff:document:2.0" srcLang="en-KR" trgLang="ko-KR" version="2.0">\n' +
        '  <file id="sample1_f1" original="sample1">\n' +
        '    <group id="sample1_g1" name="c">\n' +
        '      <unit id="sample1_g1_1">\n' +
        '        <segment>\n' +
        '          <source>OK</source>\n' +
        '          <target>(updated) 확인!</target>\n' +
        '        </segment>\n' +
        '      </unit>\n' +
        '      <unit id="sample1_g1_2">\n' +
        '        <segment>\n' +
        '          <source>Time Settings</source>\n' +
        '          <target>시간 설정</target>\n' +
        '        </segment>\n' +
        '      </unit>\n' +
        '      <unit id="sample1_g1_3">\n' +
        '        <notes>\n' +
        '          <note>new</note>\n' +
        '        </notes>\n' +
        '        <segment>\n' +
        '          <source>New String</source>\n' +
        '          <target>(new) 신규 문구</target>\n' +
        '        </segment>\n' +
        '      </unit>\n' +
        '    </group>\n' +
        '  </file>\n' +
        '</xliff>';
        expect(actual).toBe(expected);
    });
    test("webOSXliffMerge_write_en_US_Style", function() {
        expect.assertions(2);

        var settings = {};
        settings.xliffVersion = 2;
        settings.xliffStyle = "webOS";
        settings.infiles = [
            "test/testfiles/xliff_webOS/app1/en-US.xliff",
            "test/testfiles/xliff_webOS/app2/en-US.xliff",
        ];
        var target = XliffMerge(settings);
        expect(target).toBeTruthy();

        var actual = target.serialize();
        var expected =
        '<?xml version="1.0" encoding="utf-8"?>\n' +
        '<xliff xmlns="urn:oasis:names:tc:xliff:document:2.0" srcLang="en-KR" trgLang="en-US" version="2.0">\n' +
        '  <file id="app1_f1" original="app1">\n' +
        '    <group id="app1_g1" name="cpp">\n' +
        '      <unit id="app1_g1_1">\n' +
        '        <segment>\n' +
        '          <source>app1:String 1a</source>\n' +
        '          <target>app1:String 1a</target>\n' +
        '        </segment>\n' +
        '      </unit>\n' +
        '      <unit id="app1_g1_2">\n' +
        '        <segment>\n' +
        '          <source>app1:String 1b</source>\n' +
        '          <target>app1:String 1b</target>\n' +
        '        </segment>\n' +
        '      </unit>\n' +
        '    </group>\n' +
        '    <group id="app1_g2" name="x-json">\n' +
        '      <unit id="app1_g2_1">\n' +
        '        <segment>\n' +
        '          <source>app1:String 1c</source>\n' +
        '          <target>app1:String 1c</target>\n' +
        '        </segment>\n' +
        '      </unit>\n' +
        '    </group>\n' +
        '  </file>\n' +
        '  <file id="app2_f2" original="app2">\n' +
        '    <group id="app2_g3" name="javascript">\n' +
        '      <unit id="app2_g3_1">\n' +
        '        <segment>\n' +
        '          <source>app2: String 2a</source>\n' +
        '          <target>app2: String 2a</target>\n' +
        '        </segment>\n' +
        '      </unit>\n' +
        '      <unit id="app2_g3_2">\n' +
        '        <segment>\n' +
        '          <source>app2: String 2b</source>\n' +
        '          <target>app2: String 2b</target>\n' +
        '        </segment>\n' +
        '      </unit>\n' +
        '    </group>\n' +
        '  </file>\n' +
        '</xliff>';
        expect(actual).toBe(expected);
    });
    test("webOSXliffMerge_write_ko_KR_Style", function() {
        expect.assertions(2);

        var settings = {};
        settings.xliffVersion = 2;
        settings.xliffStyle = "webOS";
        settings.infiles = [
            "test/testfiles/xliff_webOS/app1/ko-KR.xliff",
            "test/testfiles/xliff_webOS/app2/ko-KR.xliff",
        ];
        var target = XliffMerge(settings);
        expect(target).toBeTruthy();

        var actual = target.serialize();
        var expected =
        '<?xml version="1.0" encoding="utf-8"?>\n' +
        '<xliff xmlns="urn:oasis:names:tc:xliff:document:2.0" xmlns:mda="urn:oasis:names:tc:xliff:metadata:2.0" srcLang="en-KR" trgLang="ko-KR" version="2.0">\n' +
        '  <file id="sample1_f1" original="sample1">\n' +
        '    <group id="sample1_g1" name="c">\n' +
        '      <unit id="sample1_g1_1">\n' +
        '        <segment>\n' +
        '          <source>OK</source>\n' +
        '          <target>확인</target>\n' +
        '        </segment>\n' +
        '      </unit>\n' +
        '      <unit id="sample1_g1_2">\n' +
        '        <segment>\n' +
        '          <source>Time Settings</source>\n' +
        '          <target>시간 설정</target>\n' +
        '        </segment>\n' +
        '      </unit>\n' +
        '    </group>\n' +
        '  </file>\n' +
        '  <file id="sample2_f2" original="sample2">\n' +
        '    <group id="sample2_g2" name="c">\n' +
        '      <unit id="sample2_g2_1">\n' +
        '        <segment>\n' +
        '          <source>No</source>\n' +
        '          <target>아니오</target>\n' +
        '        </segment>\n' +
        '      </unit>\n' +
        '      <unit id="sample2_g2_2">\n' +
        '        <segment>\n' +
        '          <source>Yes</source>\n' +
        '          <target>예</target>\n' +
        '        </segment>\n' +
        '      </unit>\n' +
        '      <unit id="sample2_g2_3">\n' +
        '        <mda:metadata>\n' +
        '          <mda:metaGroup category="device-type">\n' +
        '            <mda:meta type="Monitor">"Monitor" 이용이 불가능합니다</mda:meta>\n' +
        '            <mda:meta type="Box">"Box" 이용이 불가능합니다</mda:meta>\n' +
        '            <mda:meta type="SoundBar">"SoundBar" 이용이 불가능합니다</mda:meta>\n' +
        '          </mda:metaGroup>\n' +
        '        </mda:metadata>\n' +
        '        <segment>\n' +
        '          <source>NOT AVAILABLE</source>\n' +
        '          <target>이용이 불가능합니다</target>\n' +
        '        </segment>\n' +
        '      </unit>\n' +
        '    </group>\n' +
        '  </file>\n' +
        '</xliff>';
        expect(actual).toBe(expected);
    });
    test("webOSXliffMerge_write_sorted_by_project", function() {
        expect.assertions(2);

        var settings = {};
        settings.xliffVersion = 2;
        settings.xliffStyle = "webOS";
        // The order of 'infiles' is intentional (app2 before app1)
        settings.infiles = [
            "test/testfiles/xliff_webOS/app2/ko-KR.xliff",
            "test/testfiles/xliff_webOS/app1/ko-KR.xliff",
        ];
        var target = XliffMerge(settings);
        expect(target).toBeTruthy();

        var actual = target.serialize();
        var expected =
        '<?xml version="1.0" encoding="utf-8"?>\n' +
        '<xliff xmlns="urn:oasis:names:tc:xliff:document:2.0" xmlns:mda="urn:oasis:names:tc:xliff:metadata:2.0" srcLang="en-KR" trgLang="ko-KR" version="2.0">\n' +
        '  <file id="sample1_f1" original="sample1">\n' +
        '    <group id="sample1_g1" name="c">\n' +
        '      <unit id="sample1_g1_1">\n' +
        '        <segment>\n' +
        '          <source>OK</source>\n' +
        '          <target>확인</target>\n' +
        '        </segment>\n' +
        '      </unit>\n' +
        '      <unit id="sample1_g1_2">\n' +
        '        <segment>\n' +
        '          <source>Time Settings</source>\n' +
        '          <target>시간 설정</target>\n' +
        '        </segment>\n' +
        '      </unit>\n' +
        '    </group>\n' +
        '  </file>\n' +
        '  <file id="sample2_f2" original="sample2">\n' +
        '    <group id="sample2_g2" name="c">\n' +
        '      <unit id="sample2_g2_1">\n' +
        '        <segment>\n' +
        '          <source>No</source>\n' +
        '          <target>아니오</target>\n' +
        '        </segment>\n' +
        '      </unit>\n' +
        '      <unit id="sample2_g2_2">\n' +
        '        <segment>\n' +
        '          <source>Yes</source>\n' +
        '          <target>예</target>\n' +
        '        </segment>\n' +
        '      </unit>\n' +
        '      <unit id="sample2_g2_3">\n' +
        '        <mda:metadata>\n' +
        '          <mda:metaGroup category="device-type">\n' +
        '            <mda:meta type="Monitor">"Monitor" 이용이 불가능합니다</mda:meta>\n' +
        '            <mda:meta type="Box">"Box" 이용이 불가능합니다</mda:meta>\n' +
        '            <mda:meta type="SoundBar">"SoundBar" 이용이 불가능합니다</mda:meta>\n' +
        '          </mda:metaGroup>\n' +
        '        </mda:metadata>\n' +
        '        <segment>\n' +
        '          <source>NOT AVAILABLE</source>\n' +
        '          <target>이용이 불가능합니다</target>\n' +
        '        </segment>\n' +
        '      </unit>\n' +
        '    </group>\n' +
        '  </file>\n' +
        '</xliff>';
        expect(actual).toBe(expected);
    });
    test("webOSXliffMerge_with_different_unit", function() {
        expect.assertions(2);

        var settings = {};
        settings.xliffVersion = 2;
        settings.xliffStyle = "webOS";
        settings.infiles = [
            "test/testfiles/xliff_webOS/app1/ko-KR.xliff",
            "test/testfiles/xliff_webOS/app3/ko-KR.xliff",
        ];
        var target = XliffMerge(settings);
        expect(target).toBeTruthy();

        var actual = target.serialize();
        var expected =
        '<?xml version="1.0" encoding="utf-8"?>\n' +
        '<xliff xmlns="urn:oasis:names:tc:xliff:document:2.0" srcLang="en-KR" trgLang="ko-KR" version="2.0">\n' +
        '  <file id="sample1_f1" original="sample1">\n' +
        '    <group id="sample1_g1" name="c">\n' +
        '      <unit id="sample1_g1_1">\n' +
        '        <segment>\n' +
        '          <source>OK</source>\n' +
        '          <target>확인</target>\n' +
        '        </segment>\n' +
        '      </unit>\n' +
        '      <unit id="sample1_g1_2">\n' +
        '        <segment>\n' +
        '          <source>Time Settings</source>\n' +
        '          <target>시간 설정</target>\n' +
        '        </segment>\n' +
        '      </unit>\n' +
        '    </group>\n' +
        '  </file>\n' +
        '  <file id="sample3_f2" original="sample3">\n' +
        '    <group id="sample3_g2" name="x-qml">\n' +
        '      <unit id="sample3_g2_1">\n' +
        '        <segment>\n' +
        '          <source>OK</source>\n' +
        '          <target>확인</target>\n' +
        '        </segment>\n' +
        '      </unit>\n' +
        '      <unit id="sample3_g2_2" name="login">\n' +
        '        <segment>\n' +
        '          <source>Device Sign In</source>\n' +
        '          <target>기기 로그인</target>\n' +
        '        </segment>\n' +
        '      </unit>\n' +
        '      <unit id="sample3_g2_3" name="login">\n' +
        '        <segment>\n' +
        '          <source>Sign In</source>\n' +
        '          <target>로그인</target>\n' +
        '        </segment>\n' +
        '      </unit>\n' +
        '    </group>\n' +
        '    <group id="sample3_g3" name="x-json">\n' +
        '      <unit id="sample3_g3_1">\n' +
        '        <notes>\n' +
        '          <note>for json</note>\n' +
        '        </notes>\n' +
        '        <segment>\n' +
        '          <source>OK</source>\n' +
        '          <target>확인</target>\n' +
        '        </segment>\n' +
        '      </unit>\n' +
        '    </group>\n' +
        '  </file>\n' +
        '</xliff>';
        expect(actual).toBe(expected);
    });
    test("webOSXliffSplitdistritueSerialize_xliffStyle", function() {
        expect.assertions(2);
        var settings = {};
        settings.xliffVersion = 2;
        settings.infiles = [
            "test/testfiles/xliff_webOS/merge-en-US-style.xliff",
        ];
        settings.xliffStyle = "webOS"
        var superset = XliffSplit(settings);
        var result = XliffSplit.distribute(superset, settings);
        expect(result).toBeTruthy();

        var actual = result["app2"].serialize();
        var expected =
        '<?xml version="1.0" encoding="utf-8"?>\n' +
        '<xliff xmlns="urn:oasis:names:tc:xliff:document:2.0" srcLang="en-KR" trgLang="en-US" version="2.0">\n' +
        '  <file id="app2_f1" original="app2">\n' +
        '    <group id="app2_g1" name="javascript">\n' +
        '      <unit id="app2_g1_1">\n' +
        '        <segment>\n' +
        '          <source>app2: String 2a</source>\n' +
        '          <target>app2: String 2a</target>\n' +
        '        </segment>\n' +
        '      </unit>\n' +
        '      <unit id="app2_g1_2">\n' +
        '        <segment>\n' +
        '          <source>app2: String 2b</source>\n' +
        '          <target>app2: String 2b</target>\n' +
        '        </segment>\n' +
        '      </unit>\n' +
        '    </group>\n' +
        '  </file>\n' +
        '</xliff>';

        expect(actual).toBe(expected);
    });
    test("webOSXliffSplitdistritueSerialize_xliffStyle2", function() {
        expect.assertions(2);
        var settings = {};
        settings.xliffVersion = 2;
        settings.infiles = [
            "test/testfiles/xliff_webOS/merge-ko-KR.xliff",
        ];

        settings.xliffStyle = "webOS"
        var superset = XliffSplit(settings);
        var result = XliffSplit.distribute(superset, settings);
        expect(result).toBeTruthy();

        var actual = result["sample2"].serialize();
        var expected =
        '<?xml version="1.0" encoding="utf-8"?>\n' +
        '<xliff xmlns="urn:oasis:names:tc:xliff:document:2.0" xmlns:mda="urn:oasis:names:tc:xliff:metadata:2.0" srcLang="en-KR" trgLang="ko-KR" version="2.0">\n' +
        '  <file id="sample2_f1" original="sample2">\n' +
        '    <group id="sample2_g1" name="c">\n' +
        '      <unit id="sample2_g1_1">\n' +
        '        <segment>\n' +
        '          <source>No</source>\n' +
        '          <target>아니오</target>\n' +
        '        </segment>\n' +
        '      </unit>\n' +
        '      <unit id="sample2_g1_2">\n' +
        '        <segment>\n' +
        '          <source>Yes</source>\n' +
        '          <target>예</target>\n' +
        '        </segment>\n' +
        '      </unit>\n' +
        '      <unit id="sample2_g1_3">\n' +
        '        <mda:metadata>\n' +
        '          <mda:metaGroup category="device-type">\n' +
        '            <mda:meta type="Monitor">"Monitor" 이용이 불가능합니다</mda:meta>\n' +
        '            <mda:meta type="Box">"Box" 이용이 불가능합니다</mda:meta>\n' +
        '            <mda:meta type="SoundBar">"SoundBar" 이용이 불가능합니다</mda:meta>\n' +
        '          </mda:metaGroup>\n' +
        '        </mda:metadata>\n' +
        '        <segment>\n' +
        '          <source>NOT AVAILABLE</source>\n' +
        '          <target>이용이 불가능합니다</target>\n' +
        '        </segment>\n' +
        '      </unit>\n' +
        '    </group>\n' +
        '  </file>\n' +
        '</xliff>';

        expect(actual).toBe(expected);
    });
    test("webOSXliffSplitdistritueSerialize_xliffStyle3", function() {
        expect.assertions(2);
        var settings = {};
        settings.xliffVersion = 2;
        settings.infiles = [
            "test/testfiles/xliff_webOS/merge-ko-KR.xliff",
        ];

        settings.xliffStyle = "webOS"
        var superset = XliffSplit(settings);
        var result = XliffSplit.distribute(superset, settings);
        expect(result).toBeTruthy();

        var actual = result["sample1"].serialize();
        var expected =
        '<?xml version="1.0" encoding="utf-8"?>\n' +
        '<xliff xmlns="urn:oasis:names:tc:xliff:document:2.0" srcLang="en-KR" trgLang="ko-KR" version="2.0">\n' +
        '  <file id="sample1_f1" original="sample1">\n' +
        '    <group id="sample1_g1" name="c">\n' +
        '      <unit id="sample1_g1_1">\n' +
        '        <segment>\n' +
        '          <source>OK</source>\n' +
        '          <target>확인</target>\n' +
        '        </segment>\n' +
        '      </unit>\n' +
        '      <unit id="sample1_g1_2">\n' +
        '        <segment>\n' +
        '          <source>Time Settings</source>\n' +
        '          <target>시간 설정</target>\n' +
        '        </segment>\n' +
        '      </unit>\n' +
        '    </group>\n' +
        '  </file>\n' +
        '</xliff>';

        expect(actual).toBe(expected);
    });
    test("webOSXliffMerge_write_en_US_CustomStyle_wrongStyle", function() {
        expect.assertions(2);
    
        var settings = {};
        settings.xliffVersion = 2;
        settings.xliffStyle = "custommm";
        settings.infiles = [
            "test/testfiles/xliff20/app1/en-US.xliff",
            "test/testfiles/xliff20/app2/en-US.xliff",
        ];
    
        var target = XliffMerge(settings);
        expect(target).toBeTruthy();
        var actual = target.serialize();
        var expected =
        '<?xml version="1.0" encoding="utf-8"?>\n' +
        '<xliff version="2.0" srcLang="en-KR" trgLang="en-US" xmlns:l="http://ilib-js.com/loctool">\n' +
        '  <file original="app1" l:project="app1">\n' +
        '    <group id="group_1" name="cpp">\n' +
        '      <unit id="app1_1" type="res:string" l:datatype="cpp">\n' +
        '        <segment>\n' +
        '          <source>app1:String 1a</source>\n' +
        '          <target>app1:String 1a</target>\n' +
        '        </segment>\n' +
        '      </unit>\n' +
        '      <unit id="app1_2" type="res:string" l:datatype="cpp">\n' +
        '        <segment>\n' +
        '          <source>app1:String 1b</source>\n' +
        '          <target>app1:String 1b</target>\n' +
        '        </segment>\n' +
        '      </unit>\n' +
        '    </group>\n' +
        '    <group id="group_2" name="x-json">\n' +
        '      <unit id="app1_3" type="res:string" l:datatype="x-json">\n' +
        '        <segment>\n' +
        '          <source>app1:String 1c</source>\n' +
        '          <target>app1:String 1c</target>\n' +
        '        </segment>\n' +
        '      </unit>\n' +
        '    </group>\n' +
        '  </file>\n' +
        '  <file original="app2" l:project="app2">\n' +
        '    <group id="group_3" name="javascript">\n' +
        '      <unit id="app2_1" type="res:string" l:datatype="javascript">\n' +
        '        <segment>\n' +
        '          <source>app2: String 2a</source>\n' +
        '          <target>app2: String 2a</target>\n' +
        '        </segment>\n' +
        '      </unit>\n' +
        '      <unit id="app2_2" type="res:string" l:datatype="javascript">\n' +
        '        <segment>\n' +
        '          <source>app2: String 2b</source>\n' +
        '          <target>app2: String 2b</target>\n' +
        '        </segment>\n' +
        '      </unit>\n' +
        '    </group>\n' +
        '  </file>\n' +
        '</xliff>';
        expect(actual).toBe(expected);
    });
=======
>>>>>>> 74bc4beb
})<|MERGE_RESOLUTION|>--- conflicted
+++ resolved
@@ -670,496 +670,4 @@
         expect(result[0].getKey()).toBe("NOT AVAILABLE");
         expect(result[0].getTarget()).toBe("이용이 불가능합니다");
     });
-<<<<<<< HEAD
-    //xliff split/merge
-    test("webOSXliffMerge_write", function() {
-        expect.assertions(2);
-
-        var settings = {};
-        settings.xliffVersion = 2;
-        settings.xliffStyle = "webOS";
-        settings.infiles = [
-            "test/testfiles/xliff_webOS/app1/ko-KR.xliff",
-            "test/testfiles/xliff_webOS/app1_new/ko-KR.xliff",
-        ];
-        var target = XliffMerge(settings);
-        expect(target).toBeTruthy();
-
-        var actual = target.serialize();
-        var expected =
-        '<?xml version="1.0" encoding="utf-8"?>\n' +
-        '<xliff xmlns="urn:oasis:names:tc:xliff:document:2.0" srcLang="en-KR" trgLang="ko-KR" version="2.0">\n' +
-        '  <file id="sample1_f1" original="sample1">\n' +
-        '    <group id="sample1_g1" name="c">\n' +
-        '      <unit id="sample1_g1_1">\n' +
-        '        <segment>\n' +
-        '          <source>OK</source>\n' +
-        '          <target>(updated) 확인!</target>\n' +
-        '        </segment>\n' +
-        '      </unit>\n' +
-        '      <unit id="sample1_g1_2">\n' +
-        '        <segment>\n' +
-        '          <source>Time Settings</source>\n' +
-        '          <target>시간 설정</target>\n' +
-        '        </segment>\n' +
-        '      </unit>\n' +
-        '      <unit id="sample1_g1_3">\n' +
-        '        <notes>\n' +
-        '          <note>new</note>\n' +
-        '        </notes>\n' +
-        '        <segment>\n' +
-        '          <source>New String</source>\n' +
-        '          <target>(new) 신규 문구</target>\n' +
-        '        </segment>\n' +
-        '      </unit>\n' +
-        '    </group>\n' +
-        '  </file>\n' +
-        '</xliff>';
-        expect(actual).toBe(expected);
-    });
-    test("webOSXliffMerge_write_en_US_Style", function() {
-        expect.assertions(2);
-
-        var settings = {};
-        settings.xliffVersion = 2;
-        settings.xliffStyle = "webOS";
-        settings.infiles = [
-            "test/testfiles/xliff_webOS/app1/en-US.xliff",
-            "test/testfiles/xliff_webOS/app2/en-US.xliff",
-        ];
-        var target = XliffMerge(settings);
-        expect(target).toBeTruthy();
-
-        var actual = target.serialize();
-        var expected =
-        '<?xml version="1.0" encoding="utf-8"?>\n' +
-        '<xliff xmlns="urn:oasis:names:tc:xliff:document:2.0" srcLang="en-KR" trgLang="en-US" version="2.0">\n' +
-        '  <file id="app1_f1" original="app1">\n' +
-        '    <group id="app1_g1" name="cpp">\n' +
-        '      <unit id="app1_g1_1">\n' +
-        '        <segment>\n' +
-        '          <source>app1:String 1a</source>\n' +
-        '          <target>app1:String 1a</target>\n' +
-        '        </segment>\n' +
-        '      </unit>\n' +
-        '      <unit id="app1_g1_2">\n' +
-        '        <segment>\n' +
-        '          <source>app1:String 1b</source>\n' +
-        '          <target>app1:String 1b</target>\n' +
-        '        </segment>\n' +
-        '      </unit>\n' +
-        '    </group>\n' +
-        '    <group id="app1_g2" name="x-json">\n' +
-        '      <unit id="app1_g2_1">\n' +
-        '        <segment>\n' +
-        '          <source>app1:String 1c</source>\n' +
-        '          <target>app1:String 1c</target>\n' +
-        '        </segment>\n' +
-        '      </unit>\n' +
-        '    </group>\n' +
-        '  </file>\n' +
-        '  <file id="app2_f2" original="app2">\n' +
-        '    <group id="app2_g3" name="javascript">\n' +
-        '      <unit id="app2_g3_1">\n' +
-        '        <segment>\n' +
-        '          <source>app2: String 2a</source>\n' +
-        '          <target>app2: String 2a</target>\n' +
-        '        </segment>\n' +
-        '      </unit>\n' +
-        '      <unit id="app2_g3_2">\n' +
-        '        <segment>\n' +
-        '          <source>app2: String 2b</source>\n' +
-        '          <target>app2: String 2b</target>\n' +
-        '        </segment>\n' +
-        '      </unit>\n' +
-        '    </group>\n' +
-        '  </file>\n' +
-        '</xliff>';
-        expect(actual).toBe(expected);
-    });
-    test("webOSXliffMerge_write_ko_KR_Style", function() {
-        expect.assertions(2);
-
-        var settings = {};
-        settings.xliffVersion = 2;
-        settings.xliffStyle = "webOS";
-        settings.infiles = [
-            "test/testfiles/xliff_webOS/app1/ko-KR.xliff",
-            "test/testfiles/xliff_webOS/app2/ko-KR.xliff",
-        ];
-        var target = XliffMerge(settings);
-        expect(target).toBeTruthy();
-
-        var actual = target.serialize();
-        var expected =
-        '<?xml version="1.0" encoding="utf-8"?>\n' +
-        '<xliff xmlns="urn:oasis:names:tc:xliff:document:2.0" xmlns:mda="urn:oasis:names:tc:xliff:metadata:2.0" srcLang="en-KR" trgLang="ko-KR" version="2.0">\n' +
-        '  <file id="sample1_f1" original="sample1">\n' +
-        '    <group id="sample1_g1" name="c">\n' +
-        '      <unit id="sample1_g1_1">\n' +
-        '        <segment>\n' +
-        '          <source>OK</source>\n' +
-        '          <target>확인</target>\n' +
-        '        </segment>\n' +
-        '      </unit>\n' +
-        '      <unit id="sample1_g1_2">\n' +
-        '        <segment>\n' +
-        '          <source>Time Settings</source>\n' +
-        '          <target>시간 설정</target>\n' +
-        '        </segment>\n' +
-        '      </unit>\n' +
-        '    </group>\n' +
-        '  </file>\n' +
-        '  <file id="sample2_f2" original="sample2">\n' +
-        '    <group id="sample2_g2" name="c">\n' +
-        '      <unit id="sample2_g2_1">\n' +
-        '        <segment>\n' +
-        '          <source>No</source>\n' +
-        '          <target>아니오</target>\n' +
-        '        </segment>\n' +
-        '      </unit>\n' +
-        '      <unit id="sample2_g2_2">\n' +
-        '        <segment>\n' +
-        '          <source>Yes</source>\n' +
-        '          <target>예</target>\n' +
-        '        </segment>\n' +
-        '      </unit>\n' +
-        '      <unit id="sample2_g2_3">\n' +
-        '        <mda:metadata>\n' +
-        '          <mda:metaGroup category="device-type">\n' +
-        '            <mda:meta type="Monitor">"Monitor" 이용이 불가능합니다</mda:meta>\n' +
-        '            <mda:meta type="Box">"Box" 이용이 불가능합니다</mda:meta>\n' +
-        '            <mda:meta type="SoundBar">"SoundBar" 이용이 불가능합니다</mda:meta>\n' +
-        '          </mda:metaGroup>\n' +
-        '        </mda:metadata>\n' +
-        '        <segment>\n' +
-        '          <source>NOT AVAILABLE</source>\n' +
-        '          <target>이용이 불가능합니다</target>\n' +
-        '        </segment>\n' +
-        '      </unit>\n' +
-        '    </group>\n' +
-        '  </file>\n' +
-        '</xliff>';
-        expect(actual).toBe(expected);
-    });
-    test("webOSXliffMerge_write_sorted_by_project", function() {
-        expect.assertions(2);
-
-        var settings = {};
-        settings.xliffVersion = 2;
-        settings.xliffStyle = "webOS";
-        // The order of 'infiles' is intentional (app2 before app1)
-        settings.infiles = [
-            "test/testfiles/xliff_webOS/app2/ko-KR.xliff",
-            "test/testfiles/xliff_webOS/app1/ko-KR.xliff",
-        ];
-        var target = XliffMerge(settings);
-        expect(target).toBeTruthy();
-
-        var actual = target.serialize();
-        var expected =
-        '<?xml version="1.0" encoding="utf-8"?>\n' +
-        '<xliff xmlns="urn:oasis:names:tc:xliff:document:2.0" xmlns:mda="urn:oasis:names:tc:xliff:metadata:2.0" srcLang="en-KR" trgLang="ko-KR" version="2.0">\n' +
-        '  <file id="sample1_f1" original="sample1">\n' +
-        '    <group id="sample1_g1" name="c">\n' +
-        '      <unit id="sample1_g1_1">\n' +
-        '        <segment>\n' +
-        '          <source>OK</source>\n' +
-        '          <target>확인</target>\n' +
-        '        </segment>\n' +
-        '      </unit>\n' +
-        '      <unit id="sample1_g1_2">\n' +
-        '        <segment>\n' +
-        '          <source>Time Settings</source>\n' +
-        '          <target>시간 설정</target>\n' +
-        '        </segment>\n' +
-        '      </unit>\n' +
-        '    </group>\n' +
-        '  </file>\n' +
-        '  <file id="sample2_f2" original="sample2">\n' +
-        '    <group id="sample2_g2" name="c">\n' +
-        '      <unit id="sample2_g2_1">\n' +
-        '        <segment>\n' +
-        '          <source>No</source>\n' +
-        '          <target>아니오</target>\n' +
-        '        </segment>\n' +
-        '      </unit>\n' +
-        '      <unit id="sample2_g2_2">\n' +
-        '        <segment>\n' +
-        '          <source>Yes</source>\n' +
-        '          <target>예</target>\n' +
-        '        </segment>\n' +
-        '      </unit>\n' +
-        '      <unit id="sample2_g2_3">\n' +
-        '        <mda:metadata>\n' +
-        '          <mda:metaGroup category="device-type">\n' +
-        '            <mda:meta type="Monitor">"Monitor" 이용이 불가능합니다</mda:meta>\n' +
-        '            <mda:meta type="Box">"Box" 이용이 불가능합니다</mda:meta>\n' +
-        '            <mda:meta type="SoundBar">"SoundBar" 이용이 불가능합니다</mda:meta>\n' +
-        '          </mda:metaGroup>\n' +
-        '        </mda:metadata>\n' +
-        '        <segment>\n' +
-        '          <source>NOT AVAILABLE</source>\n' +
-        '          <target>이용이 불가능합니다</target>\n' +
-        '        </segment>\n' +
-        '      </unit>\n' +
-        '    </group>\n' +
-        '  </file>\n' +
-        '</xliff>';
-        expect(actual).toBe(expected);
-    });
-    test("webOSXliffMerge_with_different_unit", function() {
-        expect.assertions(2);
-
-        var settings = {};
-        settings.xliffVersion = 2;
-        settings.xliffStyle = "webOS";
-        settings.infiles = [
-            "test/testfiles/xliff_webOS/app1/ko-KR.xliff",
-            "test/testfiles/xliff_webOS/app3/ko-KR.xliff",
-        ];
-        var target = XliffMerge(settings);
-        expect(target).toBeTruthy();
-
-        var actual = target.serialize();
-        var expected =
-        '<?xml version="1.0" encoding="utf-8"?>\n' +
-        '<xliff xmlns="urn:oasis:names:tc:xliff:document:2.0" srcLang="en-KR" trgLang="ko-KR" version="2.0">\n' +
-        '  <file id="sample1_f1" original="sample1">\n' +
-        '    <group id="sample1_g1" name="c">\n' +
-        '      <unit id="sample1_g1_1">\n' +
-        '        <segment>\n' +
-        '          <source>OK</source>\n' +
-        '          <target>확인</target>\n' +
-        '        </segment>\n' +
-        '      </unit>\n' +
-        '      <unit id="sample1_g1_2">\n' +
-        '        <segment>\n' +
-        '          <source>Time Settings</source>\n' +
-        '          <target>시간 설정</target>\n' +
-        '        </segment>\n' +
-        '      </unit>\n' +
-        '    </group>\n' +
-        '  </file>\n' +
-        '  <file id="sample3_f2" original="sample3">\n' +
-        '    <group id="sample3_g2" name="x-qml">\n' +
-        '      <unit id="sample3_g2_1">\n' +
-        '        <segment>\n' +
-        '          <source>OK</source>\n' +
-        '          <target>확인</target>\n' +
-        '        </segment>\n' +
-        '      </unit>\n' +
-        '      <unit id="sample3_g2_2" name="login">\n' +
-        '        <segment>\n' +
-        '          <source>Device Sign In</source>\n' +
-        '          <target>기기 로그인</target>\n' +
-        '        </segment>\n' +
-        '      </unit>\n' +
-        '      <unit id="sample3_g2_3" name="login">\n' +
-        '        <segment>\n' +
-        '          <source>Sign In</source>\n' +
-        '          <target>로그인</target>\n' +
-        '        </segment>\n' +
-        '      </unit>\n' +
-        '    </group>\n' +
-        '    <group id="sample3_g3" name="x-json">\n' +
-        '      <unit id="sample3_g3_1">\n' +
-        '        <notes>\n' +
-        '          <note>for json</note>\n' +
-        '        </notes>\n' +
-        '        <segment>\n' +
-        '          <source>OK</source>\n' +
-        '          <target>확인</target>\n' +
-        '        </segment>\n' +
-        '      </unit>\n' +
-        '    </group>\n' +
-        '  </file>\n' +
-        '</xliff>';
-        expect(actual).toBe(expected);
-    });
-    test("webOSXliffSplitdistritueSerialize_xliffStyle", function() {
-        expect.assertions(2);
-        var settings = {};
-        settings.xliffVersion = 2;
-        settings.infiles = [
-            "test/testfiles/xliff_webOS/merge-en-US-style.xliff",
-        ];
-        settings.xliffStyle = "webOS"
-        var superset = XliffSplit(settings);
-        var result = XliffSplit.distribute(superset, settings);
-        expect(result).toBeTruthy();
-
-        var actual = result["app2"].serialize();
-        var expected =
-        '<?xml version="1.0" encoding="utf-8"?>\n' +
-        '<xliff xmlns="urn:oasis:names:tc:xliff:document:2.0" srcLang="en-KR" trgLang="en-US" version="2.0">\n' +
-        '  <file id="app2_f1" original="app2">\n' +
-        '    <group id="app2_g1" name="javascript">\n' +
-        '      <unit id="app2_g1_1">\n' +
-        '        <segment>\n' +
-        '          <source>app2: String 2a</source>\n' +
-        '          <target>app2: String 2a</target>\n' +
-        '        </segment>\n' +
-        '      </unit>\n' +
-        '      <unit id="app2_g1_2">\n' +
-        '        <segment>\n' +
-        '          <source>app2: String 2b</source>\n' +
-        '          <target>app2: String 2b</target>\n' +
-        '        </segment>\n' +
-        '      </unit>\n' +
-        '    </group>\n' +
-        '  </file>\n' +
-        '</xliff>';
-
-        expect(actual).toBe(expected);
-    });
-    test("webOSXliffSplitdistritueSerialize_xliffStyle2", function() {
-        expect.assertions(2);
-        var settings = {};
-        settings.xliffVersion = 2;
-        settings.infiles = [
-            "test/testfiles/xliff_webOS/merge-ko-KR.xliff",
-        ];
-
-        settings.xliffStyle = "webOS"
-        var superset = XliffSplit(settings);
-        var result = XliffSplit.distribute(superset, settings);
-        expect(result).toBeTruthy();
-
-        var actual = result["sample2"].serialize();
-        var expected =
-        '<?xml version="1.0" encoding="utf-8"?>\n' +
-        '<xliff xmlns="urn:oasis:names:tc:xliff:document:2.0" xmlns:mda="urn:oasis:names:tc:xliff:metadata:2.0" srcLang="en-KR" trgLang="ko-KR" version="2.0">\n' +
-        '  <file id="sample2_f1" original="sample2">\n' +
-        '    <group id="sample2_g1" name="c">\n' +
-        '      <unit id="sample2_g1_1">\n' +
-        '        <segment>\n' +
-        '          <source>No</source>\n' +
-        '          <target>아니오</target>\n' +
-        '        </segment>\n' +
-        '      </unit>\n' +
-        '      <unit id="sample2_g1_2">\n' +
-        '        <segment>\n' +
-        '          <source>Yes</source>\n' +
-        '          <target>예</target>\n' +
-        '        </segment>\n' +
-        '      </unit>\n' +
-        '      <unit id="sample2_g1_3">\n' +
-        '        <mda:metadata>\n' +
-        '          <mda:metaGroup category="device-type">\n' +
-        '            <mda:meta type="Monitor">"Monitor" 이용이 불가능합니다</mda:meta>\n' +
-        '            <mda:meta type="Box">"Box" 이용이 불가능합니다</mda:meta>\n' +
-        '            <mda:meta type="SoundBar">"SoundBar" 이용이 불가능합니다</mda:meta>\n' +
-        '          </mda:metaGroup>\n' +
-        '        </mda:metadata>\n' +
-        '        <segment>\n' +
-        '          <source>NOT AVAILABLE</source>\n' +
-        '          <target>이용이 불가능합니다</target>\n' +
-        '        </segment>\n' +
-        '      </unit>\n' +
-        '    </group>\n' +
-        '  </file>\n' +
-        '</xliff>';
-
-        expect(actual).toBe(expected);
-    });
-    test("webOSXliffSplitdistritueSerialize_xliffStyle3", function() {
-        expect.assertions(2);
-        var settings = {};
-        settings.xliffVersion = 2;
-        settings.infiles = [
-            "test/testfiles/xliff_webOS/merge-ko-KR.xliff",
-        ];
-
-        settings.xliffStyle = "webOS"
-        var superset = XliffSplit(settings);
-        var result = XliffSplit.distribute(superset, settings);
-        expect(result).toBeTruthy();
-
-        var actual = result["sample1"].serialize();
-        var expected =
-        '<?xml version="1.0" encoding="utf-8"?>\n' +
-        '<xliff xmlns="urn:oasis:names:tc:xliff:document:2.0" srcLang="en-KR" trgLang="ko-KR" version="2.0">\n' +
-        '  <file id="sample1_f1" original="sample1">\n' +
-        '    <group id="sample1_g1" name="c">\n' +
-        '      <unit id="sample1_g1_1">\n' +
-        '        <segment>\n' +
-        '          <source>OK</source>\n' +
-        '          <target>확인</target>\n' +
-        '        </segment>\n' +
-        '      </unit>\n' +
-        '      <unit id="sample1_g1_2">\n' +
-        '        <segment>\n' +
-        '          <source>Time Settings</source>\n' +
-        '          <target>시간 설정</target>\n' +
-        '        </segment>\n' +
-        '      </unit>\n' +
-        '    </group>\n' +
-        '  </file>\n' +
-        '</xliff>';
-
-        expect(actual).toBe(expected);
-    });
-    test("webOSXliffMerge_write_en_US_CustomStyle_wrongStyle", function() {
-        expect.assertions(2);
-    
-        var settings = {};
-        settings.xliffVersion = 2;
-        settings.xliffStyle = "custommm";
-        settings.infiles = [
-            "test/testfiles/xliff20/app1/en-US.xliff",
-            "test/testfiles/xliff20/app2/en-US.xliff",
-        ];
-    
-        var target = XliffMerge(settings);
-        expect(target).toBeTruthy();
-        var actual = target.serialize();
-        var expected =
-        '<?xml version="1.0" encoding="utf-8"?>\n' +
-        '<xliff version="2.0" srcLang="en-KR" trgLang="en-US" xmlns:l="http://ilib-js.com/loctool">\n' +
-        '  <file original="app1" l:project="app1">\n' +
-        '    <group id="group_1" name="cpp">\n' +
-        '      <unit id="app1_1" type="res:string" l:datatype="cpp">\n' +
-        '        <segment>\n' +
-        '          <source>app1:String 1a</source>\n' +
-        '          <target>app1:String 1a</target>\n' +
-        '        </segment>\n' +
-        '      </unit>\n' +
-        '      <unit id="app1_2" type="res:string" l:datatype="cpp">\n' +
-        '        <segment>\n' +
-        '          <source>app1:String 1b</source>\n' +
-        '          <target>app1:String 1b</target>\n' +
-        '        </segment>\n' +
-        '      </unit>\n' +
-        '    </group>\n' +
-        '    <group id="group_2" name="x-json">\n' +
-        '      <unit id="app1_3" type="res:string" l:datatype="x-json">\n' +
-        '        <segment>\n' +
-        '          <source>app1:String 1c</source>\n' +
-        '          <target>app1:String 1c</target>\n' +
-        '        </segment>\n' +
-        '      </unit>\n' +
-        '    </group>\n' +
-        '  </file>\n' +
-        '  <file original="app2" l:project="app2">\n' +
-        '    <group id="group_3" name="javascript">\n' +
-        '      <unit id="app2_1" type="res:string" l:datatype="javascript">\n' +
-        '        <segment>\n' +
-        '          <source>app2: String 2a</source>\n' +
-        '          <target>app2: String 2a</target>\n' +
-        '        </segment>\n' +
-        '      </unit>\n' +
-        '      <unit id="app2_2" type="res:string" l:datatype="javascript">\n' +
-        '        <segment>\n' +
-        '          <source>app2: String 2b</source>\n' +
-        '          <target>app2: String 2b</target>\n' +
-        '        </segment>\n' +
-        '      </unit>\n' +
-        '    </group>\n' +
-        '  </file>\n' +
-        '</xliff>';
-        expect(actual).toBe(expected);
-    });
-=======
->>>>>>> 74bc4beb
 })