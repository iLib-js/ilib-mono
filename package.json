--- conflicted
+++ resolved
@@ -1,10 +1,6 @@
 {
     "name": "loctool",
-<<<<<<< HEAD
-    "version": "1.2.0",
-=======
-    "version": "2.0.0",
->>>>>>> 0e91b6a3
+    "version": "2.1.0",
     "main": "./loctool.js",
     "bin": "./loctool.js",
     "description": "A string resource extractor for multiple files types and project types",
@@ -63,12 +59,7 @@
         "build-gradle-reader": "*",
         "he": "^1.2.0",
         "html-parser": "^0.11.0",
-<<<<<<< HEAD
         "ilib": "^14.1.0",
-=======
-        "ilib": "^13.3.1",
-        "ilib-tree-node": "^1.1.0",
->>>>>>> 0e91b6a3
         "js-stl": ">=0.0.6",
         "js-yaml": "^3.12.1",
         "log4js": "^2.0.0",
