/*
 * AndroidResourceFile.test.js - test the Android resource file handler object.
 *
 * Copyright © 2016-2017, 2023 HealthTap, Inc.
 *
 * Licensed under the Apache License, Version 2.0 (the "License");
 * you may not use this file except in compliance with the License.
 * You may obtain a copy of the License at
 *
 *     http://www.apache.org/licenses/LICENSE-2.0
 *
 * Unless required by applicable law or agreed to in writing, software
 * distributed under the License is distributed on an "AS IS" BASIS,
 * WITHOUT WARRANTIES OR CONDITIONS OF ANY KIND, either express or implied.
 *
 * See the License for the specific language governing permissions and
 * limitations under the License.
 */

if (!AndroidResourceFile) {
    var AndroidResourceFile = require("../lib/AndroidResourceFile.js");
    var AndroidResourceFileType = require("../lib/AndroidResourceFileType.js");
    var AndroidProject =  require("../lib/AndroidProject.js");
    var ContextResourceString =  require("../lib/ContextResourceString.js");
    var ResourcePlural =  require("../lib/ResourcePlural.js");
    var ResourceArray =  require("../lib/ResourceArray.js");
}

function diff(a, b) {
    var min = Math.min(a.length, b.length);

    for (var i = 0; i < min; i++) {
        if (a[i] !== b[i]) {
            console.log("Found difference at character " + i);
            console.log("a: " + a.substring(i));
            console.log("b: " + b.substring(i));
            break;
        }
    }
}

var p = new AndroidProject({
    id: "android",
    sourceLocale: "en-US"
}, "./test/testfiles", {
    locales:["en-GB"]
});

var arft = new AndroidResourceFileType(p);

describe("androidresourcefile", function() {
    test("AndroidResourceFileConstructor", function() {
        expect.assertions(1);

        var arf = new AndroidResourceFile();
        expect(arf).toBeTruthy();
    });

    test("AndroidResourceFileConstructorParams", function() {
        expect.assertions(1);

        var arf = new AndroidResourceFile({
            project: p,
            type: arft,
            pathName: "./java/res/values/t1.xml",
            locale: "en-US"
        });

        expect(arf).toBeTruthy();
    });

    test("AndroidResourceFileConstructorNoFile", function() {
        expect.assertions(1);

        var arf = new AndroidResourceFile({project: p, pathName: "foo"});
        expect(arf).toBeTruthy();
    });

    test("AndroidResourceFileParseStringGetByKey", function() {
        expect.assertions(6);

        var arf = new AndroidResourceFile({
            project: p,
            type: arft
        });
        expect(arf).toBeTruthy();

        arf.parse(
                '<?xml version="1.0" encoding="utf-8"?>\n' +
                '<resources xmlns:tools="http://schemas.android.com/tools">\n' +
                '  <string name="app_id" i18n="Do not translate">151779581544891</string>\n' +
                '  <string name="disclaimer">Disclaimer</string>\n' +
                '  <string name="description_imgVw">imageView</string>\n' +
                '  <string name="thanks_friend_pre">Send a thank you note to\n{name}</string>\n' +
                '  <string name="thanks_news">{name} appreciates your gratitude</string>\n' +
                '  <string name="thanks">Thank you!</string>\n' +
                '</resources>\n');


        var set = arf.getTranslationSet();
        expect(set).toBeTruthy();

        var r = set.get(ContextResourceString.hashKey("android", undefined, "en-US", "thanks_friend_pre", "x-android-resource"));
        expect(r).toBeTruthy();

        expect(r.getSource()).toBe("Send a thank you note to\n{name}");
        expect(r.getKey()).toBe("thanks_friend_pre");
        expect(r.getState()).toBe("new");
    });

    test("AndroidResourceFileParsePluralTargetOnly", function() {
        expect.assertions(10);

        var arf = new AndroidResourceFile({
            project: p,
            type: arft,
            locale: "de-DE" // different from source locale, so should produce target resources
        });
        expect(arf).toBeTruthy();

        arf.parse(
                '<?xml version="1.0" encoding="utf-8"?>\n' +
                '<resources xmlns:tools="http://schemas.android.com/tools">\n' +
                '  <plurals name="friend_comment">\n' +
                '    <item quantity="one">\n' +
                '      {start}1 friend{end} commented\n' +
                '    </item>\n' +
                '    <item quantity="other">\n' +
                '      {start}%d friends{end} commented\n' +
                '    </item>\n' +
                '  </plurals>\n' +
                '</resources>\n');


        var set = arf.getTranslationSet();
        expect(set).toBeTruthy();

        var r = set.get(ResourcePlural.hashKey("android", undefined, "de-DE", "friend_comment"));
        expect(r).toBeTruthy();

        expect(r.getKey()).toBe("friend_comment");
        expect(r.getSourceLocale()).toBe("en-US");
        expect(r.getTargetLocale()).toBe("de-DE");
        expect(r.getState()).toBe("new");

        var plurals = r.getTargetPlurals();
        expect(plurals).toBeTruthy();
        expect(plurals.one).toBe("{start}1 friend{end} commented");
        expect(plurals.other).toBe("{start}%d friends{end} commented");
    });

    test("AndroidResourceFileParsePluralSourceOnly", function() {
        expect.assertions(10);

        var arf = new AndroidResourceFile({
            project: p,
            type: arft,
            targetLocale: "en-US"  // same as source locale, so should produce source-only resources
        });
        expect(arf).toBeTruthy();

        arf.parse(
                '<?xml version="1.0" encoding="utf-8"?>\n' +
                '<resources xmlns:tools="http://schemas.android.com/tools">\n' +
                '  <plurals name="friend_comment">\n' +
                '    <item quantity="one">\n' +
                '      {start}1 friend{end} commented\n' +
                '    </item>\n' +
                '    <item quantity="other">\n' +
                '      {start}%d friends{end} commented\n' +
                '    </item>\n' +
                '  </plurals>\n' +
                '</resources>\n');


        var set = arf.getTranslationSet();
        expect(set).toBeTruthy();

        var r = set.get(ResourcePlural.hashKey("android", undefined, "en-US", "friend_comment"));
        expect(r).toBeTruthy();
        expect(r.getSourceLocale()).toBe("en-US");
        expect(!r.getTargetLocale()).toBeTruthy();
        expect(r.getKey()).toBe("friend_comment");
        expect(r.getState()).toBe("new");

        var plurals = r.getSourcePlurals();
        expect(plurals).toBeTruthy();
        expect(plurals.one).toBe("{start}1 friend{end} commented");
        expect(plurals.other).toBe("{start}%d friends{end} commented");
    });

    test("AndroidResourceFileParseArrayGetByKey", function() {
        expect.assertions(10);

        var arf = new AndroidResourceFile({
            project: p,
            type: arft
        });
        expect(arf).toBeTruthy();

        arf.parse(
                '<?xml version="1.0" encoding="utf-8"?>\n' +
                '<resources xmlns:tools="http://schemas.android.com/tools">\n' +
                '  <string-array name="self_questions">\n' +
                '    <item>How many times have you been pregnant?</item>\n' +
                '    <item>How many deliveries did you have?</item>\n' +
                '    <item>How many times did you have a pre-term deliveries?</item>\n' +
                '  </string-array>\n' +
                '</resources>\n');


        var set = arf.getTranslationSet();
        expect(set).toBeTruthy();

        var r = set.get(ResourceArray.hashKey("android", undefined, "en-US", "self_questions"));
        expect(r).toBeTruthy();

        expect(r.getKey()).toBe("self_questions");
        expect(r.getState()).toBe("new");

        var array = r.getSourceArray();
        expect(array).toBeTruthy();
        expect(array.length).toBe(3);
        expect(array[0]).toBe("How many times have you been pregnant?");
        expect(array[1]).toBe("How many deliveries did you have?");
        expect(array[2]).toBe("How many times did you have a pre-term deliveries?");
    });

    test("AndroidResourceFileParseStringDNT", function() {
        expect.assertions(7);

        var arf = new AndroidResourceFile({
            project: p,
            type: arft
        });
        expect(arf).toBeTruthy();

        arf.parse(
                '<?xml version="1.0" encoding="utf-8"?>\n' +
                '<resources xmlns:tools="http://schemas.android.com/tools">\n' +
                '  <string name="app_id" i18n="Do not translate">151779581544891</string>\n' +
                '  <string name="disclaimer">Disclaimer</string>\n' +
                '  <string name="description_imgVw">imageView</string>\n' +
                '  <string name="thanks_friend_pre">Send a thank you note to\n{name}</string>\n' +
                '  <string name="thanks_news">{name} appreciates your gratitude :)</string>\n' +
                '  <string name="thanks">Thank you!</string>\n' +
                '</resources>\n');


        var set = arf.getTranslationSet();
        expect(set).toBeTruthy();

        var r = set.get(ContextResourceString.hashKey("android", undefined, "en-US", "app_id", "x-android-resource"));
        expect(r).toBeTruthy();

        expect(r.getSource()).toBe("151779581544891");
        expect(r.getKey()).toBe("app_id");
        expect(r.getState()).toBe("new");
<<<<<<< HEAD
        expect(r.dnt).toBeTruthy();
=======

        test.ok(r.dnt)
>>>>>>> 63250bd9
    });

    test("AndroidResourceFileParseStringWithComment", function() {
        expect.assertions(8);

        var arf = new AndroidResourceFile({
            project: p,
            type: arft
        });
        expect(arf).toBeTruthy();

        arf.parse(
                '<?xml version="1.0" encoding="utf-8"?>\n' +
                '<resources xmlns:tools="http://schemas.android.com/tools">\n' +
                '  <string name="app_id" i18n="Do not translate">151779581544891</string>\n' +
                '  <string name="disclaimer">Disclaimer</string>\n' +
                '  <string name="description_imgVw">imageView</string>\n' +
                '  <string name="thanks_friend_pre" i18n="name is name of your friend">Send a thank you note to\n{name}</string>\n' +
                '  <string name="thanks_news">{name} appreciates your gratitude :)</string>\n' +
                '  <string name="thanks">Thank you!</string>\n' +
                '</resources>\n');


        var set = arf.getTranslationSet();
        expect(set).toBeTruthy();

        var r = set.get(ContextResourceString.hashKey("android", undefined, "en-US", "thanks_friend_pre", "x-android-resource"));
        expect(r).toBeTruthy();

        expect(r.getSource()).toBe("Send a thank you note to\n{name}");
        expect(r.getKey()).toBe("thanks_friend_pre");
        expect(r.getComment()).toBe("name is name of your friend");
        expect(r.getState()).toBe("new");

        expect(!r.dnt).toBeTruthy();
    });


    test("AndroidResourceFileParseSimpleRightSize", function() {
        expect.assertions(4);

        var arf = new AndroidResourceFile({
            project: p,
            type: arft,
            pathName: "foo"
        });
        expect(arf).toBeTruthy();

        var set = arf.getTranslationSet();
        expect(set.size()).toBe(0);

        arf.parse(
                '<?xml version="1.0" encoding="utf-8"?>\n' +
                '<resources xmlns:tools="http://schemas.android.com/tools">\n' +
                '  <string name="app_id" i18n="Do not translate">151779581544891</string>\n' +
                '  <string name="disclaimer">Disclaimer</string>\n' +
                '  <string name="description_imgVw">imageView</string>\n' +
                '  <string name="thanks_friend_pre" i18n="name is name of your friend">Send a thank you note to\n{name}</string>\n' +
                '  <string name="thanks_news">{name} appreciates your gratitude :)</string>\n' +
                '  <string name="thanks">Thank you!</string>\n' +
                '</resources>\n');

        expect(set).toBeTruthy();

        expect(set.size()).toBe(6);
    });

    test("AndroidResourceFileExtractFile", function() {
        expect.assertions(7);

        var arf = new AndroidResourceFile({
            project: p,
            type: arft,
            pathName: "./java/res/values/strings.xml"
        });
        expect(arf).toBeTruthy();

        // should read the file
        arf.extract();

        var set = arf.getTranslationSet();

        expect(set.size()).toBe(12);

        var r = set.get(ContextResourceString.hashKey("android", undefined, "en-US", "ask_question", "x-android-resource"));
        expect(r).toBeTruthy();
        expect(r.getSource()).toBe("Ask friends");
        expect(r.getKey()).toBe("ask_question");
        expect(r.getState()).toBe("new");

        expect(!r.getContext()).toBeTruthy();
    });

    test("AndroidResourceFileExtractFilePlurals", function() {
        expect.assertions(8);

        var arf = new AndroidResourceFile({
            project: p,
            type: arft,
            pathName: "./java/res/values/plurals.xml"
        });
        expect(arf).toBeTruthy();

        // should read the file
        arf.extract();

        var set = arf.getTranslationSet();

        expect(set).toBeTruthy();
        expect(set.size()).toBe(3);

        var r = set.get(ResourcePlural.hashKey("android", undefined, "en-US", "friend_comment"));
        expect(r).toBeTruthy();

        expect(r.getKey()).toBe("friend_comment");
        var plurals = r.getSourcePlurals();
        expect(plurals).toBeTruthy();
        expect(plurals.one).toBe("{start}1 friend{end} commented");
        expect(plurals.other).toBe("{start}%d friends{end} commented");
    });

    test("AndroidResourceFileExtractFileArrays", function() {
        expect.assertions(10);

        var arf = new AndroidResourceFile({
            project: p,
            type: arft,
            pathName: "./java/res/values/arrays.xml"
        });
        expect(arf).toBeTruthy();

        // should read the file
        arf.extract();

        var set = arf.getTranslationSet();

        expect(set).toBeTruthy();
        expect(set.size()).toBe(2);

        var r = set.get(ResourceArray.hashKey("android", undefined, "en-US", "self_questions"));
        expect(r).toBeTruthy();

        expect(r.getKey()).toBe("self_questions");
        var array = r.getSourceArray();
        expect(array).toBeTruthy();
        expect(array.length).toBe(3);
        expect(array[0]).toBe("How many times have you been pregnant?");
        expect(array[1]).toBe("How many deliveries did you have?");
        expect(array[2]).toBe("How many times did you have a pre-term deliveries?");
    });

    test("AndroidResourceFileExtractUndefinedFile", function() {
        expect.assertions(2);

        var arf = new AndroidResourceFile({
            project: p,
            type: arft,
            pathName: "foo"
        });
        expect(arf).toBeTruthy();

        // should attempt to read the file and not fail
        arf.extract();

        var set = arf.getTranslationSet();

        expect(set.size()).toBe(0);
    });

    test("AndroidResourceFileExtractBogusFile", function() {
        expect.assertions(2);

        var arf = new AndroidResourceFile(p, "./java/foo.java");
        expect(arf).toBeTruthy();

        // should attempt to read the file and not fail
        arf.extract();

        var set = arf.getTranslationSet();

        expect(set.size()).toBe(0);
    });

    test("AndroidResourceFileGetXMLStrings", function() {
        expect.assertions(2);

        var arf = new AndroidResourceFile({
            project: p,
            type: arft,
            pathName: "./test/testfiles/java/res/values/foo.xml"
        });
        expect(arf).toBeTruthy();

        arf.parse(
                '<?xml version="1.0" encoding="utf-8"?>\n' +
                '<resources xmlns:tools="http://schemas.android.com/tools">\n' +
                '  <string name="app_id" i18n="Do not translate">151779581544891</string>\n' +
                '  <string name="disclaimer">Disclaimer</string>\n' +
                '  <string name="description_imgVw">imageView</string>\n' +
                '  <string name="thanks_friend_pre" i18n="name is name of your friend">Send a thank you note to\n{name}</string>\n' +
                '  <string name="thanks_news">{name} appreciates your gratitude :)</string>\n' +
                '  <string name="thanks">Thank you!</string>\n' +
                '</resources>\n');

        arf.addResource(new ContextResourceString({
            project: "android",
            key: "asdf",
            source: "foobar",
            sourceLocale: "en-US"
        }));

        var xml = arf._getXML();

        // output is sorted by key now
        var expected = '<?xml version="1.0" encoding="utf-8"?>\n' +
            '<resources xmlns:tools="http://schemas.android.com/tools">\n' +
            '  <string name="app_id" i18n="Do not translate">151779581544891</string>\n' +
            '  <string name="asdf">foobar</string>\n' +
            '  <string name="description_imgVw">imageView</string>\n' +
            '  <string name="disclaimer">Disclaimer</string>\n' +
            '  <string name="thanks">Thank you!</string>\n' +
            '  <string name="thanks_friend_pre" i18n="name is name of your friend">Send a thank you note to\n{name}</string>\n' +
            '  <string name="thanks_news">{name} appreciates your gratitude :)</string>\n' +
            '</resources>';

        diff(xml, expected);
        expect(xml).toBe(expected);
    });

    test("AndroidResourceFileGetXMLNoChange", function() {
        expect.assertions(2);

        var arf = new AndroidResourceFile({
            project: p,
            type: arft,
            pathName: "./test/testfiles/java/res/values/foo.xml"
        });
        expect(arf).toBeTruthy();

        arf.parse(
                '<?xml version="1.0" encoding="utf-8"?>\n' +
                '<resources xmlns:tools="http://schemas.android.com/tools">\n' +
                '  <string name="app_id" i18n="Do not translate">151779581544891</string>\n' +
                '  <string name="disclaimer">Disclaimer</string>\n' +
                '  <string name="description_imgVw">imageView</string>\n' +
                '  <string name="thanks_friend_pre" i18n="name is name of your friend">Send a thank you note to\n{name}</string>\n' +
                '  <string name="thanks_news">{name} appreciates your gratitude :)</string>\n' +
                '  <string name="thanks">Thank you!</string>\n' +
                '</resources>\n');

        var xml = arf._getXML();

        var expected = '<?xml version="1.0" encoding="utf-8"?>\n' +
            '<resources xmlns:tools="http://schemas.android.com/tools">\n' +
            '  <string name="app_id" i18n="Do not translate">151779581544891</string>\n' +
            '  <string name="disclaimer">Disclaimer</string>\n' +
            '  <string name="description_imgVw">imageView</string>\n' +
            '  <string name="thanks_friend_pre" i18n="name is name of your friend">Send a thank you note to\n{name}</string>\n' +
            '  <string name="thanks_news">{name} appreciates your gratitude :)</string>\n' +
            '  <string name="thanks">Thank you!</string>\n' +
            '</resources>\n';

        expect(xml).toBe(expected);
    });

    test("AndroidResourceFileGetXMLPlurals", function() {
        expect.assertions(2);

        var arf = new AndroidResourceFile({
            project: p,
            type: arft,
            pathName: "./test/testfiles/java/res/values/foo.xml",
            locale: "en-US"
        });
        expect(arf).toBeTruthy();

        arf.addResource(new ResourcePlural({
            project: "android",
            key: "asdf",
            sourceStrings: {
                "one": "This is singular",
                "few": "This is few",
                "other": "This is other"
            },
            locale: "en-US",
            comment: "comment1"
        }));

        arf.addResource(new ResourcePlural({
            project: "android",
            key: "foobar",
            sourceStrings: {
                "one": "un",
                "few": "deux",
                "other": "trois"
            },
            locale: "en-US",
            comment: "comment2"
        }));

        var xml = arf._getXML();

        var expected = '<?xml version="1.0" encoding="utf-8"?>\n' +
            '<resources xmlns:tools="http://schemas.android.com/tools">\n' +
            '  <plurals name="asdf" i18n="comment1">\n' +
            '    <item quantity="one">This is singular</item>\n' +
            '    <item quantity="few">This is few</item>\n' +
            '    <item quantity="other">This is other</item>\n' +
            '  </plurals>\n' +
            '  <plurals name="foobar" i18n="comment2">\n' +
            '    <item quantity="one">un</item>\n' +
            '    <item quantity="few">deux</item>\n' +
            '    <item quantity="other">trois</item>\n' +
            '  </plurals>\n' +
            '</resources>';

        expect(xml).toBe(expected);
    });

    test("AndroidResourceFileGetXMLArrays", function() {
        expect.assertions(2);

        var arf = new AndroidResourceFile({
            project: p,
            type: arft,
            pathName: "./test/testfiles/java/res/values/foo.xml",
            locale: "en-US"
        });
        expect(arf).toBeTruthy();

        arf.addResource(new ResourceArray({
            project: "android",
            key: "asdf",
            sourceArray: ["one", "two", "three"],
            sourceLocale: "en-US",
            comment: "comment1"
        }));

        arf.addResource(new ResourceArray({
            project: "android",
            key: "foobar",
            sourceArray: ["un", "deux", "trois"],
            sourceLocale: "en-US",
            comment: "comment2"
        }));

        var xml = arf._getXML();

        var expected = '<?xml version="1.0" encoding="utf-8"?>\n' +
            '<resources xmlns:tools="http://schemas.android.com/tools">\n' +
            '  <string-array name="asdf" i18n="comment1">\n' +
            '    <item>one</item>\n' +
            '    <item>two</item>\n' +
            '    <item>three</item>\n' +
            '  </string-array>\n' +
            '  <string-array name="foobar" i18n="comment2">\n' +
            '    <item>un</item>\n' +
            '    <item>deux</item>\n' +
            '    <item>trois</item>\n' +
            '  </string-array>\n' +
            '</resources>';

        expect(xml).toBe(expected);
    });

    test("AndroidResourceFileGetLocale", function() {
        expect.assertions(2);

        var arf = new AndroidResourceFile({
            project: p,
            type: arft,
            pathName: "./res/values/foo.xml"
        });
        expect(arf).toBeTruthy();

        var l = arf.getLocale();

        expect(l).toBe("en-US");
    });

    test("AndroidResourceFileGetLocaleFromDir", function() {
        expect.assertions(2);

        var arf = new AndroidResourceFile({
            project: p,
            type: arft,
            pathName: "./res/values-en-rNZ/foo.xml"
        });
        expect(arf).toBeTruthy();

        var l = arf.getLocale();

        expect(l).toBe("en-NZ");
    });

    test("AndroidResourceFileGetContext", function() {
        expect.assertions(2);

        var arf = new AndroidResourceFile({
            project: p,
            type: arft,
            pathName: "./res/values-bar/foo.xml"
        });
        expect(arf).toBeTruthy();

        expect(arf.getContext()).toBe("bar");
    });

    test("AndroidResourceFileGetLocaleAndContext1", function() {
        expect.assertions(3);

        var arf = new AndroidResourceFile({
            project: p,
            type: arft,
            pathName: "./res/values-de-bar/foo.xml"
        });
        expect(arf).toBeTruthy();

        expect(arf.getLocale()).toBe("de");
        expect(arf.getContext()).toBe("bar");
    });

    test("AndroidResourceFileGetLocaleAndContext1", function() {
        expect.assertions(3);

        var arf = new AndroidResourceFile({
            project: p,
            type: arft,
            pathName: "./res/values-de-bar/foo.xml"
        });
        expect(arf).toBeTruthy();

        expect(arf.getLocale()).toBe("de");
        expect(arf.getContext()).toBe("bar");
    });

    test("AndroidResourceFileGetLocaleAndContext2", function() {
        expect.assertions(3);

        var arf = new AndroidResourceFile({
            project: p,
            type: arft,
            pathName: "./res/values-de-rCH-bar/foo.xml"
        });
        expect(arf).toBeTruthy();

        expect(arf.getLocale()).toBe("de-CH");
        expect(arf.getContext()).toBe("bar");
    });

    test("AndroidResourceFileGetLocaleAndContext2", function() {
        expect.assertions(3);

        var arf = new AndroidResourceFile({
            project: p,
            type: arft,
            pathName: "./res/values-zh-sHans-rCN-bar/foo.xml"
        });
        expect(arf).toBeTruthy();

        expect(arf.getLocale()).toBe("zh-Hans-CN");
        expect(arf.getContext()).toBe("bar");
    });
});<|MERGE_RESOLUTION|>--- conflicted
+++ resolved
@@ -256,12 +256,7 @@
         expect(r.getSource()).toBe("151779581544891");
         expect(r.getKey()).toBe("app_id");
         expect(r.getState()).toBe("new");
-<<<<<<< HEAD
         expect(r.dnt).toBeTruthy();
-=======
-
-        test.ok(r.dnt)
->>>>>>> 63250bd9
     });
 
     test("AndroidResourceFileParseStringWithComment", function() {
