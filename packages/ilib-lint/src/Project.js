--- conflicted
+++ resolved
@@ -160,15 +160,12 @@
         }
 
         this.sourceLocale = config?.sourceLocale || options?.opt?.sourceLocale;
-<<<<<<< HEAD
-=======
         /**
          * @readonly
          * @type {string[]}
          */
         this.locales = this.options?.opt?.locales || this.config.locales || [...defaultLocales];
 
->>>>>>> 74bc4beb
         this.config.autofix = options?.opt?.fix === true || config?.autofix === true;
 
         this.pluginMgr = this.options.pluginManager;
@@ -343,7 +340,6 @@
         // the plugins are already loaded because the plugins themselves
         // may be providing some of the parsers, rules, rulesets, etc.
         // that are referenced in the config.
-<<<<<<< HEAD
 
         const ruleMgr = this.pluginMgr.getRuleManager();
         const fmtMgr = this.pluginMgr.getFormatterManager();
@@ -361,25 +357,6 @@
             fixerMgr.add(this.config.fixers);
         }
 
-=======
-
-        const ruleMgr = this.pluginMgr.getRuleManager();
-        const fmtMgr = this.pluginMgr.getFormatterManager();
-        const fixerMgr = this.pluginMgr.getFixerManager();
-        if (this.config.rules) {
-            ruleMgr.add(this.config.rules);
-        }
-        if (this.config.rulesets) {
-            ruleMgr.addRuleSetDefinitions(this.config.rulesets);
-        }
-        if (this.config.formatters) {
-            fmtMgr.add(this.config.formatters);
-        }
-        if (this.config.fixers) {
-            fixerMgr.add(this.config.fixers);
-        }
-
->>>>>>> 74bc4beb
         if (this.config.filetypes) {
             for (let ft in this.config.filetypes) {
                 this.filetypes[ft] = new FileType({
@@ -870,7 +847,6 @@
 
         if (this.resultStats.errors > maxErrors) {
             return Project.exitValues.ERROR;
-<<<<<<< HEAD
         }
 
         if (minScore !== undefined) {
@@ -890,27 +866,6 @@
             }
         }
 
-=======
-        }
-
-        if (minScore !== undefined) {
-            const score = this.getScore();
-            if (score < minScore) {
-                return Project.exitValues.ERROR;
-            }
-        }
-
-        // errorsOnly suppresses checking warning and suggestion counts
-        if (!errorsOnly) {
-            if (this.resultStats.warnings > maxWarnings) {
-                return Project.exitValues.WARNING;
-            }
-            if (maxSuggestions !== undefined && this.resultStats.suggestions > maxSuggestions) {
-                return Project.exitValues.WARNING;
-            }
-        }
-
->>>>>>> 74bc4beb
         return Project.exitValues.SUCCESS;
     }
 
