# encoding: utf-8
require 'haml'
require 'csv'
require 'sanitize'
require 'yaml'

class HTParser < Haml::Parser
  attr_accessor :parent, :node_to_texts, :text_to_nodes,
                :raw_text_to_parents, :parents_to_raw_texts
  def initialize(a, b)
    @node_to_texts = {}
    @text_to_nodes = {}
    @raw_text_to_parents = {}
    @parents_to_raw_texts = {}
    super(a, b)
  end

  def raw_next_line
    text, index = super
    @raw_text_to_parents[text] = [] unless @raw_text_to_parents[text]
    @raw_text_to_parents[text] << @parent
    @parents_to_raw_texts[@parent] = [] unless @parents_to_raw_texts[@parent]
    @parents_to_raw_texts[@parent] << text
    return text, index
  end

  def process_line(text, index)
    ret = super(text, index)
    # we can also use @parent.
    @text_to_nodes[text] = [] unless @text_to_nodes[text]
    @text_to_nodes[text] << ret
    @node_to_texts[ret] = [] unless @node_to_texts[ret]
    @node_to_texts[ret] << text
    ret
  end

end


def toks_with_n_breaks2(markup, stripped, num_breaks, memoized)
  puts "toks_with_n_breaks caleld with markup=#{markup} stripped=#{stripped} num_breaks=#{num_breaks}"
  #sleep(1)
  mem_key = "#{num_breaks}_#{markup}_#{stripped}"
  mem = memoized[mem_key]
  return nil if mem == 'nil'
  return mem if mem

  if num_breaks == 0
    if markup.include?(stripped)
      memoized[mem_key] = [stripped]
      return [stripped]
    else
      memoized[mem_key] = 'nil'
      return nil
    end
  end

  for i in (1..stripped.length) do
    #puts "i=#{i}"
    cand = stripped[0,i]
    puts "cand=#{cand}"
    if markup.include?(cand)
      #found a break. recurse
      ret = toks_with_n_breaks2(markup.gsub(cand, ''), stripped.gsub(cand, ''), num_breaks - 1, memoized)
      if ret
        memoized[mem_key] = [cand] + ret
        return [cand] + ret
      end
    end
  end
  memoized[mem_key] = 'nil'
  nil
end


#return array of tokenized strings. Break into as few phrases as possible
def get_overlap_strings(orig_with_markup, stripped)
  stripped_words = stripped.split(' ').reject{|s| s.empty?}
  memoized = {}
  for num_breaks in (0..stripped_words.count) do
    ret = toks_with_n_breaks2(orig_with_markup, stripped, num_breaks, memoized)
    return ret if ret
  end
  nil
end

# return array of words tokenizing around code blocks for str
# stripped is the originally Sanitized word
def break_around_code(str)
  ret = []
  if str.include?("\#{")
    md = /(.*)#\{.*}(.*)/.match str
  else
    md = /(.*)\{.*}(.*)/.match str
  end
  if md.nil?
    return [str]
  end
  if md[2].strip.length > 0
    ret << md[2].strip
  end
  if md[1].strip.length > 0
    ret.concat(break_around_code(md[1]))
  end
  ret
end

def break_aound_code_values(values)
  values.map{|v| break_around_code(v)}.flatten.reject{|s| s.strip.length == 0}
end

def reject_paran(values)
  values.reject{|c| ['(', ')'].include?(c)}
end


# new algo: search for markup identified by <, >
def get_overlap_strings2(orig_with_markup, stripped)
  #puts "get_overlap_strings2 called with orig_with_markup=#{orig_with_markup} stripped=#{stripped} ol=#{orig_with_markup.length} sl=#{stripped.length} orig_with_markup.last=#{orig_with_markup[orig_with_markup.length - 1].ord.to_s(16)}"
  return [] if orig_with_markup.nil? || orig_with_markup.length == 0
  md = nil
  if orig_with_markup.is_a?(Hash)
    return []
  else
    md = /(.*)(<[^>]*>)(.*)/.match(orig_with_markup)
  end
  if md.nil?
    if stripped.include?(orig_with_markup)
      return [orig_with_markup]
    else
      return []
    end
  end
<<<<<<< HEAD
  ret = []
=======
  puts "md[1]=#{md[1]}"
>>>>>>> 4c67009e
  if md[3].length == 0
    ret = []
  elsif stripped.include?(md[3])
    #(0..md.length-1).each{|i| puts "md [#{i}]=#{puts md[i]}\n"}
    #puts "res=#{md[3]}"
    #puts "last-char=#{orig_with_markup[orig_with_markup.length - 1]} ord=#{orig_with_markup[orig_with_markup.length - 1].ord.to_s(16)}"
    ret = [md[3]]
  end
  ret.concat(get_overlap_strings2(md[1], stripped))
end

def accumulate_values(root, values)
  orig = nil
  if (root.value && root.value[:value])
    orig = root.value[:value]
    begin
    if root.value[:parse]
      if orig.include?('[:')
        # assumed this entire node is piece of code. skip it
        orig = nil
      else
        begin
          #puts "orig=#{orig}"
          orig = YAML.load(orig)
        rescue Psych::SyntaxError => ex
          #puts "orig=#{orig}"
          orig = nil
        end
      end
    end
    rescue
      puts "Got YAML error: #{orig}"
    end
  elsif root.value && root.value[:attributes] && root.value[:attributes]['title']
    #puts "Found title=#{root.value[:attributes]['title']}"
    orig = root.value[:attributes]['title']
  elsif (root[:type] == :plain && root.value && root.value[:text])
    orig = root.value[:text]
  end
  if orig && orig.is_a?(String)
    s = Sanitize.clean(orig)
    if s == orig
      values << s
    else
      toks = get_overlap_strings2(orig, s)
      if orig.include?("A doctor’s DocScore is a measure of their knowledge, trust,")
        #puts "toks=#{toks} orig=#{orig} s=#{s} orig.last=#{orig[orig.length-1].ord.to_s(16)}"
        raise ArgumentError.new('debug')
      end
      values.concat(toks) if toks
    end
  end
  root.children.each{|c| accumulate_values(c, values)}
end


PSUEDO_MAP = {    "a"=> "à",    "c"=> "ç",    "d"=> "ð",    "e"=> "ë",    "g"=> "ğ",    "h"=> "ĥ",    "i"=> "í",    "j"=> "ĵ",    "k"=> "ķ",    "l"=> "ľ",    "n"=> "ñ",    "o"=> "õ",    "p"=> "þ",    "r"=> "ŕ",    "s"=> "š",    "t"=> "ţ",    "u"=> "ü",    "w"=> "ŵ",    "y"=> "ÿ",    "z"=> "ž",    "A"=> "Ã",    "B"=> "ß",    "C"=> "Ç",    "D"=> "Ð",    "E"=> "Ë",    "G"=> "Ĝ",    "H"=> "Ħ",    "I"=> "Ï",    "J"=> "Ĵ",    "K"=> "ĸ",    "L"=> "Ľ",    "N"=> "Ň",    "O"=> "Ø",    "R"=> "Ŗ",    "S"=> "Š",    "T"=> "Ť",    "U"=> "Ú",    "W"=> "Ŵ",    "Y"=> "Ŷ",    "Z"=> "Ż"}
#return <original string> => <string to replace with>
def process_pseudo_values(values)
  ret = {}
  values.each{|v|
    ret[v] = v.split('').map{|c| PSUEDO_MAP[c] ? PSUEDO_MAP[c] : c}.join('')
  }
  ret
end

#param locale_mappings - The existing mappings in out system we can map values to
# return <original string> => <string to repalce with>
# out-param unmapped_words contains words we could not map
def process_values(locale_mappings, values, unmapped_words)
  ret = {}
  values.each{|v|
    next if v.strip.length == 0
    if locale_mappings[v]
      ret[v] = locale_mappings[v]
    else
      unmapped_words << v
    end
  }
  ret
end

def replace_with_translations(template, from_to)
  from_to.keys.sort_by{|a| a.length}.reverse.each{|k|
    next if k.include?('@') || k.include?('#{')
    v = from_to[k]
    #puts "translating=#{k} WITH v=#{v}"
    res = template.gsub!(k, v)
    #if res.nil?
      #puts "DID not replace:#{k} k.length=#{k.length} v:#{v} v.l=#{v.length}"
      #puts "include=#{template.include?(k)}"
      #puts "template=#{template}"
      #raise ArgumentError.new("stop")
    #end
  }
  template
end

def produce_unmapped(unmapped_words)
  # File.open('/tmp/test.yml', 'w') {|f| f.write h.to_yaml}
  h = {}
  unmapped_words.each{|w|
    clean_w = w.gsub("\n", "");
    h[clean_w.gsub(' ', '_')] = clean_w
  }
  File.open('/tmp/unmapped.yml', 'w') {|f|
    h.each{|k, v|
      f.write "#{k}:#{v}\n"
    }

  }
end


#file_name = "/Users/aseem/_language_form.html.haml"
raise ArgumentError.new("Usage: ruby haml_localizer.rb <locale-name> <lang-mapping> [<file-path>..]") if ARGV.count < 3
locale_name = ARGV[0]
local_mapping_file_name = ARGV[1]
local_mappings = nil
#if locale_name != 'zxx-XX'
#  local_mappings = YAML.load(File.read(local_mapping_file_name))
#end

unmapped_words = []
 
ARGV[2, ARGV.length].each{|path_name|
  #puts "file_name=#{path_name} locale_name=#{locale_name}"
  dirname = File.dirname(path_name)
  file_name = File.basename(path_name)
  file_name_components = file_name.split('.')
  raise ArgumentError.new('file must end with .haml') unless file_name.end_with?('.haml')

  template = File.read(path_name)
  x = HTParser.new(template, Haml::Options.new)
  root = x.parse
  #puts "root=#{root}"
  values = []
  accumulate_values(root, values)
  #puts "orig_values=#{values}"
  values = reject_paran(break_aound_code_values(values))

  #puts "values=#{values}"

  #if local_name == 'zxx-XX'
    from_to = process_pseudo_values(values)
  #else
  #  from_to = process_values(local_mappings, values, unmapped_words)
  #  produce_unmapped(unmapped_words)
  #end
  #puts from_to

  replace_with_translations(template, from_to)

  new_file_name = dirname + '/' + file_name_components[0, file_name_components.length - 2].join('') + ".#{locale_name}.html.haml"
  #puts new_file_name
  File.open(new_file_name, 'w') { |file| file.write(template) }
}

produce_unmapped(unmapped_words)<|MERGE_RESOLUTION|>--- conflicted
+++ resolved
@@ -131,11 +131,8 @@
       return []
     end
   end
-<<<<<<< HEAD
   ret = []
-=======
   puts "md[1]=#{md[1]}"
->>>>>>> 4c67009e
   if md[3].length == 0
     ret = []
   elsif stripped.include?(md[3])
