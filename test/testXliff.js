--- conflicted
+++ resolved
@@ -582,9 +582,6 @@
         test.done();
     },
 
-<<<<<<< HEAD
-    testXliffSerializeWithSourceOnlyAndPlurals: function(test) {
-=======
     testXliffSerializeWithFlavors: function(test) {
         test.expect(2);
 
@@ -633,8 +630,7 @@
         test.done();
     },
 
-    testXliffSerializeWithExplicitIds: function(test) {
->>>>>>> 96647822
+    testXliffSerializeWithSourceOnlyAndPlurals: function(test) {
         test.expect(2);
 
         var x = new Xliff();
@@ -1848,63 +1844,7 @@
         test.done();
     },
 
-<<<<<<< HEAD
-=======
-    testXliffDeserializeWithFlavors: function(test) {
-        test.expect(19);
-
-        var x = new Xliff();
-        test.ok(x);
-        
-        ResourceFactory.registerDataType("x-android-resource", "string", ContextResourceString);
-
-        x.deserialize(
-                '<?xml version="1.0" encoding="utf-8"?>\n' +
-                '<xliff version="1.2">\n' +
-                '  <file original="foo/bar/asdf.java" source-language="en-US" target-language="de-DE" product-name="androidapp" x-flavor="chocolate">\n' +
-                '    <body>\n' +
-                '      <trans-unit id="1" resname="foobar" restype="string" datatype="x-android-resource" x-context="na na na">\n' +
-                '        <source>Asdf asdf</source>\n' +
-                '      </trans-unit>\n' +
-                '    </body>\n' +
-                '  </file>\n' + 
-                '  <file original="foo/bar/j.java" source-language="en-US" target-language="fr-FR" product-name="androidapp" x-flavor="vanilla">\n' +
-                '    <body>\n' +
-                '      <trans-unit id="2" resname="huzzah" restype="string" datatype="x-android-resource" x-context="asdf">\n' +
-                '        <source>baby baby</source>\n' +
-                '      </trans-unit>\n' +
-                '    </body>\n' +
-                '  </file>\n' +
-                '</xliff>');
-
-        var reslist = x.getResources();
-        
-        test.ok(reslist);
-        
-        test.equal(reslist.length, 2);
-        
-        test.equal(reslist[0].getSource(), "Asdf asdf");
-        test.equal(reslist[0].getLocale(), "en-US");
-        test.equal(reslist[0].getKey(), "foobar");
-        test.equal(reslist[0].getPath(), "foo/bar/asdf.java");
-        test.equal(reslist[0].getProject(), "androidapp");
-        test.equal(reslist[0].resType, "string");
-        test.equal(reslist[0].getId(), "1");
-        test.equal(reslist[0].getFlavor(), "chocolate");
-
-        test.equal(reslist[1].getSource(), "baby baby");
-        test.equal(reslist[1].getLocale(), "en-US");
-        test.equal(reslist[1].getKey(), "huzzah");
-        test.equal(reslist[1].getPath(), "foo/bar/j.java");
-        test.equal(reslist[1].getProject(), "androidapp");
-        test.equal(reslist[1].resType, "string");
-        test.equal(reslist[1].getId(), "2");
-        test.equal(reslist[1].getFlavor(), "vanilla");
-      
-        test.done();
-    },
-
->>>>>>> 96647822
+(??)
     /*
     testXliffDeserializeRealFile: function(test) {
         test.expect(3);
@@ -2266,8 +2206,7 @@
     },
 
     testXliffTranslationUnitConstructorEverythingCopied: function(test) {
-<<<<<<< HEAD
-        test.expect(10);
+        test.expect(11);
 
         var tu = new TranslationUnit({
             "source": "a",
@@ -2278,7 +2217,8 @@
             "id": 2334,
             "origin": "source",
             "context": "asdfasdf",
-            "comment": "this is a comment"
+            "comment": "this is a comment",
+			"flavor": "chocolate"
         });
 
         test.ok(tu);
@@ -2292,39 +2232,9 @@
         test.equal(tu.origin, "source");
         test.equal(tu.context, "asdfasdf");
         test.equal(tu.comment, "this is a comment");
-
-        test.done();
-=======
-    	test.expect(11);
-    	
-    	var tu = new TranslationUnit({
-    		"source": "a", 
-    		"sourceLocale": "en-US", 
-    		"key": "foobar", 
-    		"file": "/a/b/asdf.js",
-    		"project": "iosapp",
-    		"id": 2334,
-    		"origin": "source",
-    		"context": "asdfasdf",
-    		"comment": "this is a comment",
-    		"flavor": "chocolate"
-    	});
-    	
-    	test.ok(tu);
-    	
-    	test.equal(tu.source, "a");
-    	test.equal(tu.sourceLocale, "en-US");
-    	test.equal(tu.key, "foobar");
-    	test.equal(tu.file, "/a/b/asdf.js");
-    	test.equal(tu.project, "iosapp");
-    	test.equal(tu.id, 2334);
-    	test.equal(tu.origin, "source");
-    	test.equal(tu.context, "asdfasdf");
-    	test.equal(tu.comment, "this is a comment");
-    	test.equal(tu.flavor, "chocolate");
-
-    	test.done();
->>>>>>> 96647822
+		test.equal(tu.flavor, "chocolate");
+
+        test.done();
     },
 
     testXliffTranslationUnitConstructorMissingBasicProperties: function(test) {
@@ -2623,7 +2533,6 @@
         test.ok(x);
 
         x.addTranslationUnit(new TranslationUnit({
-<<<<<<< HEAD
             "source": "a",
             "sourceLocale": "en-US",
             "target": "ba",
@@ -2634,25 +2543,11 @@
             "id": 2334,
             "resType":"string",
             "comment": "this is a comment",
-            "datatype": "x-android-resource"
-=======
-    		"source": "a", 
-    		"sourceLocale": "en-US", 
-    		"target": "ba",
-    		"targetLocale": "fr-FR",
-    		"key": "foobar", 
-    		"file": "/a/b/asdf.xml",
-    		"project": "androidapp",
-    		"id": 2334,
-    		"resType":"string",
-    		"comment": "this is a comment",
-    		"datatype": "x-android-resource",
-    		"flavor": "chocolate"
->>>>>>> 96647822
+            "datatype": "x-android-resource",
+    			"flavor": "chocolate"
         }));
 
         x.addTranslationUnit(new TranslationUnit({
-<<<<<<< HEAD
             "source": "a",
             "sourceLocale": "en-US",
             "target": "baa",
@@ -2664,22 +2559,8 @@
             "resType": "string",
             "context": "x",
             "comment": "this is a new comment",
-            "datatype": "x-android-resource"
-=======
-    		"source": "a", 
-    		"sourceLocale": "en-US", 
-    		"target": "baa",
-    		"targetLocale": "fr-FR",
-    		"key": "foobar", 
-    		"file": "/a/b-x/asdf.xml",
-    		"project": "androidapp",
-    		"id": 2334,
-    		"resType": "string",
-    		"context": "x",
-    		"comment": "this is a new comment",
-    		"datatype": "x-android-resource",
-    		"flavor": "chocolate"
->>>>>>> 96647822
+            "datatype": "x-android-resource",
+    			"flavor": "chocolate"
         }));
 
         var resources = x.getResources();
