/*
 * Project.test.js - test the project object
 *
 * Copyright © 2023-2025 JEDLSoft
 *
 * Licensed under the Apache License, Version 2.0 (the "License");
 * you may not use this file except in compliance with the License.
 * You may obtain a copy of the License at
 *
 *     http://www.apache.org/licenses/LICENSE-2.0
 *
 * Unless required by applicable law or agreed to in writing, software
 * distributed under the License is distributed on an "AS IS" BASIS,
 * WITHOUT WARRANTIES OR CONDITIONS OF ANY KIND, either express or implied.
 *
 * See the License for the specific language governing permissions and
 * limitations under the License.
 */
import fs from "fs";
import { ResourceString, Location } from "ilib-tools-common";
import { Serializer, SourceFile } from "ilib-lint-common";

import Project from "../src/Project.js";
import PluginManager from "../src/PluginManager.js";

const pluginManager = new PluginManager();

const genericConfig = {
    // the name is reaquired and should be unique amongst all your projects
    name: "tester",
    // this is the global set of locales that applies unless something else overrides it
    locales: ["en-US", "de-DE", "ja-JP", "ko-KR"],
    // list of plugins to load
    plugins: ["plugin-test"],
    // default micromatch expressions to exclude from recursive dir searches
    excludes: ["node_modules/**", ".git/**", "docs/**"],
    // declarative definitions of new rules
    rules: [
        // test that named parameters like {param} appear in both the source and target
        {
            type: "resource-matcher",
            name: "resource-named-params",
            description:
                "Ensure that named parameters that appear in the source string are also used in the translated string",
            note: "The named parameter '{matchString}' from the source string does not appear in the target string",
            regexps: ["\\{\\w+\\}"],
        },
        {
            type: "source-checker",
            name: "source-no-normalize",
            severity: "warning",
            description: "Ensure that the normalize function is not called.",
            note: "Do not call the normalize function, as it is deprecated.",
            regexps: ["\\.normalize\\s*\\("],
        },
    ],
    formatters: [
        {
            name: "minimal",
            description: "A minimalistic formatter that only outputs the path and the highlight",
            template: "{pathName}\n{highlight}\n",
            highlightStart: ">>",
            highlightEnd: "<<",
        },
    ],
    // named rule sets to be used with the file types
    rulesets: {
        "react-rules": {
            // this is the declarative rule defined above
            "resource-named-params": true,
            // the "localeOnly" is an option that the quote matcher supports
            // so this both includes the rule in the rule set and instantiates
            // it with the "localeOnly" option
            "resource-quote-matcher": "localeOnly",
        },
        "js-rules": {
            "source-no-normalize": true,
        },
    },
    // defines common settings for a particular types of file
    filetypes: {
        json: {
            // override the general locales
            locales: ["en-US", "de-DE", "ja-JP"],
            template: "[dir]/[localeDir]/[basename].json",
        },
        javascript: {
            type: "source",
            ruleset: ["js-rules"],
        },
        jsx: {
            ruleset: ["react-rules"],
        },
        // fake file type that is really json underneath so that we can test
        // transformers and serializers
        xyz: {
            template: "[dir]/[localeDir]/[basename].xyz",
            parsers: ["parser-xyz"],
            ruleset: ["react-rules"],
            transformers: ["transformer-xyz"],
            serializer: "serializer-xyz",
        },
    },
    // this maps micromatch path expressions to a file type definition
    paths: {
        // use the file type defined above
        "src/**/*.json": "json",
        "{src,test}/**/*.js": "javascript",
        "src/**/*.jsx": "jsx",
        // define a file type on the fly
        "**/*.xliff": {
            ruleset: {
                "formatjs-plural-syntax": true,
                "formatjs-plural-categories": true,
                "formatjs-match-substitution-params": true,
                "match-quote-style": "localeOnly",
            },
        },
        "**/*.xyz": "xyz",
    },
};

const genericConfig2 = {
    // the name is required and should be unique amongst all your projects
    name: "tester2",
    sourceLocale: "en-KR",
};

const testConfig = {
    // the name is reaquired and should be unique amongst all your projects
    name: "tester3",
    // this is the global set of locales that applies unless something else overrides it
    locales: ["en-US", "de-DE", "ja-JP", "ko-KR"],
    // list of plugins to load
    plugins: ["ilib-lint-plugin-test"],
    // default micromatch expressions to exclude from recursive dir searches
    excludes: ["node_modules/**", ".git/**", "docs/**"],
    // named rule sets to be used with the file types
    rulesets: {
        "react-rules": {
            // this is the declarative rule defined above
            "resource-named-params": true,
            // the "localeOnly" is an option that the quote matcher supports
            // so this both includes the rule in the rule set and instantiates
            // it with the "localeOnly" option
            "resource-quote-matcher": "localeOnly",
        },
    },
    // defines common settings for a particular types of file
    filetypes: {
        // fake file type that is really json underneath so that we can test
        // transformers and serializers
        xyz: {
            template: "[dir]/[localeDir]/[basename].xyz",
            parsers: ["parser-xyz"],
            ruleset: ["react-rules"],
            transformers: ["transformer-xyz"],
            serializer: "serializer-xyz",
        },
    },
    // this maps micromatch path expressions to a file type definition
    paths: {
        "**/*.xyz": "xyz",
    },
};

const testConfig2 = {
    // the name is reaquired and should be unique amongst all your projects
    name: "tester4",
    // this is the global set of locales that applies unless something else overrides it
    locales: ["en-US", "de-DE", "ja-JP", "ko-KR"],
    // default micromatch expressions to exclude from recursive dir searches
    excludes: ["node_modules/**", ".git/**", "docs/**"],
    // defines common settings for a particular types of file
    filetypes: {
        xliff: {
            template: "[dir]/[localeDir]/[basename].xliff",
            ruleset: ["generic"],
            transformers: ["errorfilter"],
            serializer: "xliff",
        },
    },
    // this maps micromatch path expressions to a file type definition
    paths: {
        "**/*.xliff": "xliff",
    },
};

function rmf(file) {
    if (fs.existsSync(file)) {
        fs.unlinkSync(file);
    }
}

describe("testProject", () => {
    beforeAll(() => {
        // load the test serializer plugin
        pluginManager.loadPlugin("ilib-lint-plugin-test");
    });

    test("ProjectConstructorEmpty", () => {
        expect.assertions(1);

        const project = new Project("x", { pluginManager, opt: {} }, {});
        expect(project).toBeTruthy();
    });

    test("ProjectConstructorInsufficientParamsRoot", () => {
        expect.assertions(1);

        expect(() => {
            const project = new Project(undefined, { pluginManager, opt: {} }, {});
        }).toThrow();
    });

    test("ProjectConstructorInsufficientParamsOptions", () => {
        expect.assertions(1);

        expect(() => {
            const project = new Project("x", undefined, {});
        }).toThrow();
    });

    test("ProjectConstructorInsufficientParamsConfig", () => {
        expect.assertions(1);

        expect(() => {
            const project = new Project("x", { pluginManager, opt: {} });
        }).toThrow();
    });

    test("ProjectGetRoot", () => {
        expect.assertions(2);

        const project = new Project("x", { pluginManager, opt: {} }, {});
        expect(project).toBeTruthy();

        expect(project.getRoot()).toBe("x");
    });

    test("ProjectGetPluginManager", () => {
        expect.assertions(2);

        const project = new Project("x", { pluginManager, opt: {} }, {});
        expect(project).toBeTruthy();

        expect(project.getPluginManager()).toBe(pluginManager);
    });

    test("ProjectGetRuleManager", () => {
        expect.assertions(2);

        const project = new Project("x", { pluginManager, opt: {} }, {});
        expect(project).toBeTruthy();

        expect(project.getRuleManager()).toBe(pluginManager.getRuleManager());
    });

    test("ProjectGetParserManager", () => {
        expect.assertions(2);

        const project = new Project("x", { pluginManager, opt: {} }, {});
        expect(project).toBeTruthy();

        expect(project.getParserManager()).toBe(pluginManager.getParserManager());
    });

    test("ProjectGetExcludes", () => {
        expect.assertions(2);

        const project = new Project("x", { pluginManager, opt: {} }, genericConfig);
        expect(project).toBeTruthy();

        expect(project.getExcludes()).toBe(genericConfig.excludes);
    });

    test("ProjectGetOptions", () => {
        expect.assertions(2);

        const options = {
            test: "x",
            test2: "y",
            pluginManager,
        };
        const project = new Project("x", options, genericConfig);
        expect(project).toBeTruthy();

        expect(project.getOptions()).toBe(options);
    });

    test("ProjectLocalesOptions", () => {
        expect.assertions(2);

        const locales = ["en-US", "ko-KR"];

        const options = {
<<<<<<< HEAD
            locales: ["en-US", "ko-KR"],
            pluginManager,
=======
            pluginManager
>>>>>>> 74bc4beb
        };
        const project = new Project("x", options, {
            ...genericConfig,
            locales
        });
        expect(project).toBeTruthy();

        expect(project.locales).toEqual(locales);
    });

    test("ProjectLocalesFallbackToConfig", () => {
        expect.assertions(2);

        const options = {
            pluginManager,
        };
        const project = new Project("x", options, genericConfig);
        expect(project).toBeTruthy();

        expect(project.locales).toEqual(genericConfig.locales);
    });

    test("ProjectGetSourceLocaleFallbackToConfig", () => {
        expect.assertions(2);

        const options = {
            pluginManager,
        };
        const project = new Project("x", options, genericConfig);
        expect(project).toBeTruthy();

        expect(project.getSourceLocale()).toBe("en-US");
    });

    test("ProjectGetSourceLocaleFallbackToConfig2", () => {
        expect.assertions(2);

        const options = {
            pluginManager,
        };
        const project = new Project("x", options, genericConfig2);
        expect(project).toBeTruthy();

        expect(project.getSourceLocale()).toBe("en-KR");
    });

    test("ProjectGetFileTypeForPath1", async () => {
        expect.assertions(2);

        const project = new Project("x", { pluginManager, opt: {} }, genericConfig);
        expect(project).toBeTruthy();

        // must initialize the project before the filetypes are available
        await project.init();
        const ft = project.getFileTypeForPath("src/foo/ja/asdf.json");
        expect(ft.getName()).toBe("json");
    });

    test("ProjectGetFileTypeForPath2", async () => {
        expect.assertions(2);

        const project = new Project("x", { pluginManager, opt: {} }, genericConfig);
        expect(project).toBeTruthy();

        // must initialize the project before the filetypes are available
        await project.init();
        const ft = project.getFileTypeForPath("src/foo/asdf.js");
        expect(ft.getName()).toBe("javascript");
    });

    test("ProjectGetFileTypeForPathUnknown", async () => {
        expect.assertions(2);

        const project = new Project("x", { pluginManager, opt: {} }, genericConfig);
        expect(project).toBeTruthy();

        // must initialize the project before the filetypes are available
        await project.init();
        const ft = project.getFileTypeForPath("notsrc/foo/ja/asdf.json");
        expect(ft.getName()).toBe("unknown");
    });

    test("ProjectGetFileTypeForPathNormalizePath", async () => {
        expect.assertions(2);

        const project = new Project("x", { pluginManager, opt: {} }, genericConfig);
        expect(project).toBeTruthy();

        // must initialize the project before the filetypes are available
        await project.init();
        const ft = project.getFileTypeForPath("./src/foo/ja/asdf.json");
        expect(ft.getName()).toBe("json");
    });

    test("ProjectGetFileTypeForPathAnonymousFileType", async () => {
        expect.assertions(2);

        const project = new Project("x", { pluginManager, opt: {} }, genericConfig);
        expect(project).toBeTruthy();

        // must initialize the project before the filetypes are available
        await project.init();
        const ft = project.getFileTypeForPath("i18n/it-IT.xliff");
        // since it is not a pre-defined xliff with a real name, it uses
        // the mapping's glob as the name
        expect(ft.getName()).toBe("**/*.xliff");
    });

    test("ProjectInit", () => {
        expect.assertions(5);

        const project = new Project("x", { pluginManager, opt: {} }, genericConfig);
        expect(project).toBeTruthy();

        const pluginMgr = project.getPluginManager();
        expect(pluginMgr).toBeTruthy();

        return project.init().then((result) => {
            // verify that the init indeed loaded the test plugin
            const fmtmgr = pluginMgr.getFormatterManager();
            const fmtr = fmtmgr.get("formatter-test");
            expect(fmtr).toBeTruthy();

            const parserMgr = pluginMgr.getParserManager();
            const prsr = parserMgr.get("parser-xyz");
            expect(prsr).toBeTruthy();

            const ruleMgr = pluginMgr.getRuleManager();
            const rule = ruleMgr.get("resource-test");
            expect(rule).toBeTruthy();
        });
    });

    test("ProjectWalk", async () => {
        expect.assertions(5);

        const project = new Project("x", { pluginManager, opt: {} }, genericConfig);
        expect(project).toBeTruthy();

        const pluginMgr = project.getPluginManager();
        expect(pluginMgr).toBeTruthy();

        await project.init();

        const files = await project.walk("./test/testfiles/js");
        expect(files).toBeTruthy();
        expect(files.length).toBe(1);
        expect(files[0].getFilePath()).toBe("test/testfiles/js/Path.js");
    });

    test("ProjectFindIssues", async () => {
        expect.assertions(19);

        const project = new Project("x", { pluginManager, opt: {} }, genericConfig);
        expect(project).toBeTruthy();

        const pluginMgr = project.getPluginManager();
        expect(pluginMgr).toBeTruthy();

        await project.init();

        await project.walk("./test/testfiles/js");
        const results = project.findIssues(genericConfig.locales);
        expect(results).toBeTruthy();
        expect(results.length).toBe(3);

        expect(results[0].severity).toBe("warning");
        expect(results[0].description).toBe("Do not call the normalize function, as it is deprecated.");
        expect(results[0].highlight).toBe("    pathname = Path<e0>.normalize(</e0>pathname);");
        expect(results[0].pathName).toBe("test/testfiles/js/Path.js");
        expect(results[0].lineNumber).toBe(51);

        expect(results[1].severity).toBe("warning");
        expect(results[1].description).toBe("Do not call the normalize function, as it is deprecated.");
        expect(results[1].highlight).toBe(
            '    return (pathname === ".") ? ".." : Path<e0>.normalize(</e0>pathname + "/..");'
        );
        expect(results[1].pathName).toBe("test/testfiles/js/Path.js");
        expect(results[1].lineNumber).toBe(52);

        expect(results[2].severity).toBe("warning");
        expect(results[2].description).toBe("Do not call the normalize function, as it is deprecated.");
        expect(results[2].highlight).toBe('    return Path<e0>.normalize(</e0>arr.join("/"));');
        expect(results[2].pathName).toBe("test/testfiles/js/Path.js");
        expect(results[2].lineNumber).toBe(92);
    });

    test("Recursively get all source files in a whole project", async () => {
        expect.assertions(5);

        const project = new Project("test/testproject", { pluginManager, opt: {} }, genericConfig);
        expect(project).toBeTruthy();

        const pluginMgr = project.getPluginManager();
        expect(pluginMgr).toBeTruthy();

        await project.init();
        // verify that the init indeed loaded the test plugin
        const parserMgr = pluginMgr.getParserManager();
        const prsr = parserMgr.get("parser-xyz");
        expect(prsr).toBeTruthy();

        await project.scan(["./test/testproject/x"]);
        const files = project.get();

        expect(files).toBeTruthy();
        expect(files.map((file) => file.getFilePath()).sort()).toStrictEqual([
            "test/testproject/x/empty.xyz",
            "test/testproject/x/test.xyz",
            "test/testproject/x/test_ru_RU.xyz",
        ]);
    });

    test("Verify that the project continues if the parser throws up", async () => {
        expect.assertions(7);

        const project = new Project("test/testproject", { pluginManager, opt: {} }, genericConfig);
        expect(project).toBeTruthy();

        const pluginMgr = project.getPluginManager();
        expect(pluginMgr).toBeTruthy();

        await project.init();
        // verify that the init indeed loaded the test plugin
        const parserMgr = pluginMgr.getParserManager();
        const prsr = parserMgr.get("parser-xyz");
        expect(prsr).toBeTruthy();

        // verify that the parser throws when there is empty data
        expect(() => {
            prsr.parseData();
        }).toThrow();

        await project.scan(["./test/testproject"]);

        // make sure the scan picked up the empty file which causes the parser to barf
        const files = project.get();
        expect(files).toBeTruthy();
        expect(files.filter((file) => file.getFilePath() === "test/testproject/x/empty.xyz")).toBeTruthy();

        // should not throw
        const issues = project.findIssues(["en-US"]);
        expect(issues).toBeTruthy();
    });

    test("Verify that serialization doesn't do anything if files are not modified", async () => {
        expect.assertions(15);

        expect(fs.existsSync("test/testproject/x/empty.xyz")).toBe(true);
        expect(fs.existsSync("test/testproject/x/empty.xyz.modified")).toBe(false);
        expect(fs.existsSync("test/testproject/x/test_ru_RU.xyz")).toBe(true);
        expect(fs.existsSync("test/testproject/x/test_ru_RU.xyz.modified")).toBe(false);
        expect(fs.existsSync("test/testproject/x/test.xyz")).toBe(true);
        expect(fs.existsSync("test/testproject/x/test.xyz.modified")).toBe(false);

        const project = new Project(
            "test/testproject",
            {
                pluginManager,
                opt: {
                    write: true,
                },
            },
            testConfig
        );

        expect(project).toBeTruthy();

        const pluginMgr = project.getPluginManager();
        await project.init();

        const parserMgr = pluginMgr.getParserManager();
        const prsr = parserMgr.get("parser-xyz");
        expect(prsr).toBeTruthy();

        await project.scan(["./test/testproject/x"]);

        const issues = project.findIssues(["en-US"]);
        expect(issues).toBeTruthy();

        project.serialize();

        expect(fs.existsSync("test/testproject/x/empty.xyz")).toBe(true);
        expect(fs.existsSync("test/testproject/x/empty.xyz.modified")).toBe(false);
        expect(fs.existsSync("test/testproject/x/test_ru_RU.xyz")).toBe(true);
        expect(fs.existsSync("test/testproject/x/test_ru_RU.xyz.modified")).toBe(false);
        expect(fs.existsSync("test/testproject/x/test.xyz")).toBe(true);
        expect(fs.existsSync("test/testproject/x/test.xyz.modified")).toBe(false);

        rmf("test/testproject/x/empty.xyz.modified");
        rmf("test/testproject/x/test_ru_RU.xyz.modified");
        rmf("test/testproject/x/test.xyz.modified");
    });

    test("Verify that serialization works when the files are modified", async () => {
        expect.assertions(16);

        expect(fs.existsSync("test/testproject/x/test_ru_RU.xyz")).toBe(true);
        expect(fs.existsSync("test/testproject/x/test_ru_RU.xyz.modified")).toBe(false);
        expect(fs.existsSync("test/testproject/x/test.xyz")).toBe(true);
        expect(fs.existsSync("test/testproject/x/test.xyz.modified")).toBe(false);
        expect(fs.existsSync("test/testproject/x/empty.xyz")).toBe(true);
        expect(fs.existsSync("test/testproject/x/empty.xyz.modified")).toBe(false);

        const project = new Project(
            "test/testproject",
            {
                pluginManager,
                opt: {
                    write: true,
                },
            },
            testConfig
        );

        expect(project).toBeTruthy();

        const pluginMgr = project.getPluginManager();
        await project.init();

        const parserMgr = pluginMgr.getParserManager();
        const prsr = parserMgr.get("parser-xyz");
        expect(prsr).toBeTruthy();

        await project.scan(["./test/testproject/x"]);

        const issues = project.findIssues(["en-US"]);
        expect(issues).toBeTruthy();

        // artificially mark the files as modified
        const files = project.get();
        expect(files).toBeTruthy();
        files.forEach((file) => {
            // sneakily mark the file as dirty when it really hasn't been modified
            file.irs[0].dirty = true;
        });

        project.serialize();

        expect(fs.existsSync("test/testproject/x/test_ru_RU.xyz")).toBe(true);
        expect(fs.existsSync("test/testproject/x/test_ru_RU.xyz.modified")).toBe(true);
        expect(fs.existsSync("test/testproject/x/test.xyz")).toBe(true);
        expect(fs.existsSync("test/testproject/x/test.xyz.modified")).toBe(true);
        expect(fs.existsSync("test/testproject/x/empty.xyz")).toBe(true);
        expect(fs.existsSync("test/testproject/x/empty.xyz.modified")).toBe(true);
        rmf("test/testproject/x/empty.xyz.modified");
        rmf("test/testproject/x/test_ru_RU.xyz.modified");
        rmf("test/testproject/x/test.xyz.modified");
    });

    test("Verify that serialization works when only some of the files are modified", async () => {
        expect.assertions(17);

        expect(fs.existsSync("test/testproject/x/test_ru_RU.xyz")).toBe(true);
        expect(fs.existsSync("test/testproject/x/test_ru_RU.xyz.modified")).toBe(false);
        expect(fs.existsSync("test/testproject/x/test.xyz")).toBe(true);
        expect(fs.existsSync("test/testproject/x/test.xyz.modified")).toBe(false);
        expect(fs.existsSync("test/testproject/x/empty.xyz")).toBe(true);
        expect(fs.existsSync("test/testproject/x/empty.xyz.modified")).toBe(false);

        const project = new Project(
            "test/testproject",
            {
                pluginManager,
                opt: {
                    write: true,
                },
            },
            testConfig
        );

        expect(project).toBeTruthy();

        const pluginMgr = project.getPluginManager();
        await project.init();

        const parserMgr = pluginMgr.getParserManager();
        const prsr = parserMgr.get("parser-xyz");
        expect(prsr).toBeTruthy();

        await project.scan(["./test/testproject/x"]);

        const issues = project.findIssues(["en-US"]);
        expect(issues).toBeTruthy();

        // artificially mark the files as modified
        const files = project.get();
        expect(files).toBeTruthy();
        expect(files.length).toBe(3);
        files[0].irs[0].dirty = true;
        // not files[1]
        files[2].irs[0].dirty = true;

        project.serialize();

        expect(fs.existsSync("test/testproject/x/empty.xyz")).toBe(true);
        expect(fs.existsSync("test/testproject/x/empty.xyz.modified")).toBe(true);
        expect(fs.existsSync("test/testproject/x/test.xyz")).toBe(true);
        // since this one was not marked as dirty, it should not have been modified
        expect(fs.existsSync("test/testproject/x/test.xyz.modified")).toBe(false);
        expect(fs.existsSync("test/testproject/x/test_ru_RU.xyz")).toBe(true);
        expect(fs.existsSync("test/testproject/x/test_ru_RU.xyz.modified")).toBe(true);

        rmf("test/testproject/x/empty.xyz.modified");
        rmf("test/testproject/x/test_ru_RU.xyz.modified");
        rmf("test/testproject/x/test.xyz.modified");
    });

    test("Verify that serialization works when the overwrite flag is set", async () => {
        expect.assertions(11);

        const testFile = "test/testproject/y/test_de-DE.xyz";

        // create a fake file first
        if (!fs.existsSync("test/testproject/y")) {
            fs.mkdirSync("test/testproject/y");
        }
        const content = {
            "this is a string": "this is a translation",
        };
        fs.writeFileSync(testFile, JSON.stringify(content), "utf-8");

        expect(fs.existsSync(testFile)).toBe(true);
        expect(fs.existsSync(testFile + ".modified")).toBe(false);

        const project = new Project(
            "test/testproject/y",
            {
                pluginManager,
                opt: {
                    write: true,
                    overwrite: true,
                },
            },
            testConfig
        );

        expect(project).toBeTruthy();

        const pluginMgr = project.getPluginManager();
        await project.init();

        const parserMgr = pluginMgr.getParserManager();
        const prsr = parserMgr.get("parser-xyz");
        expect(prsr).toBeTruthy();

        await project.scan(["./test/testproject/y"]);

        const issues = project.findIssues(["en-US"]);
        expect(issues).toBeTruthy();

        // artificially mark the files as modified
        const files = project.get();
        expect(files).toBeTruthy();
        files.forEach((file) => {
            // sneakily mark the file as dirty when it really hasn't been modified
            if (file.getFilePath() === testFile) {
                file.irs[0].dirty = true;
                const irs = file.getIRs();
                expect(irs.length).toBe(1);
                const resources = irs[0].getRepresentation();
                expect(resources.length).toBe(1);
                resources[0].setSource("a");
                resources[0].setTarget("b");
            }
        });

        project.serialize();

        expect(fs.existsSync(testFile)).toBe(true);
        expect(fs.existsSync(testFile + ".modified")).toBe(false);

        const expected = `{
    "a": "b"
}`;

        // expect that it writes to the same file
        expect(fs.readFileSync(testFile, "utf-8")).toBe(expected);

        // clean up
        fs.rmSync("test/testproject/y", { recursive: true });
    });

    test("Run rules on an xliff file and then use a transformer to transform the file", async () => {
        expect.assertions(11);

        const project = new Project("test/testproject/x", { pluginManager, opt: {} }, testConfig2);

        expect(project).toBeTruthy();

        const pluginMgr = project.getPluginManager();
        await project.init();

        const parserMgr = pluginMgr.getParserManager();
        const prsr = parserMgr.get("xliff");
        expect(prsr).toBeTruthy();

        await project.scan(["test/testfiles/xliff/param-problems.xliff"]);

        const files = project.get();
        expect(files).toBeTruthy();
        expect(files.length).toBe(1);
        const xliffFile = files[0];
        expect(xliffFile.getFilePath()).toBe("test/testfiles/xliff/param-problems.xliff");

        const results = project.findIssues(["en-US"]);
        expect(results).toBeTruthy();
        expect(results.length).toBe(2);

        // findIssues calls the parsers, so we can only get the intermediate representations
        // after we have called findIssues
        let irs = xliffFile.getIRs();
        expect(irs.length).toBe(1);
        let resources = irs[0].getRepresentation();
        expect(resources.length).toBe(7);

        // should remove the resources that have problems
        project.applyTransformers(results);

        // make sure we deleted 2 of the 7 resources
        irs = xliffFile.getIRs();
        expect(irs.length).toBe(1);
        resources = irs[0].getRepresentation();
        expect(resources.length).toBe(5);
    });

    test("Run rules on an xliff file, apply the error filter transformer, and make sure we have the right resources left over", async () => {
        expect.assertions(10);

        const project = new Project("test/testproject/x", { pluginManager, opt: {} }, testConfig2);

        expect(project).toBeTruthy();

        const pluginMgr = project.getPluginManager();
        await project.init();

        const parserMgr = pluginMgr.getParserManager();
        const prsr = parserMgr.get("xliff");
        expect(prsr).toBeTruthy();

        await project.scan(["test/testfiles/xliff/param-problems.xliff"]);

        const files = project.get();
        expect(files).toBeTruthy();
        expect(files.length).toBe(1);
        const xliffFile = files[0];
        expect(xliffFile.getFilePath()).toBe("test/testfiles/xliff/param-problems.xliff");

        const results = project.findIssues(["en-US"]);
        expect(results).toBeTruthy();
        expect(results.length).toBe(2);

        // should remove the resources that have problems
        project.applyTransformers(results);

        // make sure we have the right resources left over
        const irs = xliffFile.getIRs();
        expect(irs.length).toBe(1);
        const resources = irs[0].getRepresentation();
        expect(resources.length).toBe(5);

        const expected = [
            new ResourceString({
                reskey: "foobar1",
                source: "This string has an {url} in it",
                sourceLocale: "en-US",
                target: "This string also has {url} in it",
                targetLocale: "de-DE",
                project: "webapp",
                pathName: "foo/bar/asdf.java",
                datatype: "plaintext",
                id: "1",
                state: "translated",
                location: new Location({
                    char: 7,
                    line: 4,
                }),
            }),
            new ResourceString({
                reskey: "foobar2",
                source: "This string has no param in it",
                sourceLocale: "en-US",
                target: "This string too.",
                targetLocale: "de-DE",
                project: "webapp",
                pathName: "foo/bar/asdf.java",
                datatype: "plaintext",
                id: "2",
                state: "translated",
                location: new Location({
                    char: 7,
                    line: 8,
                }),
            }),
            new ResourceString({
                reskey: "foobar3",
                source: "This string has multiple {params} in it: {sub}",
                sourceLocale: "en-US",
                target: "This string also has multiple {params} in it: {sub}",
                targetLocale: "de-DE",
                project: "webapp",
                pathName: "foo/bar/asdf.java",
                datatype: "plaintext",
                id: "3",
                state: "translated",
                location: new Location({
                    char: 7,
                    line: 12,
                }),
            }),
            new ResourceString({
                reskey: "foobar6",
                source: "This string has no params in it",
                sourceLocale: "en-US",
                target: "This string is does have {params} in it",
                targetLocale: "de-DE",
                project: "webapp",
                pathName: "foo/bar/asdf.java",
                datatype: "plaintext",
                id: "6", // 4 and 5 were removed
                state: "translated",
                location: new Location({
                    char: 7,
                    line: 24,
                }),
            }),
            new ResourceString({
                reskey: "foobar7",
                source: "This string has one {param} in it",
                sourceLocale: "en-US",
                target: "This string has multiple {param} in it: {different}",
                targetLocale: "de-DE",
                project: "webapp",
                pathName: "foo/bar/asdf.java",
                datatype: "plaintext",
                id: "7",
                state: "translated",
                location: new Location({
                    char: 7,
                    line: 28,
                }),
            }),
        ];
        expected.forEach((resource) => {
            resource.dirty = true;
            resource.resfile = "test/testfiles/xliff/param-problems.xliff";
        });
        expect(resources).toStrictEqual(expected);
    });

    test("Run rules on an xliff file, apply the error filter transformer, and then use a serializer to serialize the file", async () => {
        expect.assertions(9);

        const project = new Project(
            "test/testproject/x",
            {
                pluginManager,
                opt: {
                    write: true,
                },
            },
            testConfig2
        );
        expect(project).toBeTruthy();

        const pluginMgr = project.getPluginManager();
        await project.init();

        const parserMgr = pluginMgr.getParserManager();
        const prsr = parserMgr.get("xliff");
        expect(prsr).toBeTruthy();

        const fileName = "test/testfiles/xliff/param-problems.xliff";
        await project.scan([fileName]);
        const files = project.get();
        expect(files).toBeTruthy();
        expect(files.length).toBe(1);
        const xliffFile = files[0];
        expect(xliffFile.getFilePath()).toBe(fileName);

        const results = project.findIssues(["en-US"]);
        expect(results).toBeTruthy();
        expect(results.length).toBe(2);

        // should remove the resources that have problems
        project.applyTransformers(results);

        // serialize any modified files
        project.serialize();

        // make sure we got the right file contents
        const modifiedFileName = fileName + ".modified";
        const expected = `<?xml version="1.0" encoding="utf-8"?>
<xliff version="1.2">
  <file original="foo/bar/asdf.java" source-language="en-US" target-language="de-DE" product-name="webapp">
    <body>
      <trans-unit id="1" resname="foobar1" restype="string" datatype="plaintext">
        <source>This string has an {url} in it</source>
        <target state="translated">This string also has {url} in it</target>
      </trans-unit>
      <trans-unit id="2" resname="foobar2" restype="string" datatype="plaintext">
        <source>This string has no param in it</source>
        <target state="translated">This string too.</target>
      </trans-unit>
      <trans-unit id="3" resname="foobar3" restype="string" datatype="plaintext">
        <source>This string has multiple {params} in it: {sub}</source>
        <target state="translated">This string also has multiple {params} in it: {sub}</target>
      </trans-unit>
      <trans-unit id="6" resname="foobar6" restype="string" datatype="plaintext">
        <source>This string has no params in it</source>
        <target state="translated">This string is does have {params} in it</target>
      </trans-unit>
      <trans-unit id="7" resname="foobar7" restype="string" datatype="plaintext">
        <source>This string has one {param} in it</source>
        <target state="translated">This string has multiple {param} in it: {different}</target>
      </trans-unit>
    </body>
  </file>
</xliff>`;

        expect(fs.existsSync(modifiedFileName)).toBe(true);
        expect(fs.readFileSync(modifiedFileName, "utf-8")).toBe(expected);

        // clean-up
        rmf(modifiedFileName);
    });
});<|MERGE_RESOLUTION|>--- conflicted
+++ resolved
@@ -294,12 +294,7 @@
         const locales = ["en-US", "ko-KR"];
 
         const options = {
-<<<<<<< HEAD
-            locales: ["en-US", "ko-KR"],
-            pluginManager,
-=======
             pluginManager
->>>>>>> 74bc4beb
         };
         const project = new Project("x", options, {
             ...genericConfig,
@@ -314,7 +309,7 @@
         expect.assertions(2);
 
         const options = {
-            pluginManager,
+            pluginManager
         };
         const project = new Project("x", options, genericConfig);
         expect(project).toBeTruthy();
