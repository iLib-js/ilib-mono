/*
 * AndroidResourceFile.js - represents an Android strings.xml resource file
 *
 * Copyright © 2016-2017, HealthTap, Inc.
 *
 * Licensed under the Apache License, Version 2.0 (the "License");
 * you may not use this file except in compliance with the License.
 * You may obtain a copy of the License at
 *
 *     http://www.apache.org/licenses/LICENSE-2.0
 *
 * Unless required by applicable law or agreed to in writing, software
 * distributed under the License is distributed on an "AS IS" BASIS,
 * WITHOUT WARRANTIES OR CONDITIONS OF ANY KIND, either express or implied.
 *
 * See the License for the specific language governing permissions and
 * limitations under the License.
 */

var fs = require("fs");
var path = require("path");
var xml2json = require('xml2json');
var ilib = require("ilib");
var Locale = require("ilib/lib/Locale.js");
var PrettyData = require("pretty-data").pd;
var log4js = require("log4js");

var ContextResourceString = require("./ContextResourceString.js");
var ResourceString = require("./ResourceString.js");
var ResourceArray = require("./ResourceArray.js");
var ResourcePlural = require("./ResourcePlural.js");
var Set = require("./Set.js");
var utils = require("./utils.js");
var TranslationSet = require("./TranslationSet.js")

var logger = log4js.getLogger("loctool.lib.AndroidResourceFile");

/**
 * @class Represents an Android resource file.
 * The props may contain any of the following properties:
 * 
 * <ul>
 * <li>project - the name of the project for this file
 * <li>pathName - the path to the file, relative to the root of the project
 * <li>type - type of this resource file
 * <li>locale - the locale of this file
 * </ul>
 * @param {Object} props properties that control the construction of this file.
 */
var AndroidResourceFile = function(props) {
	if (props) {
		this.project = props.project;
		this.pathName = props.pathName;
		this.type = props.type;
		this.locale = props.locale;
		this.context = props.context || undefined;
	}
	
	this.set = new TranslationSet(this.project && this.project.sourceLocale || "en-US");
};

/**
 * Parse an Android Resource XML string and extract the resources.
 * 
 * @param {String} data the string to parse
 */
AndroidResourceFile.prototype.parse = function(data) {
	if (!data) return;
	
	this.xml = data;
	
	this.contents = xml2json.toJson(data, {object: true});

	if (!this.contents.resources) {
		logger.debug(this.pathName + " is not a resource file, skipping.");
		return;
	}

	var resources = this.contents.resources,
		locale = this.getLocale();

	if (resources.string) {
		var strArr = ilib.isArray(resources.string) ? resources.string : [resources.string];

		for (var i = 0; i < strArr.length; i++) {
			logger.trace("Adding string resource locale " + locale + " " + JSON.stringify(strArr[i]) );
			if (utils.isAndroidResource(strArr[i])) {
				// note that this is a used resource?
				logger.trace("Already resourcified");
			} else {
				var params = {
					key: strArr[i].name,
					pathName: this.pathName,
					context: this.context || undefined,
					project: this.project.getProjectId(),
					comment: strArr[i].i18n,
					dnt: utils.isDNT(strArr[i].i18n),
					datatype: this.type.datatype,
					flavor: this.flavor
				};
				if (locale === this.project.sourceLocale) {
					params.source = strArr[i].$t;
					params.sourceLocale = locale;
				} else {
					params.sourceLocale = this.project.sourceLocale;
					params.target = strArr[i].$t;
					params.targetLocale = locale;
				}
				var res = new ContextResourceString(params);
				if (typeof(strArr[i].formatted) !== "undefined") {
					res.formatted = strArr[i].formatted;
				}

				logger.trace("new string resource: " + JSON.stringify(strArr[i], undefined, 4));
				this.set.add(res);
			}
		};
	}

	if (resources["string-array"]) {
		var arrays = ilib.isArray(resources["string-array"]) ? resources["string-array"] : [resources["string-array"]];
		logger.debug("Processing " + arrays.length + " string arrays.");
		logger.trace("Arrays is " + JSON.stringify(arrays));
		for (var i = 0; i < arrays.length; i++) {
			strArr = arrays[i];
			if (!strArr.item || strArr.item.every(function(item) { return utils.isAndroidResource(item);})) {
				// note that this is a used resource?
				logger.trace("Already resourcified");
			} else {
				var params = {
					key: strArr.name,
					pathName: this.pathName,
					context: this.context || undefined,
					project: this.project.getProjectId(),
					subtype: "string-array",
					comment: strArr.i18n,
					dnt: utils.isDNT(strArr.i18n),
					datatype: this.type.datatype,
					flavor: this.flavor
				};
				if (locale === this.project.sourceLocale) {
					params.sourceArray = strArr.item;
					params.sourceLocale = locale;
				} else {
					params.sourceLocale = this.project.sourceLocale;
					params.targetArray = strArr.item;
					params.targetLocale = locale;
				}
				var res = new ResourceArray(params);
				logger.trace("new string-array resource: " + JSON.stringify(strArr, undefined, 4));

				this.set.add(res);
			}
		};
	}

	if (resources.array) {
		var arrays = ilib.isArray(resources.array) ? resources.array : [resources.array];
		logger.debug("Processing " + arrays.length + " string arrays.");
		logger.trace("Arrays is " + JSON.stringify(arrays));
		for (var i = 0; i < arrays.length; i++) {
			strArr = arrays[i];
			if (!strArr.item || strArr.item.every(function(item) { return utils.isAndroidResource(item);})) {
				// note that this is a used resource?
				logger.trace("Already resourcified");
			} else {
				var params = {
					key: strArr.name,
					pathName: this.pathName,
					context: this.context || undefined,
					project: this.project.getProjectId(),
					subtype: "array",
					comment: strArr.i18n,
					dnt: utils.isDNT(strArr.i18n),
					datatype: this.type.datatype,
					flavor: this.flavor
				};
				if (locale === this.project.sourceLocale) {
					params.sourceArray = strArr.item;
					params.sourceLocale = locale;
				} else {
					params.sourceLocale = this.project.sourceLocale;
					params.targetArray = strArr.item;
					params.targetLocale = locale;
				}
				var res = new ResourceArray(params);
				logger.trace("new array resource: " + JSON.stringify(strArr, undefined, 4));
			}

			this.set.add(res);
		};
	}

	if (resources.plurals) {
		logger.debug("Processing " + resources.plurals.length + " plural strings.");
		var plurals = ilib.isArray(resources.plurals) ? resources.plurals : [resources.plurals];
		logger.trace("Plurals are " + JSON.stringify(resources.plurals));

		for (var i = 0; i < plurals.length; i++) {
			strArr = plurals[i];
			logger.trace("Plural " + i + " is " + JSON.stringify(strArr));
			var items = {};
			if (strArr && strArr.item && ilib.isArray(strArr.item)) {
				strArr.item.forEach(function(item) {
					if (typeof(item.$t) === "undefined") {
						logger.error("Syntax error in file " + this.pathName + ", item " + strArr.name + " quantity " + item.quantity + ". Probably have unescaped XML elements in this string.");
					} else {
						items[item.quantity] = item.$t;
					}
				}.bind(this));
				var params = {
					key: strArr.name,
					pathName: this.pathName,
					context: this.context || undefined,
					project: this.project.getProjectId(),
					comment: strArr.i18n,
					dnt: utils.isDNT(strArr.i18n),
					datatype: this.type.datatype,
					flavor: this.flavor
				};
				if (locale === this.project.sourceLocale) {
					params.sourceStrings = items;
					params.sourceLocale = locale;
				} else {
					params.sourceLocale = this.project.sourceLocale;
					params.targetStrings = items;
					params.targetLocale = locale;
				}
				var res = new ResourcePlural(params);

				logger.trace("new plural resource: " + JSON.stringify(strArr, undefined, 4));
				
				this.set.add(res);					
			} else {
				logger.trace("Error reading plurals. strArr is " + JSON.stringify(strArr));
			}
		};

		resources.plurals = undefined;
	}

	logger.trace("After loading, resources are: " + JSON.stringify(this.set.getAll(), undefined, 4));
	logger.trace("AndroidResourceFile: loaded strings in " + this.pathName);

	//	mark this set as not dirty after we read it from disk
	//	so we can tell when other code has added resources to it
	this.set.setClean();
};

/**
 * Extract all of the resources from this file and keep them in
 * memory.
 */
AndroidResourceFile.prototype.extract = function() {
	if (this.pathName) {
		this._parsePath(); // get the locale and context to use while making the resource instances below
		
		var p = path.join(this.project.root, this.pathName);
		logger.trace("Attempting to read and parse file " + p);
		try {
			var xml = fs.readFileSync(this.pathName, "utf8");
		
			if (xml) {
				this.parse(xml);
			}
		} catch (e) {
			logger.warn("Could not read file: " + p);
			logger.debug(e);
		}
	}
};

//See https://developer.android.com/guide/topics/resources/providing-resources.html table 2 for order of suffices
var lang = new RegExp("\/values-([a-z][a-z])(-.*)?$");
var reg = new RegExp("\/values-([a-z][a-z])-r([A-Z][A-Z])(-.*)?$");
var script = new RegExp("\/values-([a-z][a-z])-s([A-Z][a-z][a-z][a-z])-r([A-Z][A-Z])(-.*)?$");
var context = new RegExp("\/values-(.*)$");

/**
 * Parse the suffixes of the resource file for the context and the locale. The 
 * context and locale for Android resource files
 * are given in the suffix of the directory name that the resource file 
 * lives in.<p>
 * 
 * The general syntax of the directory name is:<p>
 * 
 * <pre>
 * "values" [ "-" context ] [ "-" language [ "-r" region]]
 * </pre>
 * 
 * That is, the string values is followed optionally by the context and the
 * language code and the region code for the locale.
 * 
 * @private
 */
AndroidResourceFile.prototype._parsePath = function() {
	if (!this._pathParsed)  {
		var dir = path.dirname(this.pathName || "");
		
		if (!this.locale) {
			// don't have it? Then guess based on the path name
			var match;
			if ((match = script.exec(dir)) && match && match.length > 0) {
				// this.locale = new Locale(dir.substring(dir.length-6).replace("-r", "-").replace("-s", "-")).getSpec();
				this.locale = new Locale(match[1], match[3], undefined, match[2]).getSpec();
				this.context = match[4] ? match[4].substring(1) : undefined;
				logger.trace("script");
			} else if ((match = reg.exec(dir)) && match && match.length > 0) {
				//this.locale = new Locale(dir.substring(dir.length-6).replace("-r", "-")).getSpec();
				this.locale = new Locale(match[1], match[2]).getSpec();
				this.context = match[3] ? match[3].substring(1) : undefined;
				logger.trace("region");
			} else if ((match = lang.exec(dir)) && match && match.length > 0) {
				// this.locale = new Locale(dir.substring(dir.length-2)).getSpec();
				this.locale = new Locale(match[1]).getSpec();
				this.context = match[2] ? match[2].substring(1) : undefined;
				logger.trace("language");
			} else if ((match = context.exec(dir)) && match && match.length > 0) {
				this.context = match.length > 1 && match[1].length ? match[1] : undefined;
				logger.trace("context");
			}
			
			if (!this.locale) {
				this.locale = this.project.sourceLocale;
			}
		} else if (!this.context) {
			var results = context.exec(dir);
			if (results && results.length) {
				this.context = results[1] || undefined;
				logger.trace("context only");
				// dir = dir.substring(0, dir.length-2);
			}
		}

		this.flavor = this.project.flavors.getFlavorForPath(dir);
		if (this.flavor === "main") {
			this.flavor = undefined;
		}
		
		logger.trace("_parsePath: locale is " + this.locale + " and context is " + this.context + " and flavor is " + this.flavor);
	}
	
	this._pathParsed = true;
};


/**
 * Get the locale of this resource file. For Android resource files, this
 * can be extracted automatically based on the name of the directory
 * that the file is in.
 * 
 * @returns {String} the locale spec of this file
 */
AndroidResourceFile.prototype.getLocale = function() {
	this._parsePath();
	
	return this.locale;
};

/**
 * Get the context of this resource file. For Android resource files, this
 * can be extracted automatically based on the name of the directory
 * that the file is in.
 * 
 * @returns {String} the locale spec of this file
 */
AndroidResourceFile.prototype.getContext = function() {
	this._parsePath();
	
	return this.context;
};

/**
 * Get the path to this resource file. 
 * 
 * @returns {String} the path to this file
 */
AndroidResourceFile.prototype.getPath = function() {
	return this.pathName;
};

/**
 * Get all resources from this file. This will return all resources
 * of mixed types (strings, arrays, or plurals).
 * 
 * @returns {Resource} all of the resources available in this resource file.
 */
AndroidResourceFile.prototype.getAll = function() {
	return this.set.getAll();
};

/**
 * Add a resource to this file. The locale of the resource
 * should correspond to the locale of the file, and the 
 * context of the resource should match the context of
 * the file.
 * 
 * @param {Resource} res a resource to add to this file
 */
AndroidResourceFile.prototype.addResource = function(res) {
	logger.trace("AndroidResourceFile.addResource: " + JSON.stringify(res) + " to " + this.project.getProjectId() + ", " + this.locale + ", " + JSON.stringify(this.context));
	// source-only resources have an undefined target locale but a defined source locale... it is okay to add these to this resource file
	var resLocale = res.getTargetLocale() || res.getSourceLocale();
	if (res && res.getProject() === this.project.getProjectId() &&
			resLocale === this.locale && 
			res.getContext() === this.context) {
		logger.trace("correct project, context, and locale. Adding.");
		
		// merge the same string from various files, contexts, and data types into one
		var another = res.clone();
		another.pathName = this.pathName;
		
		this.set.add(another);
	} else {
		if (res) {
			if (res.getProject() !== this.project.getProjectId()) {
				logger.warn("Attempt to add a resource to a resource file with the incorrect project.");
			} else if (resLocale !== this.locale) {
				logger.warn("Attempt to add a resource to a resource file with the incorrect locale. " + resLocale + " vs. " + this.locale);
			} else {
				logger.warn("Attempt to add a resource to a resource file with the incorrect context. " + res.getContext() + " vs. " + this.context);
			}
		} else {
			logger.warn("Attempt to add an undefined resource to a resource file.");
		}
	}
};

/**
 * Return true if this resource file has been modified
 * since it was loaded from disk.
 * 
 * @returns {boolean} true if this resource file has been
 * modified since it was loaded
 */
AndroidResourceFile.prototype.isDirty = function() {
	return this.set.isDirty();
};

function escapeString(str) {
	return utils.escapeXml(str).replace(/([^\\])'/g, "$1\\'");
}

function escapeDouble(str) {
	if (!str) return undefined;
	return utils.escapeXml(str).replace(/([^\\])"/g, "$1'");
}

// we don't localize resource files
AndroidResourceFile.prototype.localize = function() {};

/**
 * @private
 */
AndroidResourceFile.prototype._getXML = function() {
	// return the original if the contents have not been modified
	var xml = this.xml;
	
	if (this.set.isDirty()) {
		var json = {resources: {
			 "xmlns:tools": "http://schemas.android.com/tools"
		}};

		var resources = this.set.getAll();

		// make sure resources are sorted by key so that git diff works nicely across runs of the loctool
		resources.sort(function(left, right) {
			return (left.getKey() < right.getKey()) ? -1 : (left.getKey() > right.getKey() ? 1 : 0);
		});
		
		for (var j = 0; j < resources.length; j++) {
			var resource = resources[j];
			if (resource instanceof ContextResourceString || resource instanceof ResourceString) {
				if (resource.getTarget() || resource.getSource()) {
					if (!json.resources.string) json.resources.string = [];
					var target = (resource.getTargetLocale() && resource.getTarget()) || resource.getSource();
					logger.trace("writing translation for " + resource.getKey() + " as " + target);
					var entry = {
						name: resource.getKey(),
						i18n: escapeDouble(resource.comment)
					};
					if (typeof(resource.formatted) !== "undefined") {
						entry.formatted = resource.formatted;
					}
					entry["$t"] = escapeString(target);
	
					json.resources.string.push(entry);
				} else {
					logger.warn("String resource " + resource.getKey() + " has no source text. Skipping...");
				}
			} else if (resource instanceof ResourceArray) {
				var array;
				
				if (resource.subtype === "string-array") {
					if (!json.resources["string-array"]) json.resources["string-array"] = [];
					array = json.resources["string-array"];
				} else {
					if (!json.resources.array) json.resources.array = [];
					array = json.resources.array;
				}

				var items = (resource.getTargetLocale() && resource.getTargetArray()) || resource.getSourceArray();
				logger.trace("Writing array " + resource.getKey() + " of size " + items.length);
				var arr = {
					name: resource.getKey(),
					i18n: escapeDouble(resource.comment),
					item: []
				};

				for (var i = 0; i < items.length; i++) {
					var item = items[i];

					logger.trace("Mapping " + JSON.stringify(item || ""));
					
					arr.item.push({
						"$t": escapeString(item || "")
					});
				}

				array.push(arr);
			} else {
				if (!json.resources.plurals) json.resources.plurals = [];

				var plurals = resources[j];
				
				logger.trace("Writing plurals " + plurals.getKey());
				var arr = {
					name: plurals.getKey(),
					i18n: escapeDouble(resource.comment),
					item: []
				};
<<<<<<< HEAD
				
				var items = (resource.getTargetLocale() && plurals.getTargetPlurals()) || plurals.getSourcePlurals();
				for (var quantity in items) {
					arr.item.push({
						quantity: quantity,
						"$t": escapeString(items[quantity])
					});
=======

				for (var quantity in plurals.getPlurals()) {
					if (plurals.get(quantity)) {
						arr.item.push({
							quantity: quantity,
							"$t": escapeString(plurals.get(quantity))
						});
					}
>>>>>>> e1e42a8f
				}

				json.resources.plurals.push(arr);
			}
		}
	
		xml = PrettyData.xml('<?xml version="1.0" encoding="utf-8"?>' + xml2json.toXml(json));
	}
	
	return xml;
};

/**
 * Write the resource file out to disk again.
 */
AndroidResourceFile.prototype.write = function() {
	logger.trace("writing resource file. [" + [this.project.getProjectId(), this.context || "root", this.locale].join(", ") + "]");
	if (this.set.isDirty()) {
		// var dir, valueDir, alternateDir, settings, defaultLocales;
		var dir, settings;
		
		settings = (this.project && 
			this.project.settings && 
			this.project.settings && 
			this.project.settings.AndroidResourceFile) || {};
			
		/*
		defaultLocales = settings.defaultLocales;
		
		if (!this.pathName) {
			logger.trace("Calculating path name ");
			//console.dir(this);
			
			valueDir = "values";
			
			if (this.locale !== this.project.sourceLocale) {
				var locale;
				
				locale = new Locale(this.locale);
				valueDir += "-" + locale.getLanguage();
				
				// If we have a version of Spanish, for example es-ES, that is not 
				// the default, then the language dir should contain the region. That is, "values-es" is the default "es-US", and 
				// "values-es-rES" is the non-default version of Spanish, so it needs its region.
				if (this.locale === this.project.pseudoLocale || (defaultLocales && this.locale !== defaultLocales[locale.getLanguage()])) {
					valueDir += "-r" + locale.getRegion();
				}
			}
			
			if (this.context) {
				valueDir += "-" + this.context;
			}
			
			// must be a new file, so create the name
			dir = path.join(this.project.root, this.project.options.resourceDirs["java"], valueDir);
		} else {
			dir = path.dirname(this.pathName);
		}
		
		var resources = this.set.getAll();
		var fileResType = resources[0].resType;
		this.pathName = path.join(dir, fileResType + "s.xml");
		*/
		
		logger.info("Writing Android resources for locale " + this.locale + " to file " + this.pathName);
		
		dir = path.dirname(this.pathName);
		
		utils.makeDirs(dir);
	
		var xml = this._getXML();
		fs.writeFileSync(this.pathName, xml, "utf8");
		
		var alternateDirs = settings.alternateDirs;
		
		if (alternateDirs && alternateDirs[this.locale]) {
			var baseDir = path.dirname(dir);
			
			// For some locales, we have to write out a copy of the resources
			// to support older and newer versions of Android that do locale 
			// support differently from each other
			var dirs = alternateDirs[this.locale];
			for (var altDir in dirs) {
				alternateDir = "values" + dirs[altDir];
			
				if (this.context) {
					alternateDir += "-" + this.context;
				}
				
				alternateDir = path.join(baseDir, alternateDir);
				utils.makeDirs(alternateDir);
				
				var pathName = path.join(alternateDir, this.type + ".xml");
				
				logger.info("Also writing a copy of the Android resources for locale " + this.locale + " to file " + pathName);
				
				fs.writeFileSync(pathName, xml, "utf8");
			}
		}
		logger.debug("Wrote string translations to file " + this.pathName);
	} else {
		logger.debug("File " + this.pathName + " is not dirty. Skipping.");
	}
};

/**
 * Return the set of resources found in the current Android
 * resource file.
 * 
 * @returns {TranslationSet} The set of resources found in the
 * current Java file.
 */
AndroidResourceFile.prototype.getTranslationSet = function() {
	return this.set;
}

module.exports = AndroidResourceFile;<|MERGE_RESOLUTION|>--- conflicted
+++ resolved
@@ -83,7 +83,7 @@
 		var strArr = ilib.isArray(resources.string) ? resources.string : [resources.string];
 
 		for (var i = 0; i < strArr.length; i++) {
-			logger.trace("Adding string resource locale " + locale + " " + JSON.stringify(strArr[i]) );
+			logger.trace("Adding string resource " + " locale " + locale + " " + JSON.stringify(strArr[i]) );
 			if (utils.isAndroidResource(strArr[i])) {
 				// note that this is a used resource?
 				logger.trace("Already resourcified");
@@ -529,24 +529,15 @@
 					i18n: escapeDouble(resource.comment),
 					item: []
 				};
-<<<<<<< HEAD
 				
 				var items = (resource.getTargetLocale() && plurals.getTargetPlurals()) || plurals.getSourcePlurals();
 				for (var quantity in items) {
-					arr.item.push({
-						quantity: quantity,
-						"$t": escapeString(items[quantity])
-					});
-=======
-
-				for (var quantity in plurals.getPlurals()) {
 					if (plurals.get(quantity)) {
 						arr.item.push({
 							quantity: quantity,
-							"$t": escapeString(plurals.get(quantity))
+							"$t": escapeString(items[quantity])
 						});
 					}
->>>>>>> e1e42a8f
 				}
 
 				json.resources.plurals.push(arr);
