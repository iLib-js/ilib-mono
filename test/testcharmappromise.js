--- conflicted
+++ resolved
@@ -17,11 +17,7 @@
  * limitations under the License.
  */
 
-<<<<<<< HEAD
-import CharmapFactory, {CharmapFactoryAsync} from "../src/CharmapFactory.js";
-=======
-import CharmapFactory from "../lib/CharmapFactory.js";
->>>>>>> a2803d7c
+import CharmapFactory, {CharmapFactoryAsync} from "../lib/CharmapFactory.js";
 
 module.exports.testcharmappromise = {
     testCharmapAsyncConstructor: function(test) {
