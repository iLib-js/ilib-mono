--- conflicted
+++ resolved
@@ -42,11 +42,7 @@
                 })
             ],
             resultStats: undefined,
-<<<<<<< HEAD
-            expected: `{"ios-app":{"stats":{},"results":[{"pathName":"test.txt","rule":"testRule","severity":"error","fix":false,"fixApplied":false}]}}`+"\n"
-=======
-            expected: `{"ios-app":{"stats":{},"results":[{"pathName":"test.txt","rule":"testRule","severity":"error","locale":"en-US"}]}}`+"\n"
->>>>>>> a377dd27
+            expected: `{"ios-app":{"stats":{},"results":[{"pathName":"test.txt","rule":"testRule","severity":"error","locale":"en-US","fix":false,"fixApplied":false}]}}`+"\n"
         },
         {
             testName: "format a single result with stats",
@@ -69,11 +65,7 @@
                 warnings: 0,
                 suggestions: 0
             },
-<<<<<<< HEAD
-            expected:`{"ios-app":{"stats":{"errors":1,"warnings":0,"suggestions":0},"results":[{"pathName":"test.txt","rule":"testRule","severity":"error","fix":false,"fixApplied":false}]}}`+"\n"
-=======
-            expected:`{"ios-app":{"stats":{"errors":1,"warnings":0,"suggestions":0},"results":[{"pathName":"test.txt","rule":"testRule","severity":"error","locale":"de-DE"}]}}`+"\n"
->>>>>>> a377dd27
+            expected:`{"ios-app":{"stats":{"errors":1,"warnings":0,"suggestions":0},"results":[{"pathName":"test.txt","rule":"testRule","severity":"error","locale":"de-DE","fix":false,"fixApplied":false}]}}`+"\n"
         },
         {
             testName: "format a single result with file stats",
@@ -98,11 +90,7 @@
                 modules: 1,
                 words: 50
             },
-<<<<<<< HEAD
-            expected:`{"ios-app":{"stats":{"files":1,"lines":10,"bytes":100,"modules":1},"results":[{"pathName":"test.txt","rule":"testRule","severity":"error","fix":false,"fixApplied":false}]}}`+"\n"
-=======
-            expected:`{"ios-app":{"stats":{"files":1,"lines":10,"bytes":100,"modules":1,"words":50},"results":[{"pathName":"test.txt","rule":"testRule","severity":"error","locale":"fr-FR"}]}}`+"\n"
->>>>>>> a377dd27
+            expected:`{"ios-app":{"stats":{"files":1,"lines":10,"bytes":100,"modules":1},"results":[{"pathName":"test.txt","rule":"testRule","severity":"error","locale":"fr-FR","fix":false,"fixApplied":false}]}}`+"\n"
         },
         {
             testName: "format a single result with file and result stats",
@@ -132,11 +120,7 @@
                 modules: 1,
                 words: 50
             },
-<<<<<<< HEAD
-            expected:`{"ios-app":{"stats":{"errors":1,"warnings":0,"suggestions":0,"files":1,"lines":10,"bytes":100,"modules":1},"results":[{"pathName":"test.txt","rule":"testRule","severity":"error","fix":false,"fixApplied":false}]}}`+"\n"
-=======
-            expected:`{"ios-app":{"stats":{"errors":1,"warnings":0,"suggestions":0,"files":1,"lines":10,"bytes":100,"modules":1,"words":50},"results":[{"pathName":"test.txt","rule":"testRule","severity":"error","locale":"es-ES"}]}}`+"\n"
->>>>>>> a377dd27
+            expected:`{"ios-app":{"stats":{"errors":1,"warnings":0,"suggestions":0,"files":1,"lines":10,"bytes":100,"modules":1,"words":50},"results":[{"pathName":"test.txt","rule":"testRule","severity":"error","locale":"es-ES","fix":false,"fixApplied":false}]}}`+"\n"
         },
         {
             testName: "format multiple results",
@@ -165,11 +149,7 @@
                     locale: "en-US"
                 })
             ],
-<<<<<<< HEAD
-            expected:`{"ios-app":{"stats":{},"results":[{"pathName":"test.txt","rule":"testRule","severity":"error","fix":false,"fixApplied":false},{"pathName":"test2.txt","rule":"testRule","severity":"warning","fix":false,"fixApplied":false}]}}`+"\n"
-=======
-            expected:`{"ios-app":{"stats":{},"results":[{"pathName":"test.txt","rule":"testRule","severity":"error","locale":"en-US"},{"pathName":"test2.txt","rule":"testRule","severity":"warning","locale":"en-US"}]}}`+"\n"
->>>>>>> a377dd27
+            expected:`{"ios-app":{"stats":{},"results":[{"pathName":"test.txt","rule":"testRule","severity":"error","fix":false,"fixApplied":false},{"pathName":"test2.txt","rule":"testRule","severity":"warning","locale":"en-US","fix":false,"fixApplied":false}]}}`+"\n"
         },
         {
             testName: "format multiple results with stats",
