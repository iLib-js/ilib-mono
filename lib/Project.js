/*
 * Project.js - represents an project
 *
 * Copyright © 2016, Healthtap, Inc. All Rights Reserved.
 */

var fs = require("fs");
var path = require("path");
var Queue = require("js-stl").Queue;
var ilib = require("ilib");

// var DBTranslationSet = require("./DBTranslationSet.js");
var LocalRepository = require("./LocalRepository.js");
var ResourceString = require("./ResourceString.js");
var TranslationSet = require("./TranslationSet.js");
var Xliff = require("./Xliff.js");
var log4js = require("log4js");

var logger = log4js.getLogger("loctool.lib.Project");

/**
 * @class Represent a loctool project.
 *
 * The options may contain any of the following properties:
 * 
 * <ul>
 * <li>sourceLocale {String} - the source locale of this project (defaults to en-US)
 * <li>pseudoLocale {String} - the locale to use as the pseudo locale
 * <li>name {String} - human readable name of this project
 * <li>id {String} - unique id of this project (usually the git repo name)
 * <li>projectType {String} - The type of this project. This may be any one of "android", "iosobjc", "iosswift", or "web"
 * <li>resourceDirs {Array.<String>} - an array of directories containing resource files in this project
 * <li>excludes {Array.<String>} - an array of paths to exclude from scanning for strings
 * </ul>
 * 
 * @param {Object} options settings for the current project
 * @param {String} root
 */
var Project = function(options, root) {
	this.options = options;
	if (options) {
		if (options.noInstance) {
			// used for inheritance not for localization...
			return;
		}
		this.sourceLocale = options.sourceLocale;
		this.pseudoLocale = options.pseudoLocale;
		if (options.excludes && ilib.isArray(options.excludes)) {
			logger.trace("normalizing excludes");
			// match sure the paths are matchable
			this.options.excludes = options.excludes.map(function(pathName) {
				return path.normalize(pathName);
			});
		}
	}
	this.root = root;
	this.sourceLocale = this.sourceLocale || "en-US";
	this.pseudoLocale = this.pseudoLocale || "zxx-XX";
	this.settings = options.settings;
	
	// all translations in the db
	this.translations = new TranslationSet(this.sourceLocale);
	
	// new translations that are not in the db
	this.newres = new TranslationSet(this.sourceLocale);
	
	// the pseudo-localized translations
	this.pseudo = new TranslationSet(this.sourceLocale);
	
	// all extracted translations
	this.extracted = new TranslationSet(this.sourceLocale);
	
	this.paths = new Queue();
	this.files = new Queue();
	
	this.db = new LocalRepository({
		sourceLocale: this.sourceLocale,
		pathName: path.join(this.root, this.options.id + ".xliff"),
		project: this
	});
	
	logger.debug("New Project: " + this.root + " source: " + this.sourceLocale + ", pseudo: " + this.pseudoLocale);
};

/**
 * Initialize the project. This will open any database connections
 * and load files and any other things that are necessary to begin
 * processing the files in this project.
 * 
 * @params {Function} cb a callback function to call when the 
 * project initialization is done
 */
Project.prototype.init = function(cb) {
	this.initFileTypes(); // abstract method implemented in the subclasses
	logger.trace("this.fileTypes.length is " + this.fileTypes.length);

	this.db.init(cb);
};

/**
 * Return the translation set for this project.
 * 
 * @returns {TranslationSet} the translation set
 */
Project.prototype.getTranslationSet = function() {
	return this.translations;
};

/**
 * Return the unique id of this project. Often this is the 
 * name of the repository in source control.
 * 
 * @returns {String} the unique id of this project
 */
Project.prototype.getProjectId = function() {
	return this.options.id;
};

/**
 * Return the root directory of this project.
 * 
 * @returns {String} the path to the root dir of this project
 */
Project.prototype.getRoot = function() {
	return this.root;
};

/**
 * Add the given path name the list of files in this project.
 * 
 * @returns {String} pathName the path to add to the project
 */
Project.prototype.addPath = function(pathName) {
	return this.paths.enqueue(pathName);
};

/**
 * Extract all strings for all file types and when that is
 * done, call the callback function.
 * 
 * @param {Function} cb callback function to call when the
 * extraction is done
 */
Project.prototype.extract = function(cb) {
	logger.trace("Extracting strings from project " + this.options.id);
	
	this.db.getBy({
		project: this.options.id,
		locale: this.sourceLocale
	}, function(err, resources) {
		logger.trace("Getting all resources. Length: " + resources.length);
		logger.trace("Getting all resources. tu length: " + this.db.ts.resources.length);
		this.translations.addAll(resources);
		var pathName;
		
		while (!this.paths.isEmpty()) {
			pathName = this.paths.dequeue();
			
		    for (var i = 0; i < this.fileTypes.length; i++) {
		    	logger.trace("Checking if " + this.fileTypes[i].name() + " handles " + pathName);
	            if (this.fileTypes[i].handles(pathName)) {
	            	logger.info("    " + pathName);
					var file = this.fileTypes[i].newFile(pathName);
					this.files.enqueue(file);

					file.extract();
					
					this.fileTypes[i].addSet(file.getTranslationSet());			
				}
			}
		}
		
		this.paths = undefined; // signal to the GC that we are done with this
		
		cb();
	}.bind(this));
};

/**
 * Load all existing strings from the database, and compare with the
 * newly extracted ones to find which ones to save to the database as
 * new strings. When that is done, call the callback function.
 * 
 * @param {Function} cb callback function to call when the
 * save is done
 */
Project.prototype.save = function(cb) {
	logger.trace("Project save called to save new resources to the DB");
	
	for (var i = 0; i < this.fileTypes.length; i++) {
		var set = this.fileTypes[i].getNew(this.translations);
		if (set && set.size()) {
			this.newres.addSet(set);
		}
	}
	
	// this.db.addAll(this.newres, cb);
	cb();
};

/**
 * Generate pseudo localized resources based on the English.
 */
Project.prototype.generatePseudo = function() {
	logger.trace("Project generate pseudo");
	
	for (var i = 0; i < this.fileTypes.length; i++) {
		this.fileTypes[i].generatePseudo();
		this.pseudo.addSet(this.fileTypes[i].getPseudo());
	}
};

/**
 * Extract all strings for all file types and when that is
 * done, call the callback function.
 * 
 * @param {Function} cb callback function to call when the
 * extraction is done
 */
Project.prototype.write = function(cb) {
	logger.trace("Project write");
	
	var file, locales;
	
	// use the specified locales if they exist, or else use whatever locales
	// already exist in the translations. Make sure to also add in the
	// pseudo-locale.
<<<<<<< HEAD
	this.db.getLocales(this.options.id, undefined, function(dbLocales) {
		locales = this.settings.locales || dbLocales || [];
		locales.push(this.options.pseudoLocale);
		
		// weed out the source locales -> don't have to translate to those!
		locales = locales.filter(function(locale) {
			return locale !== "en" && locale !== this.sourceLocale;
		}.bind(this));
		
		logger.info("Localize project " + this.options.id + " to locales " + JSON.stringify(locales));
		
		var superset = new TranslationSet(this.sourceLocale);
		// superset.addSet(this.translations);
		// superset.addSet(this.pseudo);
		
		this.db.getBy({
			locale: locales
		}, function(err, resources) {
			superset.addAll(resources);
			
			file = !this.files.isEmpty() && this.files.dequeue();
			while (file) {
				// this generates localized versions of each source file instead of writing
				// an aggregated resource file later. Only some file types implement this.
				file.localize(superset, locales);
		
				file = !this.files.isEmpty() && this.files.dequeue();
			}
		
			// now write out the aggregate resource files
			for (var i = 0; i < this.fileTypes.length; i++) {
				this.fileTypes[i].write(superset, locales);
			}
			
			cb();
		}.bind(this));
	}.bind(this));
=======
	locales = this.settings.locales || this.translations.getLocales() || [];
	locales.push(this.options.pseudoLocale);
	
	var superset = new TranslationSet(this.sourceLocale);
	superset.addSet(this.translations);
	superset.addSet(this.pseudo);
	
	file = !this.files.isEmpty() && this.files.dequeue();
	while (file) {
		// this generates localized versions of each source file instead of writing
		// an aggregated resource file later. Only some file types implement this.
		file.localize(superset, locales);

		file = !this.files.isEmpty() && this.files.dequeue();
	}

	// now write out the aggregate resource files
	for (var i = 0; i < this.fileTypes.length; i++) {
		this.fileTypes[i].write();
	}
	
	logger.trace("Finished writing out the aggregated resource files.");
	cb();
>>>>>>> cfdc78b9
};

/**
 * Extract all strings for all file types and when that is
 * done, call the callback function.
 * 
 * @param {Function} cb callback function to call when the
 * extraction is done
 */
Project.prototype.close = function(cb) {
	logger.trace("Project close");
	
	// signal to the GC that we don't need these any more
	// before we recurse and allocate a lot more memory.
	this.files = undefined;

	var extracted = new TranslationSet(this.sourceLocale);
	
	for (var i = 0; i < this.fileTypes.length; i++) {
    	logger.trace("Collecting extracted strings from " + this.fileTypes[i].name());
    	extracted.addAll(this.fileTypes[i].getExtracted().getBy({
    		locale: this.sourceLocale
    	}));
	}

	// calculate only the new strings and save them to the db
	var newres = this.translations.diff(extracted);
	
	logger.trace("translations is size " + this.translations.size());
	logger.trace("extracted is size " + extracted.size());
	logger.trace("newres is size " + newres.size());
	/*
	this.db.addAll(newres, function() {
		this.db.close(function() {
			cb();
		});
	}.bind(this));
	*/
	
	var repoPath = this.db.pathName;
	var dir = path.dirname(repoPath);
	var base = path.basename(repoPath, ".xliff");
	var extractedPath = path.join(dir, base + "-extracted.xliff");
	var newPath = path.join(dir, base + "-new.xliff");
	
	logger.info("Writing out the extracted strings to " + extractedPath);
	var extractedXliff = new Xliff({
		pathName: extractedPath
	});
	extractedXliff.addSet(extracted);
	fs.writeFileSync(extractedPath, extractedXliff.serialize(), "utf-8");

	logger.info("Writing out the new strings to " + newPath);
	var newXliff = new Xliff({
		pathName: newPath
	});
	newXliff.addSet(newres);
	fs.writeFileSync(newPath, newXliff.serialize(), "utf-8");
	
	this.db.close(function() {
		cb();
	});
};
		
module.exports = Project;<|MERGE_RESOLUTION|>--- conflicted
+++ resolved
@@ -94,7 +94,26 @@
 	this.initFileTypes(); // abstract method implemented in the subclasses
 	logger.trace("this.fileTypes.length is " + this.fileTypes.length);
 
-	this.db.init(cb);
+	this.db.init(function() {
+		// use the specified locales if they exist, or else use whatever locales
+		// already exist in the translations. Make sure to also add in the
+		// pseudo-locale.
+		this.db.getLocales(this.options.id, undefined, function(dbLocales) {
+			var locales = this.settings.locales || dbLocales || [];
+			locales.push(this.options.pseudoLocale);
+			
+			// weed out the source locales -> don't have to translate to those!
+			locales = locales.filter(function(locale) {
+				return locale !== "en" && locale !== this.sourceLocale;
+			}.bind(this));
+			
+			logger.info("Localize project " + this.options.id + " to locales " + JSON.stringify(locales));
+			
+			this.locales = locales;
+			
+			cb();
+		}.bind(this));
+	});
 };
 
 /**
@@ -220,74 +239,37 @@
 Project.prototype.write = function(cb) {
 	logger.trace("Project write");
 	
-	var file, locales;
-	
-	// use the specified locales if they exist, or else use whatever locales
-	// already exist in the translations. Make sure to also add in the
-	// pseudo-locale.
-<<<<<<< HEAD
-	this.db.getLocales(this.options.id, undefined, function(dbLocales) {
-		locales = this.settings.locales || dbLocales || [];
-		locales.push(this.options.pseudoLocale);
-		
-		// weed out the source locales -> don't have to translate to those!
-		locales = locales.filter(function(locale) {
-			return locale !== "en" && locale !== this.sourceLocale;
-		}.bind(this));
-		
-		logger.info("Localize project " + this.options.id + " to locales " + JSON.stringify(locales));
-		
-		var superset = new TranslationSet(this.sourceLocale);
-		// superset.addSet(this.translations);
-		// superset.addSet(this.pseudo);
-		
-		this.db.getBy({
-			locale: locales
-		}, function(err, resources) {
-			superset.addAll(resources);
-			
+	var file;
+	
+	logger.info("Write project " + this.options.id + " to locales " + JSON.stringify(this.locales));
+		
+	var superset = new TranslationSet(this.sourceLocale);
+	// superset.addSet(this.translations);
+	// superset.addSet(this.pseudo);
+	
+	this.db.getBy({
+		locale: this.locales
+	}, function(err, resources) {
+		superset.addAll(resources);
+		
+		file = !this.files.isEmpty() && this.files.dequeue();
+		while (file) {
+			// this generates localized versions of each source file instead of writing
+			// an aggregated resource file later. Only some file types implement this.
+			file.localize(superset, this.locales);
+	
 			file = !this.files.isEmpty() && this.files.dequeue();
-			while (file) {
-				// this generates localized versions of each source file instead of writing
-				// an aggregated resource file later. Only some file types implement this.
-				file.localize(superset, locales);
-		
-				file = !this.files.isEmpty() && this.files.dequeue();
-			}
-		
-			// now write out the aggregate resource files
-			for (var i = 0; i < this.fileTypes.length; i++) {
-				this.fileTypes[i].write(superset, locales);
-			}
-			
-			cb();
-		}.bind(this));
+		}
+	
+		// now write out the aggregate resource files
+		for (var i = 0; i < this.fileTypes.length; i++) {
+			this.fileTypes[i].write(superset, this.locales);
+		}
+		
+		logger.trace("Finished writing out the aggregated resource files.");
+
+		cb();
 	}.bind(this));
-=======
-	locales = this.settings.locales || this.translations.getLocales() || [];
-	locales.push(this.options.pseudoLocale);
-	
-	var superset = new TranslationSet(this.sourceLocale);
-	superset.addSet(this.translations);
-	superset.addSet(this.pseudo);
-	
-	file = !this.files.isEmpty() && this.files.dequeue();
-	while (file) {
-		// this generates localized versions of each source file instead of writing
-		// an aggregated resource file later. Only some file types implement this.
-		file.localize(superset, locales);
-
-		file = !this.files.isEmpty() && this.files.dequeue();
-	}
-
-	// now write out the aggregate resource files
-	for (var i = 0; i < this.fileTypes.length; i++) {
-		this.fileTypes[i].write();
-	}
-	
-	logger.trace("Finished writing out the aggregated resource files.");
-	cb();
->>>>>>> cfdc78b9
 };
 
 /**
