/*
 * ProjectFactory.js - factory object that creates project instances
 *
 * Copyright © 2016-2017, HealthTap, Inc.
 *
 * Licensed under the Apache License, Version 2.0 (the "License");
 * you may not use this file except in compliance with the License.
 * You may obtain a copy of the License at
 *
 *     http://www.apache.org/licenses/LICENSE-2.0
 *
 * Unless required by applicable law or agreed to in writing, software
 * distributed under the License is distributed on an "AS IS" BASIS,
 * WITHOUT WARRANTIES OR CONDITIONS OF ANY KIND, either express or implied.
 *
 * See the License for the specific language governing permissions and
 * limitations under the License.
 */

var fs = require("fs");
var path = require("path");
var log4js = require("log4js");

var AndroidProject = require("./AndroidProject.js");
var WebProject = require("./WebProject.js");
var ObjectiveCProject = require("./ObjectiveCProject.js");
var SwiftProject = require("./SwiftProject.js");

var logger = log4js.getLogger("loctool.lib.ProjectFactory");

var projectTypes = {
	"android": AndroidProject,
	"iosobjc": ObjectiveCProject,
	"swift": SwiftProject,
	"web": WebProject
};

var projectCache = {};

/**
 * Create a new project of the correct type based on
 * the given dir. If the dir contains a project.json
 * file, this factory will return a project of the
 * correct type. If not, it will return undefined.
 *
 * @param {String} path to the directory to
 * @param {Object} settings an object containing the current
 * settings
 * @returns {Project|undefined} a project object for this
 * directory, or undefined if the dir is not the root
 * of a project.
 */
var ProjectFactory = function ProjectFactory(dir, settings) {
	var path = dir + "/project.json";
	logger.debug("checking for the existence of " + path);
	if (fs.existsSync(path)) {
		var data = fs.readFileSync(path, 'utf8');
		if (data.length > 0) {
			var projectProps = JSON.parse(data);
<<<<<<< HEAD
			projectProps.settings = _mergeSettings(projectProps.settings, settings);
=======
>>>>>>> 74deeed8
			var projectType = projectTypes[projectProps.projectType];
			settings = settings || {locales:[""]};
			var project = new projectType(projectProps, dir, settings);
			projectCache[project.getProjectId()] = project;
			return project;
		}
	} else {
		logger.debug("not there");
	}
	return undefined;
};

/**
 * Return the project with the given name, or undefined if
 * the project is not known.
 *
 * @static
 * @param {String} name the name of the project to look up
 * @returns {Project} the project object
 */
ProjectFactory.getProject = function(name) {
	return projectCache[name];
};


/**
 *
 * @private
 * could/should refactor to utils
 */
_mergeSettings = function(to, from){
	if (to){
		// Settings in the 'to' object take priority over 'from'
		keysInTo = Object.keys(to);
		additionalKeys = Object.keys(from).filter(function(k){ return keysInTo.indexOf(k) === -1 });
		for (var i = 0; i < additionalKeys.length; i++){
			to[additionalKeys[i]] = from[additionalKeys[i]];
		}
		return to;
	} else{
		return from;
	}
}

module.exports = ProjectFactory;<|MERGE_RESOLUTION|>--- conflicted
+++ resolved
@@ -57,10 +57,7 @@
 		var data = fs.readFileSync(path, 'utf8');
 		if (data.length > 0) {
 			var projectProps = JSON.parse(data);
-<<<<<<< HEAD
 			projectProps.settings = _mergeSettings(projectProps.settings, settings);
-=======
->>>>>>> 74deeed8
 			var projectType = projectTypes[projectProps.projectType];
 			settings = settings || {locales:[""]};
 			var project = new projectType(projectProps, dir, settings);
