--- conflicted
+++ resolved
@@ -1,10 +1,6 @@
 {
     "name": "loctool",
-<<<<<<< HEAD
-    "version": "2.31.2",
-=======
     "version": "2.31.3",
->>>>>>> 74bc4beb
     "main": "./loctool.js",
     "bin": "./loctool.js",
     "description": "A string resource extractor for multiple files types and project types",
