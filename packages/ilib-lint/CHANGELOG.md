# ilib-lint

<<<<<<< HEAD
=======
## 2.19.0

### Minor Changes

- 0270710: - Add new all capitals rule
  - If the source string contains 2 or more alphabetic letter
    characters and all alphabetic letter characters are upper-case,
    and the target language uses a writing script that also
    supports casing, then the target string should also be in
    all upper-case to echo the style of the source.
  - all characters that are not alphabetic letters are unmodified
  - all strings written in scripts that do not support casing
    are unmodified
  - auto-fix available to automatically replace the target text
    with the upper-cased version of the string. The text is
    upper-cased locale-sensitively using ilib-casemapper.
- 17d0665: - ResourceSentenceEnding rule enhancements to support various exception
  - Added minimumLength configuration option (default: 10) to skip checking short strings/abbreviations
  - Added automatic skipping of strings with no spaces
  - Added exceptions array per locale to skip specific source strings from checking
  - Enhanced punctuation detection for quoted content to handle punctuation after closing quotes
  - Updated rule documentation with new configuration options and examples

### Patch Changes

- d6cb734: - Fixed two bugs in the sentence-ending punctuation rule
  - if the target has a subordinate clause that is iterrogatory, then according to Spanish grammar rules, the inverted punctuation should come mid-sentence right before the clause. Now the rule checks for the inverted punctuation in a better way to handle this.
  - colons in the middle of the string should not be considered sentence-ending punctuation when looking backwards for the inverted punctuation in Spanish
- c43b5cb: - Fixed bug: now get and use the right locales
  - command-line overrides the config file which overrides the default
  - before, it only ever used the defaults!
- Updated dependencies [0270710]
  - ilib-scriptinfo@1.0.0

>>>>>>> 74bc4beb
## 2.18.2

### Patch Changes

- bd9293f: - Fixed a bug in the quote style rule which would cause infinite fix loops
  - Quote detection in the source was not working properly for quote-optional
    languages, such as Italian or Swedish, causing it to apply the same fix
    over and over again
- 4938290: - Fixed a bug where whitespace at the end of the target string would cause problems with the
  sentence-ending punctuation rule
  - Sentence-ending punctuation would not be found if there was one or more whitespace chars
    at the end of the target string. (Source string was okay, though.)
  - Rule now trims the whitespace from the target string before checking it.

## 2.18.1

### Patch Changes

- cd9f188: Fixed ErrorFilterTransformer clearing the dirty flag when all issues have been autofixed
- Updated dependencies [ff57dc9]
  - ilib-ctype@1.3.0

## 2.18.0

### Minor Changes

- f1cebb6: Added new rule to detect XLIFF files with UTF-8 BOM
- 2ff58c2: - Added new rules to validate encoding of the underlying text file - file-encoding rule - check that the file is encoded with the right character set - xliff-header-encoding - check that the xliff header mentions a valid encoding

### Patch Changes

- a164407: Introduced a hardcoded limit on the number of autofixing iterations that can be performed on a single IntermediateRepresentation. This prevents infinite loops in case of conflicting (or otherwise unsafe) Rules.
- 8aaa6fd: - Various result and formatter fixes to give better formatted output
  - make sure all rules are setting the locale field of a Result properly
  - make sure all rules are setting the lineNumber field of a Result properly
  - make sure all rules are getting the pathName from the intermediate representation instead
    of the resource. The intermediate representation contains the name of the xliff file that
    the resource was read from, whereas the resource instance contains
    the path to the original source file where the string was extracted
  - does not divide by zero any more causing incomplete stats table at
    the end of the formatted result output
- Updated dependencies [a164407]
  - ilib-lint-common@3.6.0

## 2.17.1

### Patch Changes

- ea31e0d: Fixed the issue where an incorrect xliff instance was created because the version was not being passed in the XliffSerializer.
- 114eae0: - fix incorrect fixes in the sentence-ending punctuation rule that extended past the end of the string
  - add differentiation between question mark, exclamation point, colon vs. period and ellipsis.
    - the first group gets a narrow non-breaking space in front of it, whereas the second group does not
  - make the French rule only apply to Euro locales
    - Canadian French for example does not follow the Euro French spacing rules
  - harmonize the description field to be similar for all cases
- 9212dff: - Add defensive code to the serializers so they don't
  crash if they are given bogus input
- Updated dependencies [9212dff]
  - ilib-lint-common@3.5.0

## 2.17.0

### Minor Changes

- 445db19: - Add a rule that checks for single quotes used as apostrophes in the middle of words
  - Fix converts them to actual Unicode apostrophes
  - Don't check for single quotes at the beginning or ending of words because we can't
    really tell if they are used as apostrophes or as actual quote characters
- 2a359b6: - Added the ability to specify exceptions to the
  resource-icu-plural-translated rule. - It does not produce warnings for those exception phrases.
  Now you can list the exceptions by locale in the parameters
  to the rule:
  `    "rulesets": {
  "myruleset": {
    "resource-icu-plural-translated": {
      "exceptions": {
        "it-IT": ["File", "Files"]
      }
    }
  }
}` - Exceptions are entire phrases, not individual words. The idea
  of the rule is to catch entire plural categories that the
  translators missed, and the idea of the exceptions to avoid
  those few false positives that pop up infrequently.
- 21b1009: - Fix resource-sentence-ending rule to reduce false positives
  - If the source ends in non-sentence-ending punctuation or
    no punctuation at all, then do not flag and remove the
    non-sentence-ending punctuation from the target, even if
    it is different
  - Added support for Bengali sentence-ending punctuation
    - A regular western period was incorrectly used instead of
      the Bengali period (danda)
  - Fix support for French sentence-ending punctuation
    - In French, you put a non-breaking space between the
      last text and the sentence-ending punctuation
    - This change will ensure that the non-breaking space is
      there. If there is a breaking space, it will be converted to
      a non-breaking space. If there is no space at all, a
      non-breaking space will be added. If there is already a
      non-breaking space, it will not touch it. It will only
      ensure that the sentence-ending punctuation is correct

### Patch Changes

- e6b2896: - Fix quote handling for Swedish and Italian
  - Quotes are optional in those languages for many places
    where were would use quotes in English
  - The rule now checks for the presence of quotes in the
    source and target, and if the quotes are not present
    in the target, no Result is generated. (For other locales
    a result is generated for this case.) If the quotes are
    present in the target, they must be the native quotes.
    They cannot be the ascii ones.
- 2959c54: - Fixed resource-kebab-case rule so that there are no false
  positives for simple hyphenated words
  - now does not complain for simple English words that are
    hyphenated, such as "co-owner" or "share-only"
  - new rule is that there has to be at least 2 dashes in
    the text, and the text can only be letters or numbers
    in order to be considered kebab case
- ba699b7: - Fixed a bug where the unique id of resources was not
  set into the Result object for the
  resource-sentence-ending rule

## 2.16.2

### Patch Changes

- 154b879: - handle sentence ending rule much better
  - fixed the handling of its customization in the config
    file so that it can have customized sentence ending
    punctuation per locale
  - fix highlight field in the Result instances produced
  - handles quoted strings better
  - fix a hang caused by treating non-sentence-ending
    punctuation in the source as a period which got the
    linter into a loop in auto-fix mode. It would add a
    period to the translation over and over again which
    still did not match the non-period in the source
    string, causing it to add another period.

## 2.16.1

### Patch Changes

- efebec7: - fixed null pointer exception in the ascii formatter if
  the Result.fix is set to null instead of undefined

## 2.16.0

### Minor Changes

- 89dee27: - Added ResourceSentenceEnding rule with auto-fix support
  - Matches the sentence ending punctuation in the English source string and
    the locale-sensitive sentence-ending punctuation in the target string.
  - Only checks the end of the string, not the middle.
  - Ignores any quotation marks or whitespace at the end of the string
  - Added support for both Unicode ellipsis (…) and three dots (...) in English
  - Added configuration parameter support for custom punctuation mappings per locale

### Patch Changes

- 44ada06: - Fixed a bug where the exceptions for some rules were not taking effect
  - resource-kebab-case, resource-camel-case, and resource-snake-case
  - Syntax as noted in their documents for exceptions did not work
- Updated dependencies [2f63633]
  - ilib-tools-common@1.18.0

## 2.15.0

### Minor Changes

- d4dfcc3: - Add resource-return-char rule to check for return character count mismatches
  - Ensure source and target strings have matching counts of CR, LF, and CRLF characters.
  - Added new ruleset called "windows" which contains this rule
- e8a6eb7: - Added ability to match Swift and ObjC style printf params
  - The GNU printf rule now supports %@ params
  - Fixed some bugs in the GNU printf param rule
    - was not able to detect multiple missing params
- 6f36165: - Add ResourceGNUPrintfMatch rule for GNU printf parameter validation
  - Implement new linting rule that validates GNU printf-style parameters between source and target strings
  - Support full GNU printf syntax including positional parameters (%1$s, %2$d), width/precision from arguments, and GNU extensions
  - Handle ResourceString, ResourceArray, and ResourcePlural resources with proper category matching
  - Register rule in new "gnu" ruleset for programming-language-agnostic GNU printf validation
- c0807be: - Add Tap I18n named parameter support
  - Add resource-tap-named-params rule for Tap I18n parameter syntax (**param**)
  - Support parameter names with underscores, dots for property access, and numbers
  - Add comprehensive test coverage including parameter reordering scenarios
  - Add documentation for Tap I18n parameter validation
  - Include new "tap" ruleset in built-in rulesets

### Patch Changes

- da4e63b: - Fixed the regex for parsing URLs in the resource-url-match rule
  - does not accept a dot as the last character in the string anymore
  - now supports URL queries, hashes, and URL-encoded characters

## 2.14.0

### Minor Changes

- e05d249: - Added auto-fixes for various rules:
  - resource-no-halfwidth-kana-characters
    - map the halfwidth kana to fullwidth kana
    - added test to verify that the fix works
  - resource-no-double-byte-space
    - map most types of space to an ASCII space
    - map the line break character to an ASCII \n
    - map the paragraph break character to ASCII \n\n
    - add tests to verify that all
  - resource-no-space-with-fullwidth-punctuation
    - remove the space before or after the fullwidth punctuation characters
    - modify the current tests to test both before and after. (Previously it was only before.)
    - add tests to verify all that
- 9c03b14: - Added new rules:
  - resource-csharp-numbered-params - match source and target C# style of params `{0}` or `{1:D}`
  - resource-angular-named-params - match source and target for Angular/Vue style of params `{{ param }}`
  - Added new rulesets:
    - angular - for strings from JS/Angular stacks
    - vue - for strings from JS/Vue stacks
    - csharp - for strings from C#
- 8281e0f: - Implement fix for quote style rule
  - only fixes quotes which exist in the target but are not the right
    ones for the target locale. It cannot fix missing quotes because
    it doesn't know where to put them.
  - quote chars can be separated from the text by a non-breaking space
    (French)
  - can deal with Japanese properly too. ie. Only primary quotes, no
    secondary, but also [square brackets] are accepted as quotes.
  - Added fix for a declarative rule resource-no-space-between-double-and-single-byte-character
    - the extra spaces are removed

## 2.13.0

### Minor Changes

- 8b80b36: Added auto-fix functionality for the resource-no-fullwidth-punctuation-subset rule. The fixer automatically converts specific fullwidth punctuation marks (？！％) to their ASCII equivalents (?!%) in resource strings.
- bb08093: Added auto-fix functionality for the resource-no-fullwidth-digits rule. The fixer automatically converts fullwidth digits (１２３４５) to their ASCII equivalents (12345) in resource strings.

  Added auto-fix functionality for the resource-no-fullwidth-latin rule. The fixer automatically converts fullwidth Latin characters (ＡＢＣ) to their ASCII equivalents (ABC) in resource strings.

  Added auto-fix functionality for the resource-camel-case rule. The fixer automatically converts target strings to match source strings that contain only camel case (e.g., "myVariable", "someFunction").

  Added auto-fix functionality for the resource-snake-case rule. The fixer automatically converts target strings to match source strings that contain only snake case (e.g., "my_variable", "some_function").

  Added the kebab case match rule with auto-fix functionality. If source strings contain only kebab case and no whitespace (e.g., "my-variable", "some-function"), then the targets must be the same. It is treated as Do Not Translate. If the target is different from the source, it is an error. The fixer automatically converts target strings to match source strings.

## 2.12.0

### Minor Changes

- 34211b9: - Added "fix" and "fixApplied" properties to each result
  in the json formatter output
- 17b823d: - Make sure to output locale when formatting results
  - update the Ansi Console formatter to include the locale if it is
    available in the result
  - added a test for the ansi console formatter
  - update the config-based format

## 2.11.0

### Minor Changes

- bdd77c0: - Add support for fixes in declarative rules
  - you can now add fixes in the rules by
    including a fixes array. (See the README
    for details on how to specify those
    fixes.)

### Patch Changes

- Updated dependencies [64dcd13]
  - ilib-tools-common@1.17.0

## 2.10.0

### Minor Changes

- b182d42: - Added ability to count source words
  - Added support from FileStats for source words
  - Added support to most results to output the locale of the result
    so we can slice and dice by locale if necessary
  - Added tests for XliffParser to make sure it is producing the right
    file stats
  - Added support in the json formatter for source words and for
    target locales of results

### Patch Changes

- Updated dependencies [b182d42]
  - ilib-lint-common@3.4.0

## 2.9.3

### Patch Changes

- f6c2fc0: - the error filter transformer was filtering out any resource
  with the same key as one of the results. However, it would do
  this for all locales and across all files, which might represent
  various localization batches. - now filters out only the resources for the appropriate
  locale and file - now matches the file path to the resource file with the
  translation unit came from instead of the source code path
  where the string originally came from
- Updated dependencies [f6c2fc0]
- Updated dependencies [f6c2fc0]
  - ilib-lint-common@3.3.0
  - ilib-tools-common@1.16.0

## 2.9.2

### Patch Changes

- c0059a9: - fixed a bug where the linter would throw an exception if the
  formatter named on the command-line was not known. Now, it
  prints out a proper error message.
- 2e65e98: - Fixed a bug where the linter would give a false positive
  if a string in an ICU plural category had no translatable
  text in it, and it was the same as the same category
  string in the source. Now it just ignores it.
  - Fixed a bug where the linter would not enforce that all
    category strings in an ICU select have the same set of
    categories in the source and target strings. If there are
    extra or missing strings in the select, it will give results
- Updated dependencies [2e65e98]
  - ilib-tools-common@1.15.0

## 2.9.1

### Patch Changes

- 3ca3daa: - output from the json formatter is now 1 line
  compressed json format. The output is intended
  to be read by machine anyways, and having
  the output be a single line makes it easy
  to append a new json file in the "json lines" format.

## 2.9.0

### Minor Changes

- ae97eb7: - add a built-in JsonFormatter to format results in json form for the
  purposes of graphing the results across your localization batches.
  This leaves out a lot of the details such as the source string or
  description, as these are not needed for graphing.

## 2.8.1

### Patch Changes

- c34a1a4: fixed the issue where the formatter defined in another plugin was not being selected correctly.

## 2.8.0

### Minor Changes

- 4a41879: - Added the ability to write files out again if they
  are modified and a serializer is available
  - added the --write flag to cause the write to happen
  - added the --overwrite flag to cause it to overwrite
    the original file (otherwise, it writes to another
    parallel file)
  - modified the ouput of --list to output the names
    of known serializers that are built-in or loaded from
    plugins
  - file type definitions can now include a property that
    names the serializer to use to write out files of
    that type
  - file type definitions can now only use plugins that
    operate on the same type of intermediate representation
    types. That is, you cannot specify a parser that produces
    a "line" representation type, and then a serializer
    that accepts a "resource" representation type. They all
    have to be "line" or "resource".

### Patch Changes

- Updated dependencies [4a41879]
  - ilib-lint-common@3.2.0

## 2.7.2

### Patch Changes

- f9f1095: Unified package entrypoint definitions. This should help resolve edge cases where older packages (like Jest 26) were unable to correctly load some of them.
- ae2549a: Fixed broken links in package metadata.
- cb08afe: Updated rule documentation links to point to the monorepo.
- Updated dependencies [f9f1095]
- Updated dependencies [ae2549a]
  - ilib-tools-common@1.12.2
  - ilib-lint-common@3.1.2
  - ilib-common@1.1.6

## 2.7.1

### Patch Changes

- ff316a5: Linked dependencies within the monorepo.
- Updated dependencies [ff316a5]
  - ilib-tools-common@1.12.1
  - ilib-lint-common@3.1.1
  - ilib-common@1.1.5

## 2.7.0

- updated the resource snake case rule and resource camel case rule from declarative to programmatic, allowing for project-specific configurations.
- added the option to define a list of exceptions for both the resource snake case and camel case rules.

## 2.6.0

- fixed a bug where the results were not formatted properly when using the ansi-console-formatter
- added XliffSerializer, LineSerializer, and StringSerializer classes generate the
  text of modified files
  - not used yet -- this is in preparation for the implementation of autofixing

## 2.5.0

- added the camel case match rule. If source strings contain only camel case and no whitespace, then the targets must be
  the same. It is treated as Do Not Translate. If the target is different from the source, it is an error.

## 2.4.0

- added the snake case match rule. If source strings contain only snake case and no whitespace, then the targets must be
  the same. It is treated as Do Not Translate. If the target is different from the source, it is an error.

## 2.3.0

- implemented the XML match rule. If there are XML tags and entities in the
  source, then the translations must match. The order of XML tags can change,
  as the grammar of other languages might require that, but the number and
  type of XML tags must match or an error will recorded.
  - this rule will also record an error if the XML in the source is
    well-formed, but the XML in the translation is not

## 2.2.1

- fixed the output from the LintableFile class so that if there is only one
  parser for the file, it will show the specific parser error that caused that
  parsing problem instead of saying that none of the parsers could parse
  the file without any specifics.
- updated dependencies

## 2.2.0

- added --no-return-value command-line flag to have the linter always return 0, even
  when there are errors and warnings. This still reports the results to the output.
  The intention is that the linter can be used to report results without causing
  build pipelines to fail.

## 2.1.1

- check to make sure that every result in the results array returned by the plugins
  is not undefined so that we do not run into the problem of dereferencing undefined
  results later on, which caused some exceptions

## 2.1.0

- fixed a bug where the quote style checker was not converting the highlight quotes properly
- added an option `output` to write the output to a file.
- added an option `name` to give the project name. It is useful when the config file is shared in multiple projects.
- updated to use `formatOutput()` if it is defined in the plugin formatter.
- fixed quote checker rule to make a special case for Japanese. In Japanese, square brackets
  are now allowed as a quote style, and only the main hockey-stick-style of quotes are
  accepted even if the source has an alternate quote style. The double-hockey sticks are no
  longer accepted.

## 2.0.1

- fixed loading of plugins
  - if a plugin `ilib-lint-x` exists and a different package `x`
    also exists that is unrelated to ilib-lint, and the config
    says to load the plugin named simply `x`, it would first attempt
    to load package `x`, succeed to load it, but then fail to
    initialize it because `x` is not really an ilib-lint plugin.
  - Another problem is that if this type of error occurred, it
    would not attempt to load any other paths or plugins. This means
    it would not load the perfectly valid plugin that is there
    just because there was a conflicting package name.
  - Additionally, if given a path directly to the plugin (absolute
    or relative), it would not load that specific plugin and just
    fail completely.
  - Now, it:
    - loads the specific plugin given a path to it
    - if the plugin name is specified with the prefix like
      `ilib-lint-x` it will attempt to load that package in various
      locations until it finds one that works
    - if the name is specified as simply `x`, it will attempt to
      load the `ilib-lint-x` package first and only if it fails to
      load or does not initialize properly will it fall back to
      attempting to load the package just named just `x`
- updated dependencies
- fixed to set the formatter which designated from the command line option.

## 2.0.0

- updated to use ilib-lint-common instead of i18nlint-common. (Same library, new name.)
- converted to use SourceFile from ilib-lint-common so that files
  are not referenced by path names any more. Instead, instanace of
  SourceFile are used so that downstream parts of the linter such as
  highlighting and auto-fixing can gain access to the raw, pre-parsed
  text of the file.
- using ilib-lint-common is a breaking change, and it requires:
  - all plugins need to be updated to conform to the new ilib-lint-common API
  - this version of the linter will not load old plugins that do not
    use ilib-lint-common

## 1.15.0

- added the ability to specify which parsers to use for a particular
  file type. This allows you to parse files that do not have the
  standard file name extension for the file type. Example: the
  "JavascriptReactJsx" parser automatically parses files with the
  extension ".jsx" but in your project, the convention is to put them
  in files with the extension ".js" instead. In this case, the mappings
  should include an entry that maps "\*_/_.js" to a "react-jsx" file type
  and the "react-jsx" file type should specify that files should be parsed
  with the "JavascriptReactJsx" parser.
- fixed some problems with the documentation

## 1.14.0

- added a new rule to check whether or not replacement parameters in the
  source string are explained in the translator's comments.
- fixed a bug where the quote style checker was not checking quotes properly
  when the quotes surrounded a replacement parameter like "{this}"
- added the ability to set sourceLocale through the config file.
- added time elapsed information in the result.
- added a `progressinfo` option to know the which file is checking while the tool is running.
- fixed the source plural category checker to not complain about extra
  categories in the source string other than the required "one" and "other"
  categories.
  - However, if the source contains the "=1" category and not
    the "one" category, a new type error is given because the "=1" should
    be "one" instead.

## 1.13.1

- fixed a bug with the sorting of results

## 1.13.0

- make sure the results are sorted by file path and also line number within
  that file path
- updated the rule that checks for spaces between double- and single-byte
  characters. The rule now allows for spaces between double-byte characters
  and single-byte punctuation.

## 1.12.0

- added source-icu-plural-params rule to check if a replacement parameter
  is used in the "other" category. If so, then the same replacement
  parameter must also appear in the "one" category string. The idea is
  to support languages where there are multiple numbers that are considered
  singular.
- resolved a bug with the `--config path` command-line parameter where
  the linter could not load the config file if the path was given as relative
  to the current directory instead of an absolute path.

## 1.11.0

- added source-no-noun-replacement-params rule to check if a noun is being
  substituted into a replacement parameter in the source English text. Nouns
  and the articles "a", "an", and "the" are not translatable to all languages
  because of gender and plurality agreement rules.
- converted all unit tests from nodeunit to jest
- updated dependencies

## 1.10.0

- added rule source-no-dashes-in-replacement-params to check that replacement
  parameter do not contain dashes, which is not allowed in ICU syntax.
- added rule source-no-manual-percentage-formatting to check that source
  string do not contain manually formatted percentages. Tell the engineer to
  use a locale-sensitive number formatter instead.

## 1.9.0

- make sure the rule resource-no-space-with-fullwidth-punctuation only applies to
  Japanese and specifically not Chinese
- added rule to check source ICU plural syntax
- added rule to check required categories in source ICU plural
- added rule to check that source and target string do not contain
  escaped replacement parameters '{likeThis}'. In later versions of react-intl,
  single-quoted replacement params are left alone when rendered.
- fix a bug where the ICU Plural checker would throw an exeception if
  it encountered a resource that was supposed to be translated, but for some
  reason, did not have a target string

## 1.8.0

- added auto-fixing support
  - Parser can now implement writing out a modified IntermediateRepresentation
    back to the file from which it was parsed
  - Rule can produce and attach a Fix to the given Result
  - a Fixer should be able to apply provided Fixes onto the IntermediateRepresentation
    so that a fixed content would then be written out to the file
  - auto-fixing can be enabled either via CLI flag "fix" or in project config file "autofix"
- implemented a mechanism for fixing strings
- improved ICU plural checker to be able to parse plurals properly when the plurals
  are embedded in the middle of a string. Previously, it only checked the plurals
  when they were they only thing in the string.

## 1.7.0

- added the ability to include or exclude locales from declarative rules
  - the "locales" property gives the list of locales that the
    the rule applies to
  - the "skipLocales" property gives the list of locales that
    the rule does not apply to
  - modified a few locales to be Japanese-only:
    - resource-no-fullwidth-punctuation-subset
    - resource-no-space-between-double-and-single-byte-character
    - resource-no-double-byte-space
    - this fixes a bug where these rules erroneously applied to
      Chinese
- fixed plural checker to not produce a result if the source plural
  category is empty. Previously, if the source category and the target
  category were both empty, it would complain that the target string
  is the same as the source string.
- fixed parsing of select and selectordinal plurals so they don't complain
  about a missing "one" category

## 1.6.1

- resource-quote-style: don't emit error when quotes are missing in SV target
- fixed a problem of false positives when there is a plural and the target
  language has less plural categories than the source language
- having no state attribute on the target tag of a translation unit would
  cause an exception. Now it properly gives an error that no state was found.
- fixed a problem where the same results were printed out multiple times

## 1.6.0

- added the ability to scan source code files and apply rules
  - added source-checker Rule for declarative rules
- moved functionality into Project class
  - main loop moved from index.js into the run() method
  - directory walk function moved to a method of Project
- added I18N score into the summary at the end of the run
  - gives a score from 0 to 100 where 0 means your project
    is not localization ready at all, and 100 means it is completely
    ready for localization.
  - added command-line parameters to control the exit code
    from the linter based on the score

## 1.5.3

- fixed a problem where the quote checker rule would not handle ASCII single quote
  characters used as apostophes properly.

## 1.5.2

- update the documentation above to enumerate all the current resource plugins
- fixed a bug where some resources cause a crash in the
  resource-icu-plurals-translated rule

## 1.5.1

- state checker rule was not configured properly, so it did not run. Now, it will.

## 1.5.0

- added rule to ensure whitespaces at the edges of string are preserved in the same form
- added rule to check if resources have both source and target defined
- fixed bug where resources of type array or plural were not getting
  processed properly in the declarative rules
- added rule to check Do Not Translate terms in resources
- added rule to warn against half-width kana characters
- added rule to warn against double-byte whitespace characters
- added rule to warn of whitespace adjacent to certain fullwidth punctuation characters
- added rule to warn of a space between double-byte and single-byte character
- added rule to check whether or not there is a translation for each source string in
  a resource
- removed ability for the ICU plural rule to report results on the
  source text
  - now it only checks the target text
  - a different rule should be implemented to check the
    source text
- added rule to check if any of the categories of a plural, select,
  or selectordinal are not translated

## 1.4.0

- added rules to detect some double-byte (fullwidth) characters

## 1.3.0

- added resource-state-checker Rule so that you can ensure that all
  resources have a particular state field value

## 1.2.1

- fixed packaging problem where the test plugin was listed in the
  dependencies instead of the devDependencies

## 1.2.0

- added Rule links to give rule writers a way of giving a more complete explanation
  of the rule and how to resolve the problem.

## 1.1.0

- added support for plugins
- added count at the end of the output
- added the --list option to show what things are available to
  put in the config file

## 1.0.0

- initial version
- define initial code and default built-in rules
- this is an ESM-only project, which is why it can only be run with
  nodejs v14+<|MERGE_RESOLUTION|>--- conflicted
+++ resolved
@@ -1,7 +1,5 @@
 # ilib-lint
 
-<<<<<<< HEAD
-=======
 ## 2.19.0
 
 ### Minor Changes
@@ -36,7 +34,6 @@
 - Updated dependencies [0270710]
   - ilib-scriptinfo@1.0.0
 
->>>>>>> 74bc4beb
 ## 2.18.2
 
 ### Patch Changes
