--- conflicted
+++ resolved
@@ -8,7 +8,6 @@
 var Set = require("./Set.js");
 
 /**
-<<<<<<< HEAD
  * @class Represents a string resource from a resource file or
  * extracted from the code. The props may contain any
  * of the following properties:
@@ -32,82 +31,30 @@
 		this.locale = props.locale;
 	}
 	
-=======
- * @class A class to model a resource string. 
- * 
- * This models a string in a UI. The string has a unique id that
- * may be calculated based on the source string or it may be
- * specified explicitly by the caller.<p>
- * 
- * The props parameter may contains any of the following
- * properties:
- * 
- * <ul>
- * <li><i>id</i> {string} - a unique id that identifies this string
- * <li><i>source</i> {string} - a source string written in the source language
- * (usually English)
- * <li><i>pathName</i> {string} - the path relative to the root of the project
- * of the file that contains this resource string
- * <li><i>locale</i> {string} - the locale specifier that identifies the
- * locale of the source string. Usually, this is English for the US (en-US).
- * </ul>
- * 
- * @constructor
- * @params {Object|undefined} props Properties that control the construction
- * of this resource string instance
- */
-var ResourceString = function(props) {
-    if (props) {
-    	this.id = props.id;
-    	this.source = props.source;
-    	this.pathName = props.pathName;
-    	this.locale = props.locale;
-    }
-    
->>>>>>> 59d07630
 	this.translations = {};
 	this.locales = new Set();
 };
 
 /**
-<<<<<<< HEAD
- * Return the unique id of this string.
- * 
- * @return {String} the unique id of this string
-=======
  * Return the unique id of this resource string.
  * 
  * @returns {String} the unique id of this string
->>>>>>> 59d07630
  */
 ResourceString.prototype.getId = function() {
 	return this.id;
 };
 
 /**
-<<<<<<< HEAD
- * Return the source string.
- * 
- * @return {String} the source string of this string.
-=======
  * Return the source string written in the source 
  * locale of this resource string.
  * 
  * @returns {String} the source string
->>>>>>> 59d07630
  */
 ResourceString.prototype.getSource = function() {
 	return this.source;
 };
 
 /**
-<<<<<<< HEAD
- * Add a translation of the source string to the given
- * locale.
- * 
- * @param {String} locale the locale of the translation
- * @param {String} translation the translation of the source string
-=======
  * Add a translation of the source string to the
  * given target locale.
  * 
@@ -115,7 +62,6 @@
  * target locale of this translation
  * @param {String} translation the translation of the source
  * string to the target locale.
->>>>>>> 59d07630
  */
 ResourceString.prototype.addTranslation = function(locale, translation) {
 	if (locale) {
@@ -125,13 +71,6 @@
 };
 
 /**
-<<<<<<< HEAD
- * Return the translation of the source string to the target locale.
- * If there is no translation, this method will return undefined.
- * 
- * @param {String} locale the locale for which the translation is being sought
- * @return {String} the text of the translation of the source string
-=======
  * Get the translation of the source string to the given
  * target locale. If the translation does not exist, 
  * this method returns undefined.
@@ -140,23 +79,12 @@
  * @returns {String|undefined} the translation of the source
  * string to the target locale, or undefined if there is no
  * translation yet
->>>>>>> 59d07630
  */
 ResourceString.prototype.getTranslation = function(locale) {
 	return this.translations[locale];
 };
 
 /**
-<<<<<<< HEAD
- * Get the translation of the given source string to the target 
- * locale encoded as a separate resource string. The source of
- * the returned resource is the translation of the current source
- * string.
- * 
- * @param {String} locale the locale to translate to
- * @return {ResourceString} a new resource string containing the
- * translation of the current string to the given target locale
-=======
  * Return the translation of the source string to the given
  * locale as an independent resource string. The source for
  * the returned resource string is the translation.
@@ -165,7 +93,6 @@
  * of the translation being sought
  * @returns {ResourceString} A resource string object containing
  * the translation of the current string's source
->>>>>>> 59d07630
  */
 ResourceString.prototype.getTranslatedResource = function(locale) {
 	if (!this.translations[locale]) return undefined;
@@ -179,15 +106,6 @@
 };
 
 /**
-<<<<<<< HEAD
- * Return an array of locale specifiers that give all of the locales
- * that this string has translations for.
- * 
- * @return {Array.<String>} the array of locale specifiers that 
- * this string has translations for
- */
-ResourceString.prototype.getTranslationLocales = function(locale) {
-=======
  * Return an array of locale specifiers for all of the translations
  * of the current source string.
  * 
@@ -196,12 +114,10 @@
  * or the empty array if there are no translations for this string
  */
 ResourceString.prototype.getTranslationLocales = function() {
->>>>>>> 59d07630
 	return this.locales.asArray();
 };
 
 /**
-<<<<<<< HEAD
  * Merge the other resource string into the current one. If the other
  * resource string has the same id and the same locale, the source 
  * strings should be compared. If
@@ -216,15 +132,6 @@
  * current one
  * @throws exception if the ids do not match, or the ids and locales
  * match, but the source string does not
-=======
- * Merge the translations from the given other set into the current set. If 
- * a translation in the other string already exists in the current set, it 
- * will overrider the current translation.. Only when the other set contains items
- * that did not exist in the new set are items added to the current set..
- * 
- * @param {ResourceString} other another resource string to merge with
- * the current one
->>>>>>> 59d07630
  */
 ResourceString.prototype.merge = function(other) {
 	if (!other) return;
@@ -241,24 +148,14 @@
 	}
 };
 
-<<<<<<< HEAD
-/**
- * Add a new translation to the pseudo locale based on the source
- * string. 
- * 
- * @param {String} locale the locale specifier for the pseudo locale
- * @param {ResBundle} pseudoBundle the ilib ResBundle instance that
- * implements the pseudo-localization function
-=======
 /***
  * Generate the pseudo translation for this string and stick it into
- * the translations for the psuedo locale.
+ * the translations for the pseudo locale.
  * 
  * @param {String} locale the specifier for the locale to use as the
  * pseudo locale.
  * @param {ResBundle} the ilib resource bundle that can translate 
  * strings to the pseudo locale
->>>>>>> 59d07630
  */
 ResourceString.prototype.generatePseudo = function(locale, pseudoBundle) {
 	var pseudo = pseudoBundle.getStringJS(this.source);
