--- conflicted
+++ resolved
@@ -219,69 +219,6 @@
         expect(result).toBeTruthy();
         expect(fs.existsSync("./test/testfiles/xliff20/output-ko-KR.xliff")).toBeTruthy();
     });
-<<<<<<< HEAD
-    test("XliffMerge_write_en_US_webOSStyle", function() {
-        expect.assertions(2);
-
-        var settings = {};
-        settings.xliffVersion = 2;
-        settings.xliffStyle = "webOS";
-        settings.infiles = [
-            "test/testfiles/xliff_webOS/app1/en-US.xliff",
-            "test/testfiles/xliff_webOS/app2/en-US.xliff",
-        ];
-        var target = XliffMerge(settings);
-        expect(target).toBeTruthy();
-
-        var actual = target.serialize();
-        var expected =
-        '<?xml version="1.0" encoding="utf-8"?>\n' +
-        '<xliff xmlns="urn:oasis:names:tc:xliff:document:2.0" srcLang="en-KR" trgLang="en-US" version="2.0">\n' +
-        '  <file id="app1_f1" original="app1">\n' +
-        '    <group id="app1_g1" name="cpp">\n' +
-        '      <unit id="app1_g1_1">\n' +
-        '        <segment>\n' +
-        '          <source>app1:String 1a</source>\n' +
-        '          <target>app1:String 1a</target>\n' +
-        '        </segment>\n' +
-        '      </unit>\n' +
-        '      <unit id="app1_g1_2">\n' +
-        '        <segment>\n' +
-        '          <source>app1:String 1b</source>\n' +
-        '          <target>app1:String 1b</target>\n' +
-        '        </segment>\n' +
-        '      </unit>\n' +
-        '    </group>\n' +
-        '    <group id="app1_g2" name="x-json">\n' +
-        '      <unit id="app1_g2_1">\n' +
-        '        <segment>\n' +
-        '          <source>app1:String 1c</source>\n' +
-        '          <target>app1:String 1c</target>\n' +
-        '        </segment>\n' +
-        '      </unit>\n' +
-        '    </group>\n' +
-        '  </file>\n' +
-        '  <file id="app2_f2" original="app2">\n' +
-        '    <group id="app2_g3" name="javascript">\n' +
-        '      <unit id="app2_g3_1">\n' +
-        '        <segment>\n' +
-        '          <source>app2: String 2a</source>\n' +
-        '          <target>app2: String 2a</target>\n' +
-        '        </segment>\n' +
-        '      </unit>\n' +
-        '      <unit id="app2_g3_2">\n' +
-        '        <segment>\n' +
-        '          <source>app2: String 2b</source>\n' +
-        '          <target>app2: String 2b</target>\n' +
-        '        </segment>\n' +
-        '      </unit>\n' +
-        '    </group>\n' +
-        '  </file>\n' +
-        '</xliff>';
-        expect(actual).toBe(expected);
-    });
-=======
->>>>>>> 74bc4beb
     test("XliffMerge_write_en_US_wrongStyleName", function() {
         expect.assertions(2);
 
