/*
 * testResourceString.js - test the resource string object.
 *
 * Copyright © 2016-2017, HealthTap, Inc.
 *
 * Licensed under the Apache License, Version 2.0 (the "License");
 * you may not use this file except in compliance with the License.
 * You may obtain a copy of the License at
 *
 *     http://www.apache.org/licenses/LICENSE-2.0
 *
 * Unless required by applicable law or agreed to in writing, software
 * distributed under the License is distributed on an "AS IS" BASIS,
 * WITHOUT WARRANTIES OR CONDITIONS OF ANY KIND, either express or implied.
 *
 * See the License for the specific language governing permissions and
 * limitations under the License.
 */

if (!ResourceString) {
    var ResourceString = require("../lib/ResourceString.js");
    var ContextResourceString = require("../lib/ContextResourceString.js");
    var IosLayoutResourceString = require("../lib/IosLayoutResourceString.js");
    var RegularPseudo = require("../lib/RegularPseudo.js");
    var PseudoFactory = require("../lib/PseudoFactory.js");
    var TranslationSet = require("../lib/TranslationSet.js");
    var WebProject = require("../lib/WebProject.js");
}

module.exports = {
    testResourceStringConstructorEmpty: function(test) {
        test.expect(1);

        var rs = new ResourceString();
        test.ok(rs);

        test.done();
    },

    testResourceStringConstructorNoProps: function(test) {
        test.expect(1);

        var rs = new ResourceString({});
        test.ok(rs);

        test.done();
    },

    testResourceStringConstructor: function(test) {
        test.expect(1);

        var rs = new ResourceString({
            key: "asdf",
            source: "This is a test",
            sourceLocale: "de-DE",
            pathName: "a/b/c.java"
        });
        test.ok(rs);

        test.done();
    },

    testResourceStringConstructorWithContext: function(test) {
        test.expect(1);

        var rs = new ResourceString({
            key: "asdf",
            source: "This is a test",
            sourceLocale: "de-DE",
            pathName: "a/b/c.java",
            context: "landscape"
        });
        test.ok(rs);

        test.done();
    },

    testResourceStringConstructorWithSourceAndTarget: function(test) {
        test.expect(1);

        var rs = new ResourceString({
            key: "asdf",
            source: "This is a test",
            sourceLocale: "en-US",
            pathName: "a/b/c.java",
            target: "Dies ist einen Test.",
            targetLocale: "de-DE"
        });
        test.ok(rs);

        test.done();
    },

    testResourceStringConstructorRightContents: function(test) {
        test.expect(7);

        var rs = new ResourceString({
            key: "asdf",
            source: "This is a test",
            sourceLocale: "de-DE",
            pathName: "a/b/c.java"
        });
        test.ok(rs);

        test.equal(rs.getKey(), "asdf");
        test.equal(rs.getSource(), "This is a test");
        test.equal(rs.getSourceLocale(), "de-DE");
        test.equal(rs.pathName, "a/b/c.java");
        test.ok(!rs.getTarget()); // source-only string
        test.ok(!rs.getTargetLocale());

        test.done();
    },

    testResourceStringConstructorSourceTargetRightContents: function(test) {
        test.expect(7);

        var rs = new ResourceString({
            key: "asdf",
            source: "This is a test",
            sourceLocale: "en-US",
            pathName: "a/b/c.java",
            target: "Dies ist einen Test.",
            targetLocale: "de-DE"
        });
        test.ok(rs);

        test.equal(rs.getKey(), "asdf");
        test.equal(rs.getSource(), "This is a test");
        test.equal(rs.sourceLocale, "en-US");
        test.equal(rs.pathName, "a/b/c.java");
        test.equal(rs.getTarget(), "Dies ist einen Test.");
        test.equal(rs.getTargetLocale(), "de-DE");

        test.done();
    },

    testResourceStringConstructorDefaults: function(test) {
        test.expect(6);

        var rs = new ResourceString({
            key: "asdf",
            source: "This is a test",
            pathName: "a/b/c.java"
        });
        test.ok(rs);

        // got the right one?
        test.equal(rs.getKey(), "asdf");

        // now the defaults
        test.equal(rs.sourceLocale, "en-US");
        test.equal(rs.origin, "source");
        test.equal(rs.datatype, "plaintext");
        test.equal(rs.resType, "string");

        test.done();
    },

    testResourceStringGetKey: function(test) {
        test.expect(2);

        var rs = new ResourceString({
            key: "foo",
            source: "source string",
            pathName: "a/b/c.txt",
            sourceLocale: "de-DE"
        });
        test.ok(rs);
        test.equal(rs.getKey(), "foo");

        test.done();
    },

    testResourceStringAutoKey: function(test) {
        test.expect(2);

        var rs = new ResourceString({
            key: "foo",
            source: "source string",
            autoKey: true,
            pathName: "a/b/c.txt",
            sourceLocale: "de-DE"
        });
        test.ok(rs);
        test.ok(rs.getAutoKey());

        test.done();
    },

    testResourceStringNotAutoKey: function(test) {
        test.expect(2);

        var rs = new ResourceString({
            key: "foo",
            source: "source string",
            pathName: "a/b/c.txt",
            sourceLocale: "de-DE"
        });
        test.ok(rs);
        test.ok(!rs.getAutoKey());

        test.done();
    },

    testResourceStringGetKeyEmpty: function(test) {
        test.expect(2);

        var rs = new ResourceString();
        test.ok(rs);
        test.ok(!rs.getKey());

        test.done();
    },

    testResourceStringGetContext: function(test) {
        test.expect(2);

        var rs = new ResourceString({
            key: "foo",
            source: "source string",
            pathName: "a/b/c.txt",
            sourceLocale: "de-DE",
            context: "landscape"
        });
        test.ok(rs);
        test.equal(rs.getContext(), "landscape");

        test.done();
    },

    testResourceStringGetContextEmpty: function(test) {
        test.expect(2);

        var rs = new ResourceString({
            key: "foo",
            source: "source string",
            pathName: "a/b/c.txt",
            sourceLocale: "de-DE"
        });
        test.ok(rs);
        test.ok(!rs.getContext());

        test.done();
    },

    testResourceStringGetSource: function(test) {
        test.expect(2);

        var rs = new ResourceString({
            key: "foo",
            source: "source string",
            pathName: "a/b/c.txt",
            sourceLocale: "de-DE"
        });
        test.ok(rs);
        test.equal(rs.getSource(), "source string");

        test.done();
    },

    testResourceStringSize: function(test) {
        test.expect(2);

        var rs = new ResourceString({
            key: "foo",
            source: "source string",
            pathName: "a/b/c.txt",
            locale: "de-DE"
        });

        test.ok(rs);
        test.equal(rs.size(), 1); // should always be 1

        test.done();
    },

    testResourceStringGetSourceEmpty: function(test) {
        test.expect(2);

        var rs = new ResourceString();
        test.ok(rs);
        test.ok(!rs.getSource());

        test.done();
    },

    testResourceStringGeneratePseudo: function(test) {
        test.expect(2);

        var rs = new ResourceString({
            key: "asdf",
            source: "This is a test",
            pathName: "a/b/c.java"
        });
        test.ok(rs);

        var rb = new RegularPseudo({
            type: "c"
        });

        var rs2 = rs.generatePseudo("de-DE", rb);

        test.ok(rs2);

        test.done();
    },

    testResourceStringGeneratePseudoRightString: function(test) {
        test.expect(6);

        var rs = new ResourceString({
            key: "asdf",
            source: "This is a test",
            pathName: "a/b/c.java"
        });
        test.ok(rs);

        var rb = new RegularPseudo({
            type: "c"
        });

        var rs2 = rs.generatePseudo("de-DE", rb);

        test.ok(rs2);
        test.equal(rs2.getSource(), "This is a test");
        test.equal(rs2.sourceLocale, "en-US");
        test.equal(rs2.getTarget(), "Ťĥíš íš à ţëšţ6543210");
        test.equal(rs2.getTargetLocale(), "de-DE");

        test.done();
    },

    testResourceStringGeneratePseudoSkipPercents: function(test) {
        test.expect(3);

        var rs = new ResourceString({
            key: "asdf",
            source: "This %2$-2.2s is a %s test",
            pathName: "a/b/c.java"
        });
        test.ok(rs);

        var rb = new RegularPseudo({
            type: "c"
        });

        var rs2 = rs.generatePseudo("de-DE", rb);

        test.ok(rs2);
        test.equal(rs2.getTarget(), "Ťĥíš %2$-2.2s íš à %s ţëšţ876543210");

        test.done();
    },

    testResourceStringGeneratePseudoSkipEmbeddedHTML: function(test) {
        test.expect(3);

        var rs = new ResourceString({
            key: "asdf",
            source: "This <span class=\"foobar\">is a</span> test",
            pathName: "a/b/c.java"
        });
        test.ok(rs);

        var rb = new RegularPseudo({
            type: "html"
        });

        var rs2 = rs.generatePseudo("de-DE", rb);

        test.ok(rs2);
        test.equal(rs2.getTarget(), "Ťĥíš <span class=\"foobar\">íš à</span> ţëšţ76543210");

        test.done();
    },

    testResourceStringGeneratePseudoSkipEmbeddedXML: function(test) {
        test.expect(3);

        var rs = new ResourceString({
            key: "asdf",
            source: "This <%= a ? \"foo\" : \"bar\" %> is a test",
            pathName: "a/b/c.java"
        });
        test.ok(rs);

        var rb = new RegularPseudo({
            type: "html"
        });

        var rs2 = rs.generatePseudo("de-DE", rb);

        test.ok(rs2);
        test.equal(rs2.getTarget(), "Ťĥíš <%= a ? \"foo\" : \"bar\" %> íš à ţëšţ2109876543210");

        test.done();
    },

    testResourceStringGeneratePseudoSkipPercentsAndReplacements: function(test) {
        test.expect(3);

        var rs = new ResourceString({
            key: "asdf",
            source: "This %2$-2.2s is a %s {foobar} test",
            pathName: "a/b/c.java"
        });
        test.ok(rs);

        var rb = new RegularPseudo({
            type: "c"
        });

        var rs2 = rs.generatePseudo("de-DE", rb);

        test.ok(rs2);
        test.equal(rs2.getTarget(), "Ťĥíš %2$-2.2s íš à %s {foobar} ţëšţ109876543210");

        test.done();
    },

    testResourceStringGeneratePseudoBadLocale: function(test) {
        test.expect(2);

        var rs = new ResourceString({
            key: "asdf",
            source: "This is a test",
            pathName: "a/b/c.java"
        });
        test.ok(rs);

        var rb = new RegularPseudo({
            type: "c"
        });

        var rs2 = rs.generatePseudo(undefined, rb);

        test.ok(!rs2);

        test.done();
    },

    testResourceStringGeneratePseudoBadBundle: function(test) {
        test.expect(2);

        var rs = new ResourceString({
            key: "asdf",
            source: "This is a test",
            pathName: "a/b/c.java"
        });
        test.ok(rs);

        var rs2 = rs.generatePseudo("de-DE", undefined);

        test.ok(!rs2);

        test.done();
    },

    testResourceStringGeneratePseudoBritishRightString: function(test) {
        test.expect(4);

        var rs = new ResourceString({
            key: "asdf",
            source: "I color my checkbooks and localize them.", 
            pathName: "a/b/c.java"
        });
        test.ok(rs);

        var p = new WebProject({
            id: "webapp",
            sourceLocale: "en-US",
            pseudoLocale: "ps-DO"
        }, "./testfiles", {
            locales:["en-GB"]
        });

        var rb = new PseudoFactory({
            project: p,
            targetLocale: "en-GB",
            type: "c"
        });

        var rs2 = rs.generatePseudo("en-GB", rb);

        test.ok(rs2);
        test.ok(rs2.getTargetLocale(), "en-GB");

        test.equal(rs2.getTarget(), "I colour my chequebooks and localise them.");

        test.done();
    },

    testResourceStringGeneratePseudoBritishLikeRightString: function(test) {
        test.expect(4);

        var rs = new ResourceString({
            key: "asdf",
            source: "I color my checkbooks and localize them.", 
            pathName: "a/b/c.java"
        });
        test.ok(rs);

        var p = new WebProject({
            id: "webapp",
            sourceLocale: "en-US",
            pseudoLocale: "ps-DO"
        }, "./testfiles", {
            locales:["en-GB", "en-ZA"]
        });

        var rb = new PseudoFactory({
            project: p,
            targetLocale: "en-ZA",
            type: "c"
        });

        var rs2 = rs.generatePseudo("en-ZA", rb);

        test.ok(rs2);
        test.ok(rs2.getTargetLocale(), "en-ZA");

        test.equal(rs2.getTarget(), "I colour my chequebooks and localise them.");

        test.done();
    },

    testResourceStringGeneratePseudoCanadianRightString: function(test) {
        test.expect(3);

        var rs = new ResourceString({
            key: "asdf",
            source: "I color my checkbooks and localize them.", 
            pathName: "a/b/c.java"
        });

        var p = new WebProject({
            id: "webapp",
            sourceLocale: "en-US",
            pseudoLocale: "ps-DO"
        }, "./testfiles", {
            locales:["en-GB", "en-CA"]
        });

        var rb = new PseudoFactory({
            project: p,
            targetLocale: "en-CA",
            type: "c"
        });

        var rs2 = rs.generatePseudo("en-CA", rb);

        test.ok(rs2);
        test.ok(rs2.getTargetLocale(), "en-CA");

        test.equal(rs2.getTarget(), "I colour my chequebooks and localize them.");

        test.done();
    },

    testResourceStringGeneratePseudoTraditionalChineseRightString: function(test) {
        test.expect(4);

        var rs = new ResourceString({
            project: "foo",
            key: "What? Do you mean a European swallow or an African swallow?",
            source: "What? Do you mean a European swallow or an African swallow?",
            pathName: "a/b/c.java",
            sourceLocale: "en-US"
        });
        test.ok(rs);

        var p = new WebProject({
            id: "foo",
            sourceLocale: "en-US",
            pseudoLocale: "ps-DO"
        }, "./testfiles", {
            locales:["en-GB", "zh-Hans-CN", "zh-Hant-TW"]
        });

        var translations = new TranslationSet();
        translations.add(new ResourceString({
            project: "foo",
            key: 'What? Do you mean a European swallow or an African swallow?',
            source: "What? Do you mean a European swallow or an African swallow?",
            sourceLocale: "en-US",
            target: '什么？ 你是指欧洲的燕子还是非洲的燕子？',
            pathName: "a/b/c.java",
            targetLocale: "zh-Hans-CN"
        }));

        var rb = new PseudoFactory({
            project: p,
            targetLocale: "zh-Hant-TW",
            type: "c",
            set: translations
        });

        var rs2 = rs.generatePseudo("zh-Hant-TW", rb);

        test.ok(rs2);
        test.ok(rs2.getTargetLocale(), "zh-Hant-TW");

        test.equal(rs2.getTarget(), "什麼？ 你是指歐洲的燕子還是非洲的燕子？");

        test.done();
    },

    testResourceStringClone: function(test) {
        test.expect(10);

        var rs = new ResourceString({
            project: "foo",
            context: "blah",
            targetLocale: "de-DE",
            key: "asdf",
            source: "This is a test",
            pathName: "a/b/c.java",
            comment: "foobar foo",
            state: "accepted"
        });
        test.ok(rs);

        var rs2 = rs.clone();

        test.ok(rs2);
        test.equal(rs2.project, rs.project);
        test.equal(rs2.context, rs.context);
        test.equal(rs2.sourceLocale, rs.sourceLocale);
        test.equal(rs2.reskey, rs.reskey);
        test.deepEqual(rs2.getSource(), rs.getSource());
        test.equal(rs2.pathName, rs.pathName);
        test.equal(rs2.comment, rs.comment);
        test.equal(rs2.state, rs.state);

        test.done();
    },

    testResourceStringCloneWithOverrides: function(test) {
        test.expect(13);

        var rs = new ResourceString({
            project: "foo",
            context: "blah",
            key: "asdf",
            source: "This is a test",
            sourceLocale: "en-US",
            target: "Dies ist einen Test.",
            targetLocale: "de-DE",
            pathName: "a/b/c.java",
            comment: "foobar foo",
            state: "accepted"
        });
        test.ok(rs);

        var rs2 = rs.clone({
            targetLocale: "fr-FR",
            target: "Ceci est une teste.",
            state: "asdfasdf"
        });

        test.ok(rs2);
        test.equal(rs2.project, rs.project);
        test.equal(rs2.context, rs.context);
        test.equal(rs2.sourceLocale, rs.sourceLocale);
        test.equal(rs2.reskey, rs.reskey);
        test.deepEqual(rs2.getSource(), rs.getSource());
        test.deepEqual(rs2.getTarget(), "Ceci est une teste.");
        test.equal(rs2.pathName, rs.pathName);
        test.equal(rs2.comment, rs.comment);
        test.equal(rs2.state, "asdfasdf");

        test.ok(rs2.getTargetLocale() !== rs.getTargetLocale());
        test.ok(rs2.getTarget() !== rs.getTarget());

        test.done();
    },

    testResourceStringEquals: function(test) {
        test.expect(3);

        var ra1 = new ResourceString({
            project: "foo",
            context: "blah",
            sourceLocale: "en-US",
            targetLocale: "de-DE",
            key: "asdf",
            source: "This is a test",
            target: "Eine Test",
            pathName: "a/b/c.java",
            comment: "foobar foo",
            state: "accepted"
        });

        var ra2 = new ResourceString({
            project: "foo",
            context: "blah",
            sourceLocale: "en-US",
            targetLocale: "de-DE",
            key: "asdf",
            source: "This is a test",
            target: "Eine Test",
            pathName: "a/b/c.java",
            comment: "foobar foo",
            state: "accepted"
        });

        test.ok(ra1);
        test.ok(ra2);

        test.ok(ra1.equals(ra2));

        test.done();
    },

    testResourceStringEqualsNot: function(test) {
        test.expect(3);

        var ra1 = new ResourceString({
            project: "foo",
            context: "asdf",
            sourceLocale: "en-US",
            key: "asdf",
            source: "This is a test",
            pathName: "a/b/c.java",
            comment: "foobar foo",
            state: "accepted"
        });

        var ra2 = new ResourceString({
            project: "foo",
            context: "blah",
            sourceLocale: "en-US",
            key: "asdf",
            source: "This is a test",
            pathName: "a/b/c.java",
            comment: "foobar foo",
            state: "accepted"
        });

        test.ok(ra1);
        test.ok(ra2);

        test.ok(!ra1.equals(ra2));

        test.done();
    },

    testResourceStringEqualsNotTarget: function(test) {
        test.expect(3);

        var ra1 = new ResourceString({
            project: "foo",
            context: "blah",
            sourceLocale: "en-US",
            key: "asdf",
            source: "This is a test",
            targetLocale: "de-DE",
            target: "Einen Test!",
            pathName: "a/b/c.java",
            comment: "foobar foo",
            state: "accepted"
        });

        var ra2 = new ResourceString({
            project: "foo",
            context: "blah",
            sourceLocale: "en-US",
            key: "asdf",
            source: "This is a test",
            targetLocale: "de-AT",
            target: "Einen Test!",
            pathName: "a/b/c.java",
            comment: "foobar foo",
            state: "accepted"
        });

        test.ok(ra1);
        test.ok(ra2);

        test.ok(!ra1.equals(ra2));

        test.done();
    },

    testResourceStringEqualsIgnoreSomeFields: function(test) {
        test.expect(3);

        var ra1 = new ResourceString({
            project: "foo",
            context: "blah",
            sourceLocale: "de-DE",
            key: "asdf",
            source: "This is a test",
            pathName: "a/b/c.java",
            comment: "foobar foo",
            state: "accepted"
        });

        var ra2 = new ResourceString({
            project: "foo",
            context: "blah",
            sourceLocale: "de-DE",
            key: "asdf",
            source: "This is a test",
            pathName: "x.java",
            comment: "asdf asdf asdf asdf asdf",
            state: "done"
        });

        test.ok(ra1);
        test.ok(ra2);

        test.ok(ra1.equals(ra2));

        test.done();
    },

    testResourceStringEqualsContentDifferent: function(test) {
        test.expect(3);

        var ra1 = new ResourceString({
            project: "foo",
            context: "blah",
            sourceLocale: "de-DE",
            key: "asdf",
            source: "This is a test",
            pathName: "a/b/c.java",
            comment: "foobar foo",
            state: "accepted"
        });

        var ra2 = new ResourceString({
            project: "foo",
            context: "blah",
            sourceLocale: "de-DE",
            key: "asdf",
            source: "This is not a test",
            pathName: "a/b/c.java",
            comment: "foobar foo",
            state: "accepted"
        });

        test.ok(ra1);
        test.ok(ra2);

        test.ok(!ra1.equals(ra2));

        test.done();
    },

    testResourceStringStaticHashKey: function(test) {
        test.expect(1);

        test.equal(ResourceString.hashKey("iosapp", "de-DE", "This is a test", "html"), "rs_iosapp_de-DE_This is a test_html");

        test.done();
    },

    testResourceStringStaticHashKeyMissingParts: function(test) {
        test.expect(1);

        test.equal(ResourceString.hashKey(undefined, "de-DE", undefined, undefined), "rs__de-DE__");

        test.done();
    },

    testResourceStringHashKey: function(test) {
        test.expect(2);

        var rs = new ResourceString({
            project: "iosapp",
            key: "This is a test",
            source: "This is a test",
            sourceLocale: "en-US",
            target: "Dies ist einen Test.",
            targetLocale: "de-DE",
            pathName: "a/b/c.java",
            datatype: "html"
        });
        test.ok(rs);

        test.equal(rs.hashKey(), "rs_iosapp_de-DE_This is a test_html");

        test.done();
    },

    testResourceStringSourceOnlyHashKey: function(test) {
        test.expect(2);

        var rs = new ResourceString({
            project: "iosapp",
            key: "This is a test",
            source: "This is a test",
            sourceLocale: "en-US",
            pathName: "a/b/c.java",
            datatype: "html"
        });
        test.ok(rs);

        test.equal(rs.hashKey(), "rs_iosapp_en-US_This is a test_html");

        test.done();
    },

    testContextResourceStringStaticHashKey: function(test) {
        test.expect(1);

        test.equal(ContextResourceString.hashKey("iosapp", "foobar", "de-DE", "This is a test", "html", "flavor"), "crs_iosapp_foobar_de-DE_This is a test_html_flavor");

        test.done();
    },

    testContextResourceStringStaticHashKeyMissingParts: function(test) {
        test.expect(1);

        test.equal(ContextResourceString.hashKey(undefined, undefined, "de-DE", undefined, undefined, undefined), "crs___de-DE___");

        test.done();
    },

    testContextResourceStringHashKey: function(test) {
        test.expect(2);

        var rs = new ContextResourceString({
            project: "iosapp",
            context: "foobar",
            key: "This is a test",
            source: "This is a test",
            sourceLocale: "en-US",
            target: "Dies ist einen Test.",
            targetLocale: "de-DE",
            pathName: "a/b/c.java",
            datatype: "html"
        });
        test.ok(rs);

        test.equal(rs.hashKey(), "crs_iosapp_foobar_de-DE_This is a test_html_");

        test.done();
    },

    testContextResourceStringGetFlavor: function(test) {
        test.expect(2);

        var rs = new ContextResourceString({
            project: "iosapp",
            context: "foobar",
            key: "This is a test",
            source: "This is a test",
            locale: "de-DE",
            pathName: "a/b/c.java",
            datatype: "html",
            flavor: "a"
        });
        test.ok(rs);

        test.equal(rs.getFlavor(), "a");

        test.done();
    },

    testContextResourceStringHashKeyWithFlavor: function(test) {
        test.expect(2);

        var rs = new ContextResourceString({
            project: "iosapp",
            context: "foobar",
            key: "This is a test",
            source: "This is a test",
            locale: "de-DE",
            pathName: "a/b/c.java",
            datatype: "html",
            flavor: "chocolate"
        });
        test.ok(rs);

        test.equal(rs.hashKey(), "crs_iosapp_foobar_de-DE_This is a test_html_chocolate");

        test.done();
    },

    testContextResourceStringSourceOnlyHashKey: function(test) {
        test.expect(2);

        var rs = new ContextResourceString({
            project: "iosapp",
            context: "foobar",
            key: "This is a test",
            source: "This is a test",
            sourceLocale: "en-US",
            pathName: "a/b/c.java",
            datatype: "html"
        });
        test.ok(rs);

        test.equal(rs.hashKey(), "crs_iosapp_foobar_en-US_This is a test_html_");

        test.done();
    },

    testIosLayoutResourceStringStaticHashKey: function(test) {
        test.expect(1);

<<<<<<< HEAD
        test.equal(IosLayoutResourceString.hashKey("iosapp", "de-DE", "a/b/es.lproj/foo.xib", "This is a test"), "irs_iosapp_de-DE_a/b/es.lproj/foo.xib_This is a test");

=======
        test.equal(IosLayoutResourceString.hashKey("iosapp", "de-DE", "a/b/es.lproj/foo.xib", "This is a test"), "irs_iosapp_de-DE_a/b/es.lproj/foo.xib_This is a test_");
        
        test.done();
    },

    testIosLayoutResourceStringStaticHashKeyWithFlavor: function(test) {
        test.expect(1);

        test.equal(IosLayoutResourceString.hashKey("iosapp", "de-DE", "a/b/es.lproj/foo.xib", "This is a test", "chocolate"), "irs_iosapp_de-DE_a/b/es.lproj/foo.xib_This is a test_chocolate");
        
>>>>>>> 63dbded3
        test.done();
    },

    testIosLayoutResourceStringStaticHashKeyMissingParts: function(test) {
        test.expect(1);

<<<<<<< HEAD
        test.equal(IosLayoutResourceString.hashKey(undefined, undefined, "de-DE", undefined), "irs___de-DE_");

=======
        test.equal(IosLayoutResourceString.hashKey(undefined, undefined, "de-DE", undefined), "irs___de-DE__");
        
>>>>>>> 63dbded3
        test.done();
    },

    testIosLayoutResourceStringHashKey: function(test) {
        test.expect(2);

        var rs = new IosLayoutResourceString({
<<<<<<< HEAD
            project: "iosapp",
            context: "foobar",
            key: "This is a test",
            source: "This is a test",
            sourceLocale: "en-US",
            target: "Dies ist einen Test.",
            targetLocale: "de-DE",
            pathName: "a/b/es.lproj/foo.xib"
        });
        test.ok(rs);

        test.equal(rs.hashKey(), "irs_iosapp_de-DE_a/b/es.lproj/foo.xib_This is a test");

        test.done();
    },

    testIosLayoutResourceStringSourceOnlyHashKey: function(test) {
        test.expect(2);

        var rs = new IosLayoutResourceString({
            project: "iosapp",
            context: "foobar",
            key: "This is a test",
            source: "This is a test",
            sourceLocale: "en-US",
            pathName: "a/b/es.lproj/foo.xib"
        });
        test.ok(rs);

        test.equal(rs.hashKey(), "irs_iosapp_en-US_a/b/es.lproj/foo.xib_This is a test");

=======
        	project: "iosapp",
        	context: "foobar",
        	key: "This is a test",
        	source: "This is a test",
        	locale: "de-DE",
        	pathName: "a/b/es.lproj/foo.xib",
        	flavor: "chocolate"
        });
        test.ok(rs);
        
        test.equal(rs.hashKey(), "irs_iosapp_de-DE_a/b/es.lproj/foo.xib_This is a test_chocolate");
        
>>>>>>> 63dbded3
        test.done();
    }

};<|MERGE_RESOLUTION|>--- conflicted
+++ resolved
@@ -1002,10 +1002,6 @@
     testIosLayoutResourceStringStaticHashKey: function(test) {
         test.expect(1);
 
-<<<<<<< HEAD
-        test.equal(IosLayoutResourceString.hashKey("iosapp", "de-DE", "a/b/es.lproj/foo.xib", "This is a test"), "irs_iosapp_de-DE_a/b/es.lproj/foo.xib_This is a test");
-
-=======
         test.equal(IosLayoutResourceString.hashKey("iosapp", "de-DE", "a/b/es.lproj/foo.xib", "This is a test"), "irs_iosapp_de-DE_a/b/es.lproj/foo.xib_This is a test_");
         
         test.done();
@@ -1015,46 +1011,19 @@
         test.expect(1);
 
         test.equal(IosLayoutResourceString.hashKey("iosapp", "de-DE", "a/b/es.lproj/foo.xib", "This is a test", "chocolate"), "irs_iosapp_de-DE_a/b/es.lproj/foo.xib_This is a test_chocolate");
-        
->>>>>>> 63dbded3
+
         test.done();
     },
 
     testIosLayoutResourceStringStaticHashKeyMissingParts: function(test) {
         test.expect(1);
 
-<<<<<<< HEAD
-        test.equal(IosLayoutResourceString.hashKey(undefined, undefined, "de-DE", undefined), "irs___de-DE_");
-
-=======
         test.equal(IosLayoutResourceString.hashKey(undefined, undefined, "de-DE", undefined), "irs___de-DE__");
-        
->>>>>>> 63dbded3
+
         test.done();
     },
 
     testIosLayoutResourceStringHashKey: function(test) {
-        test.expect(2);
-
-        var rs = new IosLayoutResourceString({
-<<<<<<< HEAD
-            project: "iosapp",
-            context: "foobar",
-            key: "This is a test",
-            source: "This is a test",
-            sourceLocale: "en-US",
-            target: "Dies ist einen Test.",
-            targetLocale: "de-DE",
-            pathName: "a/b/es.lproj/foo.xib"
-        });
-        test.ok(rs);
-
-        test.equal(rs.hashKey(), "irs_iosapp_de-DE_a/b/es.lproj/foo.xib_This is a test");
-
-        test.done();
-    },
-
-    testIosLayoutResourceStringSourceOnlyHashKey: function(test) {
         test.expect(2);
 
         var rs = new IosLayoutResourceString({
@@ -1063,26 +1032,33 @@
             key: "This is a test",
             source: "This is a test",
             sourceLocale: "en-US",
+            target: "Dies ist einen Test.",
+            targetLocale: "de-DE",
+            pathName: "a/b/es.lproj/foo.xib",
+            flavor: "chocolate"
+        });
+        test.ok(rs);
+
+        test.equal(rs.hashKey(), "irs_iosapp_de-DE_a/b/es.lproj/foo.xib_This is a test_chocolate");
+
+        test.done();
+    },
+
+    testIosLayoutResourceStringSourceOnlyHashKey: function(test) {
+        test.expect(2);
+
+        var rs = new IosLayoutResourceString({
+            project: "iosapp",
+            context: "foobar",
+            key: "This is a test",
+            source: "This is a test",
+            sourceLocale: "en-US",
             pathName: "a/b/es.lproj/foo.xib"
         });
         test.ok(rs);
 
-        test.equal(rs.hashKey(), "irs_iosapp_en-US_a/b/es.lproj/foo.xib_This is a test");
-
-=======
-        	project: "iosapp",
-        	context: "foobar",
-        	key: "This is a test",
-        	source: "This is a test",
-        	locale: "de-DE",
-        	pathName: "a/b/es.lproj/foo.xib",
-        	flavor: "chocolate"
-        });
-        test.ok(rs);
-        
-        test.equal(rs.hashKey(), "irs_iosapp_de-DE_a/b/es.lproj/foo.xib_This is a test_chocolate");
-        
->>>>>>> 63dbded3
+        test.equal(rs.hashKey(), "irs_iosapp_en-US_a/b/es.lproj/foo.xib_This is a test_");
+
         test.done();
     }
 
