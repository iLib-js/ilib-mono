--- conflicted
+++ resolved
@@ -28,12 +28,7 @@
 
         var p = new SwiftProject({
             sourceLocale: "en-US"
-<<<<<<< HEAD
         }, "./test/testfiles");
-=======
-        }, "./testfiles");
-
->>>>>>> 63250bd9
         var stf = new SwiftFileType(p);
 
         expect(stf).toBeTruthy();
@@ -44,12 +39,7 @@
 
         var p = new SwiftProject({
             sourceLocale: "en-US"
-<<<<<<< HEAD
         }, "./test/testfiles");
-=======
-        }, "./testfiles");
-
->>>>>>> 63250bd9
         var stf = new SwiftFileType(p);
         expect(stf).toBeTruthy();
 
@@ -61,12 +51,7 @@
 
         var p = new SwiftProject({
             sourceLocale: "en-US"
-<<<<<<< HEAD
         }, "./test/testfiles");
-=======
-        }, "./testfiles");
-
->>>>>>> 63250bd9
         var stf = new SwiftFileType(p);
         expect(stf).toBeTruthy();
 
@@ -78,12 +63,7 @@
 
         var p = new SwiftProject({
             sourceLocale: "en-US"
-<<<<<<< HEAD
         }, "./test/testfiles");
-=======
-        }, "./testfiles");
-
->>>>>>> 63250bd9
         var stf = new SwiftFileType(p);
         expect(stf).toBeTruthy();
 
@@ -95,12 +75,7 @@
 
         var p = new SwiftProject({
             sourceLocale: "en-US"
-<<<<<<< HEAD
         }, "./test/testfiles");
-=======
-        }, "./testfiles");
-
->>>>>>> 63250bd9
         var stf = new SwiftFileType(p);
         expect(stf).toBeTruthy();
 
@@ -112,12 +87,7 @@
 
         var p = new SwiftProject({
             sourceLocale: "en-US"
-<<<<<<< HEAD
         }, "./test/testfiles");
-=======
-        }, "./testfiles");
-
->>>>>>> 63250bd9
         var stf = new SwiftFileType(p);
         expect(stf).toBeTruthy();
 
