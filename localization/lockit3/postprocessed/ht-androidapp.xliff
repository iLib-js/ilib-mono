﻿<?xml version="1.0" encoding="utf-8"?>
<xliff version="1.2">
  <file original="res/xml/settings.xml" source-language="en-US" target-language="es-US" product-name="ht-androidapp">
    <body>
      <trans-unit id="1" resname="title_Billing_Settings" restype="string" datatype="x-android-resource">
        <source>Billing Settings</source><target>Configuración de Facturación</target>
      </trans-unit>
      <trans-unit id="2" resname="title_Your_plan" restype="string" datatype="x-android-resource">
        <source>Your plan</source><target>Tu plan</target>
      </trans-unit>
      <trans-unit id="3" resname="title_Your_credit_card" restype="string" datatype="x-android-resource">
        <source>Your credit card</source><target>Tu tarjeta de crédito</target>
      </trans-unit>
      <trans-unit id="4" resname="title_Message_subscriptions" restype="string" datatype="x-android-resource">
        <source>Message subscriptions</source><target>Suscripciones de Mensaje</target>
      </trans-unit>
      <trans-unit id="5" resname="title_Transaction_history" restype="string" datatype="x-android-resource">
        <source>Transaction history</source><target>Historia de Transacciones</target>
      </trans-unit>
      <trans-unit id="6" resname="title_Credit_balance" restype="string" datatype="x-android-resource">
        <source>Credit balance</source><target>Saldo acreedor</target>
      </trans-unit>
      <trans-unit id="7" resname="title_Account_Settings" restype="string" datatype="x-android-resource">
        <source>Account Settings</source><target>Configuración de Cuenta</target>
      </trans-unit>
      <trans-unit id="8" resname="title_Your_email" restype="string" datatype="x-android-resource">
        <source>Your email</source><target>Tu correo electrónico</target>
      </trans-unit>
      <trans-unit id="9" resname="title_Change_password" restype="string" datatype="x-android-resource">
        <source>Change password</source><target>Cambiar contraseña</target>
      </trans-unit>
      <trans-unit id="10" resname="title_Notification_settings" restype="string" datatype="x-android-resource">
        <source>Notification settings</source><target>Configuración de notificaciones</target>
      </trans-unit>
      <trans-unit id="11" resname="title_De_activate_account" restype="string" datatype="x-android-resource">
        <source>De-activate account</source><target>Desactivar cuenta</target>
      </trans-unit>
      <trans-unit id="12" resname="title_About_HealthTap" restype="string" datatype="x-android-resource">
        <source>About HealthTap</source><target>Acerca de HealthTap</target>
      </trans-unit>
      <trans-unit id="13" resname="title_Learn_about_HealthTap" restype="string" datatype="x-android-resource">
        <source>Learn about HealthTap</source><target>Aprende acerca de HealthTap</target>
      </trans-unit>
      <trans-unit id="14" resname="title_Terms_of_service" restype="string" datatype="x-android-resource">
        <source>Terms of service</source><target>Términos de Servicio</target>
      </trans-unit>
      <trans-unit id="15" resname="title_Privacy_policy" restype="string" datatype="x-android-resource">
        <source>Privacy policy</source><target>Política de Privacidad</target>
      </trans-unit>
    </body>
  </file>
  <file original="res/layout-xhdpi/fragment_splash_create_new.xml" source-language="en-US" target-language="es-US" product-name="ht-androidapp">
    <body>
      <trans-unit id="16" resname="text_Create_account" restype="string" datatype="x-android-resource" x-context="xhdpi">
        <source>Create account</source><target>Crea una cuenta</target>
      </trans-unit>
    </body>
  </file>
  <file original="res/layout-xhdpi/fragment_question_now.xml" source-language="en-US" target-language="es-US" product-name="ht-androidapp">
    <body>
      <trans-unit id="17" resname="text_Have_a_question_for_doctors_now_" restype="string" datatype="x-android-resource" x-context="xhdpi">
        <source>Have a question for doctors now?</source><target>¿Tienes una pregunta para doctores ahora?</target>
      </trans-unit>
      <trans-unit id="18" resname="text_Not_now" restype="string" datatype="x-android-resource" x-context="xhdpi">
        <source>Not now</source><target>No ahora</target>
      </trans-unit>
      <trans-unit id="19" resname="text_Yes" restype="string" datatype="x-android-resource" x-context="xhdpi">
        <source>Yes</source><target>Sí</target>
      </trans-unit>
    </body>
  </file>
  <file original="res/layout-xhdpi/fragment_nux_goals_browse.xml" source-language="en-US" target-language="es-US" product-name="ht-androidapp">
    <body>
      <trans-unit id="20" resname="text_Continue" restype="string" datatype="x-android-resource" x-context="xhdpi">
        <source>Continue</source><target>Continuar</target>
      </trans-unit>
    </body>
  </file>
  <file original="res/layout-sw720dp/fragment_subscription_update_payment.xml" source-language="en-US" target-language="es-US" product-name="ht-androidapp">
    <body>
      <trans-unit id="21" resname="text__" restype="string" datatype="x-android-resource" x-context="sw720dp">
        <source>$</source><target>$</target>
      </trans-unit>
    </body>
  </file>
  <file original="res/layout-sw720dp/fragment_subscribe.xml" source-language="en-US" target-language="es-US" product-name="ht-androidapp">
    <body>
      <trans-unit id="22" resname="text_Subscribe" restype="string" datatype="x-android-resource" x-context="sw720dp">
        <source>Subscribe</source><target>Suscríbete</target>
      </trans-unit>
      <trans-unit id="23" resname="text_Later" restype="string" datatype="x-android-resource" x-context="sw720dp">
        <source>Later</source><target>Después</target>
      </trans-unit>
    </body>
  </file>
  <file original="res/layout-sw720dp/fragment_splash_create_new.xml" source-language="en-US" target-language="es-US" product-name="ht-androidapp">
    <body>
      <trans-unit id="24" resname="text_Create_account" restype="string" datatype="x-android-resource" x-context="sw720dp">
        <source>Create account</source><target>Crea una cuenta</target>
      </trans-unit>
    </body>
  </file>
  <file original="res/layout-sw720dp/fragment_nux_profile.xml" source-language="en-US" target-language="es-US" product-name="ht-androidapp">
    <body>
      <trans-unit id="25" resname="text_Continue" restype="string" datatype="x-android-resource" x-context="sw720dp">
        <source>Continue</source><target>Continuar</target>
      </trans-unit>
    </body>
  </file>
  <file original="res/layout-sw720dp/fragment_concierge_location.xml" source-language="en-US" target-language="es-US" product-name="ht-androidapp">
    <body>
      <trans-unit id="26" resname="text_Where_are_you_currently_located_" restype="string" datatype="x-android-resource" x-context="sw720dp">
        <source>Where are you currently located?</source><target>¿Dónde estás ubicado actualmente?</target>
      </trans-unit>
    </body>
  </file>
  <file original="res/layout-sw720dp/fragment_app_detail.xml" source-language="en-US" target-language="es-US" product-name="ht-androidapp">
    <body>
      <trans-unit id="27" resname="text_Download" restype="string" datatype="x-android-resource" x-context="sw720dp">
        <source>Download</source><target>Descargar</target>
      </trans-unit>
      <trans-unit id="28" resname="text_Instant_Heart_Rate" restype="string" datatype="x-android-resource" x-context="sw720dp">
        <source>Instant Heart Rate</source><target>Frecuencia Cardiaca Instantánea</target>
      </trans-unit>
      <trans-unit id="29" resname="text_Free" restype="string" datatype="x-android-resource" x-context="sw720dp">
        <source>Free</source><target>Gratis</target>
      </trans-unit>
      <trans-unit id="30" resname="text_Description" restype="string" datatype="x-android-resource" x-context="sw720dp">
        <source>Description</source><target>Descripción</target>
      </trans-unit>
      <trans-unit id="31" resname="text_Related_topics" restype="string" datatype="x-android-resource" x-context="sw720dp">
        <source>Related topics</source><target>Temas relacionados</target>
      </trans-unit>
    </body>
  </file>
  <file original="res/layout-sw600dp-mdpi/fragment_question_now.xml" source-language="en-US" target-language="es-US" product-name="ht-androidapp">
    <body>
      <trans-unit id="32" resname="text_Have_a_question_for_doctors_now_" restype="string" datatype="x-android-resource" x-context="sw600dp-mdpi">
        <source>Have a question for doctors now?</source><target>¿Tienes una pregunta para doctores ahora?</target>
      </trans-unit>
      <trans-unit id="33" resname="text_Not_now" restype="string" datatype="x-android-resource" x-context="sw600dp-mdpi">
        <source>Not now</source><target>No ahora</target>
      </trans-unit>
      <trans-unit id="34" resname="text_Yes" restype="string" datatype="x-android-resource" x-context="sw600dp-mdpi">
        <source>Yes</source><target>Sí</target>
      </trans-unit>
    </body>
  </file>
  <file original="res/layout-sw600dp/fragment_splash_create_new.xml" source-language="en-US" target-language="es-US" product-name="ht-androidapp">
    <body>
      <trans-unit id="35" resname="text_Create_account" restype="string" datatype="x-android-resource" x-context="sw600dp">
        <source>Create account</source><target>Crea una cuenta</target>
      </trans-unit>
    </body>
  </file>
  <file original="res/layout-mdpi/fragment_splash_create_new.xml" source-language="en-US" target-language="es-US" product-name="ht-androidapp">
    <body>
      <trans-unit id="36" resname="text_Create_account" restype="string" datatype="x-android-resource" x-context="mdpi">
        <source>Create account</source><target>Crea una cuenta</target>
      </trans-unit>
    </body>
  </file>
  <file original="res/layout-mdpi/fragment_question_now.xml" source-language="en-US" target-language="es-US" product-name="ht-androidapp">
    <body>
      <trans-unit id="37" resname="text_Have_a_question_for_doctors_now_" restype="string" datatype="x-android-resource" x-context="mdpi">
        <source>Have a question for doctors now?</source><target>¿Tienes una pregunta para doctores ahora?</target>
      </trans-unit>
      <trans-unit id="38" resname="text_Not_now" restype="string" datatype="x-android-resource" x-context="mdpi">
        <source>Not now</source><target>No ahora</target>
      </trans-unit>
      <trans-unit id="39" resname="text_Yes" restype="string" datatype="x-android-resource" x-context="mdpi">
        <source>Yes</source><target>Sí</target>
      </trans-unit>
    </body>
  </file>
  <file original="res/layout-mdpi/fragment_nux_goals_browse.xml" source-language="en-US" target-language="es-US" product-name="ht-androidapp">
    <body>
      <trans-unit id="40" resname="text_Continue" restype="string" datatype="x-android-resource" x-context="mdpi">
        <source>Continue</source><target>Continuar</target>
      </trans-unit>
    </body>
  </file>
  <file original="res/layout/row_with_text_yes_no.xml" source-language="en-US" target-language="es-US" product-name="ht-androidapp">
    <body>
      <trans-unit id="41" resname="text_Do_you_have_a_fever_of_100_degree_of_higher_" restype="string" datatype="x-android-resource">
        <source>Do you have a fever of 100 degree of higher?</source><target>¿Tienes una fibre de 100 grados o más?</target>
      </trans-unit>
      <trans-unit id="42" resname="hint_DD_MM_YYYY" restype="string" datatype="x-android-resource">
        <source>DD-MM-YYYY</source><target>DD-MM-AAAA</target>
      </trans-unit>
    </body>
  </file>
  <file original="res/layout/row_search_body_part.xml" source-language="en-US" target-language="es-US" product-name="ht-androidapp">
    <body>
      <trans-unit id="43" resname="text_Head" restype="string" datatype="x-android-resource">
        <source>Head</source><target>Cabeza</target>
      </trans-unit>
    </body>
  </file>
  <file original="res/layout/fragment_subscription_update_payment.xml" source-language="en-US" target-language="es-US" product-name="ht-androidapp">
    <body>
      <trans-unit id="44" resname="text__" restype="string" datatype="x-android-resource">
        <source>$</source><target>$</target>
      </trans-unit>
      <trans-unit id="76" resname="text_USD___month" restype="string" datatype="x-android-resource">
        <source>USD / month</source><target>USD / mes</target>
      </trans-unit>
      <trans-unit id="77" resname="text_Change_card" restype="string" datatype="x-android-resource">
        <source>Change card</source><target>Cambiar tarjeta</target>
      </trans-unit>
      <trans-unit id="78" resname="text_Discount__HTFRIENDS__50__discount_" restype="string" datatype="x-android-resource">
        <source>Discount: HTFRIENDS (50% discount)</source><target>Descuento: HTFRIENDS (50% de descuento)</target>
      </trans-unit>
    </body>
  </file>
  <file original="res/layout/row_profile_language_spoken_item.xml" source-language="en-US" target-language="es-US" product-name="ht-androidapp">
    <body>
      <trans-unit id="45" resname="text_English__US_" restype="string" datatype="x-android-resource">
        <source>English (US)</source><target>Inglés (US)</target>
      </trans-unit>
      <trans-unit id="46" resname="text_Can_speak" restype="string" datatype="x-android-resource">
        <source>Can speak</source><target>Puedo hablar</target>
      </trans-unit>
      <trans-unit id="47" resname="text_Can_read_write" restype="string" datatype="x-android-resource">
        <source>Can read/write</source><target>Puedo leer/escribir</target>
      </trans-unit>
    </body>
  </file>
  <file original="res/layout/row_checklist_todo_item.xml" source-language="en-US" target-language="es-US" product-name="ht-androidapp">
    <body>
      <trans-unit id="48" resname="text_3" restype="string" datatype="x-android-resource">
        <source>3</source><target>3</target>
      </trans-unit>
    </body>
  </file>
  <file original="res/layout/row_answers_general_list.xml" source-language="en-US" target-language="es-US" product-name="ht-androidapp">
    <body>
      <trans-unit id="49" resname="text_You_asked_for_" restype="string" datatype="x-android-resource">
        <source>You asked for </source><target>Pediste por </target>
      </trans-unit>
    </body>
  </file>
  <file original="res/layout/profile_pharmacy_custom_layout.xml" source-language="en-US" target-language="es-US" product-name="ht-androidapp">
    <body>
      <trans-unit id="50" resname="text_Preferred_Pharmacy" restype="string" datatype="x-android-resource">
        <source>Preferred Pharmacy</source><target>Farmacia de Preferencia</target>
      </trans-unit>
      <trans-unit id="51" resname="text_Where_would_you_prefer_to_collect_your_prescriptions_" restype="string" datatype="x-android-resource">
        <source>Where would you prefer to collect your prescriptions?</source><target>¿Dónde prefieres recoger tus recetas?</target>
      </trans-unit>
    </body>
  </file>
  <file original="res/layout/profile_conditions.xml" source-language="en-US" target-language="es-US" product-name="ht-androidapp">
    <body>
      <trans-unit id="52" resname="text_Do_you_have_any_diagnosed_conditions_or_known_symptoms_" restype="string" datatype="x-android-resource">
        <source>Do you have any diagnosed conditions or known symptoms?</source><target>¿Tienes alguna condición diagnosticada o síntomas conocidos?</target>
      </trans-unit>
      <trans-unit id="53" resname="text_None" restype="string" datatype="x-android-resource">
        <source>None</source><target>Ninguno</target>
      </trans-unit>
      <trans-unit id="54" resname="text_Add_condition_or_symptom" restype="string" datatype="x-android-resource">
        <source>Add condition or symptom</source><target>Añadir condición o síntoma</target>
      </trans-unit>
      <trans-unit id="55" resname="text_Not_at_this_time" restype="string" datatype="x-android-resource">
        <source>Not at this time</source><target>No en este momento</target>
      </trans-unit>
      <trans-unit id="56" resname="text_Current" restype="string" datatype="x-android-resource">
        <source>Current</source><target>Actualmente</target>
      </trans-unit>
      <trans-unit id="57" resname="text_Past" restype="string" datatype="x-android-resource">
        <source>Past</source><target>Pasado</target>
      </trans-unit>
    </body>
  </file>
  <file original="res/layout/profile_basicinfo.xml" source-language="en-US" target-language="es-US" product-name="ht-androidapp">
    <body>
      <trans-unit id="58" resname="text_Continue" restype="string" datatype="x-android-resource">
        <source>Continue</source><target>Continuar</target>
      </trans-unit>
    </body>
  </file>
  <file original="res/layout/listitem_topic_definition.xml" source-language="en-US" target-language="es-US" product-name="ht-androidapp">
    <body>
      <trans-unit id="59" resname="text_Description" restype="string" datatype="x-android-resource">
        <source>Description</source><target>Descripción</target>
      </trans-unit>
    </body>
  </file>
  <file original="res/layout/listitem_subscription_value_prop.xml" source-language="en-US" target-language="es-US" product-name="ht-androidapp">
    <body>
      <trans-unit id="60" resname="text_Subscribe" restype="string" datatype="x-android-resource">
        <source>Subscribe</source><target>Suscríbete</target>
      </trans-unit>
    </body>
  </file>
  <file original="res/layout/layout_rating_summary.xml" source-language="en-US" target-language="es-US" product-name="ht-androidapp">
    <body>
      <trans-unit id="61" resname="text__doctor_reviews" restype="string" datatype="x-android-resource">
        <source> doctor reviews</source><target> valoraciones de doctor</target>
      </trans-unit>
    </body>
  </file>
  <file original="res/layout/layout_nux_prime_upsell.xml" source-language="en-US" target-language="es-US" product-name="ht-androidapp">
    <body>
      <trans-unit id="62" resname="text__99" restype="string" datatype="x-android-resource">
        <source>$99</source><target>$99</target>
      </trans-unit>
    </body>
  </file>
  <file original="res/layout/layout_navigation_drawer.xml" source-language="en-US" target-language="es-US" product-name="ht-androidapp">
    <body>
      <trans-unit id="63" resname="text_United_States" restype="string" datatype="x-android-resource">
        <source>United States</source><target>Estados Unidos</target>
      </trans-unit>
    </body>
  </file>
  <file original="res/layout/layout_insurance_summary_row.xml" source-language="en-US" target-language="es-US" product-name="ht-androidapp">
    <body>
      <trans-unit id="64" resname="text_alskdfjl_asdjf_asdf_" restype="string" datatype="x-android-resource">
        <source>alskdfjl asdjf asdf </source><target>alskdfjl asdjf asdf </target>
      </trans-unit>
    </body>
  </file>
  <file original="res/layout/layout_influencer_newsreview.xml" source-language="en-US" target-language="es-US" product-name="ht-androidapp">
    <body>
      <trans-unit id="65" resname="text_Previous_Article" restype="string" datatype="x-android-resource">
        <source>Previous Article</source><target>Artículo Previo</target>
      </trans-unit>
      <trans-unit id="66" resname="text_Next_Article" restype="string" datatype="x-android-resource">
        <source>Next Article</source><target>Siguiente Artículo</target>
      </trans-unit>
    </body>
  </file>
  <file original="res/layout/layout_feed_enterprise_item.xml" source-language="en-US" target-language="es-US" product-name="ht-androidapp">
    <body>
      <trans-unit id="67" resname="text_United_Kingdom" restype="string" datatype="x-android-resource">
        <source>United Kingdom</source><target>Reino Unido</target>
      </trans-unit>
    </body>
  </file>
  <file original="res/layout/layout_dialog_profile_family_history_age.xml" source-language="en-US" target-language="es-US" product-name="ht-androidapp">
    <body>
      <trans-unit id="68" resname="text_Cancel" restype="string" datatype="x-android-resource">
        <source>Cancel</source><target>Cancelar</target>
      </trans-unit>
    </body>
  </file>
  <file original="res/layout/layout_dialog_profile_family_history_add_condition.xml" source-language="en-US" target-language="es-US" product-name="ht-androidapp">
    <body>
      <trans-unit id="69" resname="text_Yes" restype="string" datatype="x-android-resource">
        <source>Yes</source><target>Sí</target>
      </trans-unit>
    </body>
  </file>
  <file original="res/layout/layout_dialog_profile_edit_mobile_phone.xml" source-language="en-US" target-language="es-US" product-name="ht-androidapp">
    <body>
      <trans-unit id="70" resname="hint_Mobile_number" restype="string" datatype="x-android-resource">
        <source>Mobile number</source><target>Número de teléfono móvil</target>
      </trans-unit>
    </body>
  </file>
  <file original="res/layout/layout_dialog_profile_edit_language_spoken.xml" source-language="en-US" target-language="es-US" product-name="ht-androidapp">
    <body>
      <trans-unit id="71" resname="text_Save" restype="string" datatype="x-android-resource">
        <source>Save</source><target>Guardar</target>
      </trans-unit>
    </body>
  </file>
  <file original="res/layout/layout_compose_consult.xml" source-language="en-US" target-language="es-US" product-name="ht-androidapp">
    <body>
      <trans-unit id="72" resname="text_Is_this_for_you_or_someone_else_" restype="string" datatype="x-android-resource">
        <source>Is this for you or someone else?</source><target>¿Es esto para ti o para alguien más?</target>
      </trans-unit>
      <trans-unit id="73" resname="text_Attachments" restype="string" datatype="x-android-resource">
        <source>Attachments</source><target>Documentos adjuntos</target>
      </trans-unit>
      <trans-unit id="74" resname="text_Guidelines" restype="string" datatype="x-android-resource">
        <source>Guidelines</source><target>Directrices</target>
      </trans-unit>
      <trans-unit id="75" resname="text_Additional_Information" restype="string" datatype="x-android-resource">
        <source>Additional Information</source><target>Información Adicional</target>
      </trans-unit>
    </body>
  </file>
  <file original="res/layout/fragment_subscribe.xml" source-language="en-US" target-language="es-US" product-name="ht-androidapp">
    <body>
      <trans-unit id="79" resname="text_Later" restype="string" datatype="x-android-resource">
        <source>Later</source><target>Después</target>
      </trans-unit>
    </body>
  </file>
  <file original="res/layout/fragment_splash_prime.xml" source-language="en-US" target-language="es-US" product-name="ht-androidapp">
    <body>
      <trans-unit id="80" resname="text_Start_your_free_month" restype="string" datatype="x-android-resource">
        <source>Start your free month</source><target>Inicia tu mes gratis</target>
      </trans-unit>
      <trans-unit id="81" resname="text_30_Day_Free_Trial_" restype="string" datatype="x-android-resource">
        <source>30-Day Free Trial!</source><target>¡Prueba Gratis de 30 Días!</target>
      </trans-unit>
    </body>
  </file>
  <file original="res/layout/fragment_rate_app.xml" source-language="en-US" target-language="es-US" product-name="ht-androidapp">
    <body>
      <trans-unit id="82" resname="text_Not_now" restype="string" datatype="x-android-resource">
        <source>Not now</source><target>No ahora</target>
      </trans-unit>
    </body>
  </file>
  <file original="res/layout/fragment_prime_bundle_success.xml" source-language="en-US" target-language="es-US" product-name="ht-androidapp">
    <body>
      <trans-unit id="83" resname="text_Here_s_your_promo_code_" restype="string" datatype="x-android-resource">
        <source>Here's your promo code:</source><target>Aquí está tu código promocional:</target>
      </trans-unit>
    </body>
  </file>
  <file original="res/layout/fragment_pay_once_payment.xml" source-language="en-US" target-language="es-US" product-name="ht-androidapp">
    <body>
      <trans-unit id="84" resname="text_Regularly__44" restype="string" datatype="x-android-resource">
        <source>Regularly $44</source><target>Regularmente $44</target>
      </trans-unit>
      <trans-unit id="85" resname="text_Change_the_card_ending_in___1122" restype="string" datatype="x-android-resource">
        <source>Change the card ending in   1122</source><target>Cambia la tarjeta terminando en  1122</target>
      </trans-unit>
      <trans-unit id="86" resname="text_No_thanks" restype="string" datatype="x-android-resource">
        <source>No thanks</source><target>No gracias</target>
      </trans-unit>
    </body>
  </file>
  <file original="res/layout/fragment_nux_profile.xml" source-language="en-US" target-language="es-US" product-name="ht-androidapp">
    <body>
      <trans-unit id="87" resname="hint_Your_name" restype="string" datatype="x-android-resource">
        <source>Your name</source><target>Tu nombre</target>
      </trans-unit>
    </body>
  </file>
  <file original="res/layout/fragment_nux_demographics.xml" source-language="en-US" target-language="es-US" product-name="ht-androidapp">
    <body>
      <trans-unit id="88" resname="text_Back" restype="string" datatype="x-android-resource">
        <source>Back</source><target>Atrás</target>
      </trans-unit>
    </body>
  </file>
  <file original="res/layout/fragment_news.xml" source-language="en-US" target-language="es-US" product-name="ht-androidapp">
    <body>
      <trans-unit id="89" resname="text_Thank" restype="string" datatype="x-android-resource">
        <source>Thank</source><target>Agradecer</target>
      </trans-unit>
      <trans-unit id="90" resname="text_Share" restype="string" datatype="x-android-resource">
        <source>Share</source><target>Compartir</target>
      </trans-unit>
    </body>
  </file>
  <file original="res/layout/fragment_goal_search.xml" source-language="en-US" target-language="es-US" product-name="ht-androidapp">
    <body>
      <trans-unit id="91" resname="text__browse_goals" restype="string" datatype="x-android-resource">
        <source> browse goals</source><target> ojear metas</target>
      </trans-unit>
    </body>
  </file>
  <file original="res/layout/fragment_doctor_out_of_office.xml" source-language="en-US" target-language="es-US" product-name="ht-androidapp">
    <body>
      <trans-unit id="92" resname="text_is_out_of_office_until_" restype="string" datatype="x-android-resource">
        <source>is out of office until </source><target>está fuera de la oficina hasta </target>
      </trans-unit>
    </body>
  </file>
  <file original="res/layout/fragment_concierge_success.xml" source-language="en-US" target-language="es-US" product-name="ht-androidapp">
    <body>
      <trans-unit id="93" resname="text_Want_to_see_a_doctor_on_HealthTap_immediately_" restype="string" datatype="x-android-resource">
        <source>Want to see a doctor on HealthTap immediately?</source><target>¿Quieres ver a un doctre en HealthTap inmediatamente?</target>
      </trans-unit>
    </body>
  </file>
  <file original="res/layout/fragment_concierge_location.xml" source-language="en-US" target-language="es-US" product-name="ht-androidapp">
    <body>
      <trans-unit id="94" resname="text_Where_are_you_currently_located_" restype="string" datatype="x-android-resource">
        <source>Where are you currently located?</source><target>¿Dónde estás ubicado actualmente?</target>
      </trans-unit>
    </body>
  </file>
  <file original="res/layout/fragment_check_mail.xml" source-language="en-US" target-language="es-US" product-name="ht-androidapp">
    <body>
      <trans-unit id="95" resname="text_Check_your_email" restype="string" datatype="x-android-resource">
        <source>Check your email</source><target>Verifica tu correo electrónico</target>
      </trans-unit>
    </body>
  </file>
  <file original="res/layout/fragment_app_detail.xml" source-language="en-US" target-language="es-US" product-name="ht-androidapp">
    <body>
      <trans-unit id="96" resname="text_Free" restype="string" datatype="x-android-resource">
        <source>Free</source><target>Gratis</target>
      </trans-unit>
      <trans-unit id="97" resname="text_Related_topics" restype="string" datatype="x-android-resource">
        <source>Related topics</source><target>Temas relacionados</target>
      </trans-unit>
    </body>
  </file>
  <file original="res/layout/fragment_add_others_to_subsciption.xml" source-language="en-US" target-language="es-US" product-name="ht-androidapp">
    <body>
      <trans-unit id="98" resname="text_Continue_just_for_me" restype="string" datatype="x-android-resource">
        <source>Continue just for me</source><target>Continúa solo para mi</target>
      </trans-unit>
      <trans-unit id="99" resname="text_Great" restype="string" datatype="x-android-resource">
        <source>Great</source><target>Grandioso</target>
      </trans-unit>
      <trans-unit id="100" resname="text_Would_you_like_to_add_anyone_else_to_your_plan_" restype="string" datatype="x-android-resource">
        <source>Would you like to add anyone else to your plan?</source><target>¿Te gustaría añadir a alguien más a tu plan?</target>
      </trans-unit>
      <trans-unit id="101" resname="text_Only" restype="string" datatype="x-android-resource">
        <source>Only</source><target>Solo</target>
      </trans-unit>
    </body>
  </file>
  <file original="res/layout/dialog_unfollow_layer.xml" source-language="en-US" target-language="es-US" product-name="ht-androidapp">
    <body>
      <trans-unit id="102" resname="text_Unfollow" restype="string" datatype="x-android-resource">
        <source>Unfollow</source><target>Deja de seguir</target>
      </trans-unit>
    </body>
  </file>
  <file original="res/layout/dialog_feature_demo.xml" source-language="en-US" target-language="es-US" product-name="ht-androidapp">
    <body>
      <trans-unit id="103" resname="text_What_s_new_" restype="string" datatype="x-android-resource">
        <source>What's new!</source><target>¡Qué hay de nuevo!</target>
      </trans-unit>
    </body>
  </file>
  <file original="res/layout/dialog_consult_rating.xml" source-language="en-US" target-language="es-US" product-name="ht-androidapp">
    <body>
      <trans-unit id="104" resname="text_Your_doctor_has_flagged_this_consult_and_ended_it_" restype="string" datatype="x-android-resource">
        <source>Your doctor has flagged this consult and ended it.</source><target>Tu doctor ha señalado esta consulta y la ha terminado.</target>
      </trans-unit>
      <trans-unit id="105" resname="text_Great__glad_to_hear_it_" restype="string" datatype="x-android-resource">
        <source>Great, glad to hear it!</source><target>¡Grandioso, feliz de escucharlo!</target>
        
      <note>This is shown to users after they rate consult experiences with high ratings.</note></trans-unit>
      <trans-unit id="106" resname="text_What_was_the_issue_" restype="string" datatype="x-android-resource">
        <source>What was the issue?</source><target>¿Cuál fue el problema?</target>
        
      <note>This is shown to users after they rate consult experiences with low ratings.</note></trans-unit>
    </body>
  </file>
  <file original="src/com/healthtap/userhtexpress/util/HealthTapUtil.java" source-language="en-US" target-language="es-US" product-name="ht-androidapp">
    <body>
      <trans-unit id="107" resname="r856653907" restype="string" datatype="java">
        <source>Languages spoken</source><target>Idiomas hablado</target>
      </trans-unit>
      <trans-unit id="108" resname="r752624070" restype="string" datatype="java">
        <source>Languages read or write</source><target>Idiomas leer o escribir</target>
      </trans-unit>
      <trans-unit id="109" resname="r807395056" restype="string" datatype="java">
        <source>NHI</source><target>NHI</target>
      </trans-unit>
      <trans-unit id="110" resname="r113282183" restype="string" datatype="java">
        <source>Talk to a doctor now</source><target>Hablar con un doctor ahora</target>
      </trans-unit>
      <trans-unit id="111" resname="r23416475" restype="string" datatype="java">
        <source>Request consult</source><target>Solicitar consulta</target>
      </trans-unit>
      <trans-unit id="112" resname="r464373219" restype="string" datatype="java">
        <source>Share Feedback</source><target>Compartir Comentarios</target>
      </trans-unit>
    </body>
  </file>
  <file original="src/com/healthtap/userhtexpress/util/ConciergeUtil.java" source-language="en-US" target-language="es-US" product-name="ht-androidapp">
    <body>
      <trans-unit id="113" resname="r713817396" restype="string" datatype="java">
        <source>{start_time} - {end_time}</source><target>{start_time} - {end_time}</target>
        
      <note>This refers to a time slot</note></trans-unit>
    </body>
  </file>
  <file original="src/com/healthtap/userhtexpress/transcript/messages/ReferIndividualMessage.java" source-language="en-US" target-language="es-US" product-name="ht-androidapp">
    <body>
      <trans-unit id="114" resname="r1055944314" restype="string" datatype="java">
        <source>Error: </source><target>Error: </target>
      </trans-unit>
    </body>
  </file>
  <file original="src/com/healthtap/userhtexpress/transcript/messages/ConsultLabTestMessage.java" source-language="en-US" target-language="es-US" product-name="ht-androidapp">
    <body>
      <trans-unit id="115" resname="r495471755" restype="string" datatype="java">
        <source>Test Name: </source><target>Nombre de Prueba: </target>
      </trans-unit>
    </body>
  </file>
  <file original="src/com/healthtap/userhtexpress/model/ReviewableAppModel.java" source-language="en-US" target-language="es-US" product-name="ht-androidapp">
    <body>
      <trans-unit id="116" resname="r840539820" restype="string" datatype="java">
        <source>Current Version: </source><target>Versión Actual: </target>
      </trans-unit>
      <trans-unit id="117" resname="r398757758" restype="string" datatype="java">
        <source>Size: </source><target>Tamaño: </target>
      </trans-unit>
    </body>
  </file>
  <file original="src/com/healthtap/userhtexpress/fragments/talktodoctor/SimilarQuestionsFragment.java" source-language="en-US" target-language="es-US" product-name="ht-androidapp">
    <body>
      <trans-unit id="118" resname="r300878474" restype="string" datatype="java">
        <source>In brief: </source><target>En resumen: </target>
      </trans-unit>
    </body>
  </file>
  <file original="src/com/healthtap/userhtexpress/fragments/payment/SubscriptionUpdatePayment.java" source-language="en-US" target-language="es-US" product-name="ht-androidapp">
    <body>
      <trans-unit id="119" resname="r723089520" restype="string" datatype="java">
        <source>Change PayPal: </source><target>Cambiar PayPal: </target>
      </trans-unit>
    </body>
  </file>
  <file original="src/com/healthtap/userhtexpress/fragments/nux/NUXProfileFragment.java" source-language="en-US" target-language="es-US" product-name="ht-androidapp">
    <body>
      <trans-unit id="120" resname="r271666120" restype="string" datatype="java">
        <source>Failed while take picture: </source><target>Falló mientras se tomaba foto: </target>
      </trans-unit>
    </body>
  </file>
  <file original="src/com/healthtap/userhtexpress/fragments/main/TipsDetailFragment.java" source-language="en-US" target-language="es-US" product-name="ht-androidapp">
    <body>
      <trans-unit id="121" resname="r205431071" restype="string" datatype="java">
        <source>What to Ask Your Doc: </source><target>Qué Preguntarle a Tu Doc: </target>
      </trans-unit>
      <trans-unit id="122" resname="r175388555" restype="string" datatype="java">
        <source>Haiku: </source><target>Haiku: </target>
      </trans-unit>
      <trans-unit id="123" resname="r624129269" restype="string" datatype="java">
        <source>Myth: </source><target>Mito: </target>
      </trans-unit>
    </body>
  </file>
  <file original="src/com/healthtap/userhtexpress/fragments/main/SendKudosFragment.java" source-language="en-US" target-language="es-US" product-name="ht-androidapp">
    <body>
      <trans-unit id="124" resname="r304629477" restype="string" datatype="java">
        <source>Failed to send kudos! </source><target>¡No se ha podido enviar kudos! </target>
      </trans-unit>
    </body>
  </file>
  <file original="src/com/healthtap/userhtexpress/fragments/main/SearchResultsFragment.java" source-language="en-US" target-language="es-US" product-name="ht-androidapp">
    <body>
      <trans-unit id="125" resname="r144782424" restype="string" datatype="java">
        <source>Not finding what you need? </source><target>¿No encuentras lo que necesitas? </target>
      </trans-unit>
    </body>
  </file>
  <file original="src/com/healthtap/userhtexpress/fragments/main/AskQuestionToDocFragment.java" source-language="en-US" target-language="es-US" product-name="ht-androidapp">
    <body>
      <trans-unit id="126" resname="r156634543" restype="string" datatype="java">
        <source>Question not posted </source><target>Pregunta no publicada </target>
      </trans-unit>
    </body>
  </file>
  <file original="src/com/healthtap/userhtexpress/fragments/concierge/ConciergeInviteFragment.java" source-language="en-US" target-language="es-US" product-name="ht-androidapp">
    <body>
      <trans-unit id="127" resname="r762730546" restype="string" datatype="java">
        <source>Dr. </source><target>Dr. </target>
      </trans-unit>
    </body>
  </file>
  <file original="src/com/healthtap/userhtexpress/fragments/concierge/ConciergeConnectFragment.java" source-language="en-US" target-language="es-US" product-name="ht-androidapp">
    <body>
      <trans-unit id="128" resname="r49042582" restype="string" datatype="java">
        <source>Failed updating profile! </source><target>¡No se ha podido actualizar perfil! </target>
      </trans-unit>
      <trans-unit id="129" resname="r303034997" restype="string" datatype="java">
        <source>Failed sending request! </source><target>¡No se ha podido enviar solicitud! </target>
      </trans-unit>
    </body>
  </file>
  <file original="src/com/healthtap/userhtexpress/customviews/dynamic_list_items/TopicDetailHeaderItem.java" source-language="en-US" target-language="es-US" product-name="ht-androidapp">
    <body>
      <trans-unit id="130" resname="r375052400" restype="string" datatype="java">
        <source> and </source><target> y </target>
      </trans-unit>
      <trans-unit id="131" resname="r989347001" restype="string" datatype="java">
        <source>, </source><target>, </target>
      </trans-unit>
    </body>
  </file>
  <file original="src/com/healthtap/userhtexpress/customviews/dynamic_list_items/QuestionDetailAnswerItem.java" source-language="en-US" target-language="es-US" product-name="ht-androidapp">
    <body>
      <trans-unit id="132" resname="r964861592" restype="string" datatype="java">
        <source>  Do you have a follow-up question? Ask a doctor online now:</source><target>  ¿Tienes alguna pregunta de seguimiento? Pregúntale a un doctor en línea ahora:</target>
      </trans-unit>
    </body>
  </file>
  <file original="src/com/healthtap/userhtexpress/customviews/dynamic_list_items/GoalTakeActionListItem.java" source-language="en-US" target-language="es-US" product-name="ht-androidapp">
    <body>
      <trans-unit id="133" resname="r626562476" restype="string" datatype="java">
        <source>Checklist: </source><target>Listado: </target>
      </trans-unit>
    </body>
  </file>
  <file original="src/com/healthtap/userhtexpress/customviews/customdialogboxes/profiles/ProfilesEditLanguageSpokenDialog.java" source-language="en-US" target-language="es-US" product-name="ht-androidapp">
    <body>
      <trans-unit id="134" resname="r460484776" restype="string" datatype="java">
        <source>Which langugages do you read or write?</source><target>¿Qué idiomas lees o escribes?</target>
      </trans-unit>
      <trans-unit id="135" resname="r1025444242" restype="string" datatype="java">
        <source>Which langugages do you speak?</source><target>¿Qué idiomas hablas?</target>
      </trans-unit>
      <trans-unit id="136" resname="r989778094" restype="string" datatype="java">
        <source>Which languages does {first_name} speak?</source><target>¿Qué idiomas habla {first_name}?</target>
      </trans-unit>
    </body>
  </file>
  <file original="src/com/healthtap/userhtexpress/customviews/customdialogboxes/ThankLayerDialogBox.java" source-language="en-US" target-language="es-US" product-name="ht-androidapp">
    <body>
      <trans-unit id="137" resname="r60757773" restype="string" datatype="java">
        <source>Thank you! </source><target>¡Gracias! </target>
      </trans-unit>
      <trans-unit id="138" resname="r808907878" restype="string" datatype="java">
        <source>Please don't include a followup question in your note. {start}To do so, ask a question.{end}</source><target>Por favor no incluyas una pregunta de seguimiento en tu nota. {start}Para hacerlo, haz una pregunta.{end}</target>
      </trans-unit>
    </body>
  </file>
  <file original="src/com/healthtap/userhtexpress/customviews/customdialogboxes/SettingsDeactivateAccountDialog.java" source-language="en-US" target-language="es-US" product-name="ht-androidapp">
    <body>
      <trans-unit id="139" resname="r180611118" restype="string" datatype="java">
        <source> Thank you!</source><target> ¡Gracias!</target>
      </trans-unit>
    </body>
  </file>
  <file original="src/com/healthtap/userhtexpress/customviews/customdialogboxes/SettingConfirmDeactivateDialog.java" source-language="en-US" target-language="es-US" product-name="ht-androidapp">
    <body>
      <trans-unit id="140" resname="r1053853380" restype="string" datatype="java">
        <source> Sorry, there was a problem</source><target> Perdón, hubo un problema</target>
      </trans-unit>
    </body>
  </file>
  <file original="src/com/healthtap/userhtexpress/customviews/customdialogboxes/EditQuestionDialogBox.java" source-language="en-US" target-language="es-US" product-name="ht-androidapp">
    <body>
      <trans-unit id="141" resname="r528066642" restype="string" datatype="java">
        <source>Question: </source><target>Pregunta: </target>
        
      <note>Refers to a question previously posted by the user, followed by an error message.</note></trans-unit>
    </body>
  </file>
  <file original="src/com/healthtap/userhtexpress/customviews/ProfileInsuranceCustomView.java" source-language="en-US" target-language="es-US" product-name="ht-androidapp">
    <body>
      <trans-unit id="142" resname="r729325316" restype="string" datatype="java">
        <source> Are you sure?</source><target> ¿Estás seguro?</target>
      </trans-unit>
    </body>
  </file>
  <file original="src/com/healthtap/userhtexpress/customviews/CreditCardEditView.java" source-language="en-US" target-language="es-US" product-name="ht-androidapp">
    <body>
      <trans-unit id="143" resname="r419405630" restype="string" datatype="java">
        <source>Failed performing payment request. Error code: </source><target>No se ha podido realizar solicitud de pago. Código de error: </target>
      </trans-unit>
    </body>
  </file>
  <file original="src/com/healthtap/userhtexpress/customviews/CollectBasicInfoView.java" source-language="en-US" target-language="es-US" product-name="ht-androidapp">
    <body>
      <trans-unit id="144" resname="r542212145" restype="string" datatype="java">
        <source>gender</source><target>género</target>
      </trans-unit>
      <trans-unit id="145" resname="r534730822" restype="string" datatype="java">
        <source>zipcode</source><target>código postal</target>
      </trans-unit>
    </body>
  </file>
  <file original="src/com/healthtap/userhtexpress/click_listeners/FollowItemListener.java" source-language="en-US" target-language="es-US" product-name="ht-androidapp">
    <body>
      <trans-unit id="146" resname="r50538946" restype="string" datatype="java">
        <source> We'll highlight this influencer's insights for you on your feed.</source><target> Resaltaremos las perspicacias de este influenciador para ti en tu feed.</target>
      </trans-unit>
    </body>
  </file>
  <file original="src/com/healthtap/userhtexpress/adapters/ConsultsAnswersAdapter.java" source-language="en-US" target-language="es-US" product-name="ht-androidapp">
    <body>
      <trans-unit id="147" resname="r478701910" restype="string" datatype="java">
        <source>You asked for {start}{0}{end} on {1}. No responses yet.</source><target>Pediste {start}{0}{end} el {1}. Ninguna respuesta aún.</target>
        
      <note>This is a notification message. {0} is a doctor name. {1} is a date.</note></trans-unit>
    </body>
  </file>
  <file original="src/com/healthtap/userhtexpress/adapters/ConciergeAppointmentAdapter.java" source-language="en-US" target-language="es-US" product-name="ht-androidapp">
    <body>
      <trans-unit id="148" resname="r881802551" restype="string" datatype="java">
        <source>Appointment canceled with {doctor_name} on {date} at {time_slot}</source><target>Cita cancelada con {doctor_name} el {date} a las {time_slot}</target>
        
      <note>This is a notification message for appointment cancellation.</note></trans-unit>
      <trans-unit id="149" resname="r88451716" restype="string" datatype="java">
        <source> As this appointment is less than 24 hours away, it cannot be refunded if cancelled now.</source><target> Como esta cita está a menos de 24 horas, no puede ser reembolsada si es cancelada ahora.</target>
      </trans-unit>
    </body>
  </file>
  <file original="src/com/healthtap/userhtexpress/activity/MainActivity.java" source-language="en-US" target-language="es-US" product-name="ht-androidapp">
    <body>
      <trans-unit id="150" resname="r777231780" restype="string" datatype="java">
        <source>Failed to share on Facebook: </source><target>No se ha podido compartir en Facebook: </target>
      </trans-unit>
    </body>
  </file>
  <file original="res/values-sw720dp-land/strings.xml" source-language="en-US" target-language="es-US" product-name="ht-androidapp">
    <body>
      <trans-unit id="151" resname="splash_create_gethelp_desc" restype="string" datatype="x-android-resource" x-context="sw720dp-land">
        <source>Talk to a doctor whenever, wherever, share photos or test results, and get immediate answers, prescriptions, and referrals to help you feel good!</source><target>¡Habla con un doctor cuando sea, donde sea, comparte fotos o resultados de laboratorio, y obtén respuestas, recetas y referencias inmediatas para ayudarte a sentir bien!</target>
      </trans-unit>
      <trans-unit id="152" resname="splash_create_learn_desc" restype="string" datatype="x-android-resource" x-context="sw720dp-land">
        <source>Helpful and personalized answers, tips, news, and app recommendations from top doctors!</source><target>¡Respuestas útiles y personalizadas, tips, noticias y recomendaciones de aplicaciones por parte de los mejores doctores!</target>
      </trans-unit>
      <trans-unit id="153" resname="splash_create_takeaction_desc" restype="string" datatype="x-android-resource" x-context="sw720dp-land">
        <source>Doctor-prescribed checklists and reminders help you live well, manage your health, and take action to feel good everyday!</source><target>Listados y recordatorios recetados por doctores te ayudan a vivir bien, manejar tu salud, y tomar medidas para sentirte bien todos los días!</target>
      </trans-unit>
    </body>
  </file>
  <file original="res/values-sw720dp/strings.xml" source-language="en-US" target-language="es-US" product-name="ht-androidapp">
    <body>
      <trans-unit id="154" resname="concierge_doctor_detail_on_careteam" restype="string" datatype="x-android-resource" x-context="sw720dp">
        <source>On your Care-Team</source><target>En tu Equipo de Atención</target>
      </trans-unit>
      <trans-unit id="155" resname="splash_create_learn_desc" restype="string" datatype="x-android-resource" x-context="sw720dp">
        <source>Helpful and personalized answers, tips, news, and app recommendations from top doctors!\n</source><target>¡Respuestas útiles y personalizadas, tips, noticias y recomendaciones de aplicaciones por parte de los mejores doctores!\n</target>
      </trans-unit>
      <trans-unit id="156" resname="footer_help_text" restype="string" datatype="x-android-resource" x-context="sw720dp">
        <source>Questions about HealthTap? Call our customer care team at 1–650-376-6110</source><target>¿Preguntas acerca de HealthTap? Llama a nuestro equipo de atención al cliente al 1-650-376-6110</target>
      </trans-unit>
    </body>
  </file>
  <file original="res/values-sw600dp-land/strings.xml" source-language="en-US" target-language="es-US" product-name="ht-androidapp">
    <body>
      <trans-unit id="157" resname="splash_create_gethelp_desc" restype="string" datatype="x-android-resource" x-context="sw600dp-land">
        <source>Talk to a doctor whenever, wherever, share photos or test results,\nand get immediate answers, prescriptions, and referrals to help you feel good!</source><target>¡Habla con un doctor cuando sea, donde sea, comparte fotos o resultados de laboratorio, \ny obtén respuestas, recetas y referencias inmediatas para ayudarte a sentir bien!</target>
      </trans-unit>
      <trans-unit id="158" resname="splash_create_learn_desc" restype="string" datatype="x-android-resource" x-context="sw600dp-land">
        <source>Helpful and personalized answers, tips, news, and app recommendations from top doctors!\n</source><target>¡Respuestas útiles y personalizadas, tips, noticias y recomendaciones de aplicaciones por parte de los mejores doctores!\n</target>
      </trans-unit>
      <trans-unit id="159" resname="splash_create_takeaction_desc" restype="string" datatype="x-android-resource" x-context="sw600dp-land">
        <source>Doctor-prescribed checklists and reminders help you live well, manage your health, and take action to feel good everyday!\n</source><target>Listados y recordatorios recetados por doctores te ayudan a vivir bien, manejar tu salud, y tomar medidas para sentirte bien todos los días!\n</target>
      </trans-unit>
    </body>
  </file>
  <file original="res/values-sw600dp/strings.xml" source-language="en-US" target-language="es-US" product-name="ht-androidapp">
    <body>
      <trans-unit id="160" resname="concierge_doctor_detail_on_careteam" restype="string" datatype="x-android-resource" x-context="sw600dp">
        <source>On your Care-Team</source><target>En tu Equipo de Atención</target>
      </trans-unit>
      <trans-unit id="161" resname="search_hint" restype="string" datatype="x-android-resource" x-context="sw600dp">
        <source>Search answers, topics, experts</source><target>Buscar respuestas, temas y expertos</target>
      </trans-unit>
      <trans-unit id="162" resname="nux_invite_doctor_search_hint" restype="string" datatype="x-android-resource" x-context="sw600dp">
        <source>Find doctor by name, specialty</source><target>Encontrar doctor por nombre, especialidad</target>
      </trans-unit>
      <trans-unit id="163" resname="change_plan_payasyougo_subtitle" restype="string" datatype="x-android-resource" x-context="sw600dp">
        <source>Lower monthly fee, pay per consult</source><target>Cuota mensual más baja, paga por consulta</target>
      </trans-unit>
      <trans-unit id="164" resname="change_plan_basic_subtitle" restype="string" datatype="x-android-resource" x-context="sw600dp">
        <source>Brief anonymous text questions</source><target>Breves preguntas de texto anónimas</target>
      </trans-unit>
      <trans-unit id="165" resname="nux_feature_title" restype="string" datatype="x-android-resource" x-context="sw600dp">
        <source>The way to visit top U.S. doctors 24/7 from \nanywhere - no waiting room!</source><target>La forma de vistiar a los mejores doctores de los EE.UU. 24/7 desde \ncualquier parte - ¡sin sala de espera!</target>
      </trans-unit>
      <trans-unit id="166" resname="splash_prime_intro_title" restype="string" datatype="x-android-resource" x-context="sw600dp">
        <source>Unlimited Peace of Mind</source><target>Paz Mental Ilimitada</target>
      </trans-unit>
    </body>
  </file>
  <file original="res/values/strings.xml" source-language="en-US" target-language="es-US" product-name="ht-androidapp">
    <body>
      <trans-unit id="167" resname="search_hint" restype="string" datatype="x-android-resource">
        <source>Search expert insights…</source><target>Buscar perspicacias de expertos...</target>
      </trans-unit>
      <trans-unit id="168" resname="signup_doctor_download_app_text" restype="string" datatype="x-android-resource">
        <source>Are you a doctor? {start}Download the doctor app\u00A0›{end}</source><target>¿Eres doctor? {start}Descarga la aplicación de doctor\u00A0›{end}</target>
      </trans-unit>
      <trans-unit id="169" resname="splash_create_gethelp_desc" restype="string" datatype="x-android-resource">
        <source>Talk to a doctor whenever, wherever, share photos or test results, and get immediate answers, prescriptions, and referrals to help you feel good!</source><target>¡Habla con un doctor cuando sea, donde sea, comparte fotos o resultados de laboratorio, y obtén respuestas, recetas y referencias inmediatas para ayudarte a sentir bien!</target>
      </trans-unit>
      <trans-unit id="170" resname="splash_create_learn_desc" restype="string" datatype="x-android-resource">
        <source>Helpful and personalized answers, tips, news, and app recommendations from top doctors!</source><target>¡Respuestas útiles y personalizadas, tips, noticias y recomendaciones de aplicaciones por parte de los mejores doctores!</target>
      </trans-unit>
      <trans-unit id="171" resname="splash_create_takeaction_desc" restype="string" datatype="x-android-resource">
        <source>Doctor-prescribed checklists and reminders help you live well, manage your health, and take action to feel good everyday!</source><target>Listados y recordatorios recetados por doctores te ayudan a vivir bien, manejar tu salud, y tomar medidas para sentirte bien todos los días!</target>
      </trans-unit>
      <trans-unit id="172" resname="forgotPasswordSupportText" restype="string" datatype="x-android-resource">
        <source>Questions? Email %s</source><target>¿Preguntas? Correo Electrónico %s</target>
        
      <note>%s is the email address</note></trans-unit>
      <trans-unit id="173" resname="concierge_doctor_detail_on_careteam" restype="string" datatype="x-android-resource">
        <source>On your\nCare-Team</source><target>En tu\nEquipo de Atención</target>
      </trans-unit>
      <trans-unit id="174" resname="nux_invite_doctor_search_hint" restype="string" datatype="x-android-resource">
        <source>Find a doctor</source><target>Encuentra un doctor</target>
      </trans-unit>
      <trans-unit id="175" resname="change_plan_payasyougo_subtitle" restype="string" datatype="x-android-resource">
        <source>Lower monthly fee,\npay per consult</source><target>Cuota mensual más baja,\npaga por consulta</target>
      </trans-unit>
      <trans-unit id="176" resname="change_plan_basic_subtitle" restype="string" datatype="x-android-resource">
        <source>Brief anonymous text\nquestions</source><target>Breves preguntas de texto\nanónimas</target>
      </trans-unit>
      <trans-unit id="177" resname="prime_plan_updated_body_more" restype="string" datatype="x-android-resource">
        <source>Your Prime plan now covers you and {name_list}.</source><target>Tu plan Prime ahora te cubre a ti y a {name_list}.</target>
      </trans-unit>
      <trans-unit id="178" resname="nux_feature_title" restype="string" datatype="x-android-resource">
        <source>The way to visit top U.S. doctors 24/7 from anywhere - no waiting room!</source><target>La forma de vistiar a los mejores doctores de los EE.UU. 24/7 desde cualquier parte - ¡sin sala de espera!</target>
      </trans-unit>
      <trans-unit id="179" resname="rating_please_rate_consult" restype="string" datatype="x-android-resource">
        <source>Please rate your {start}\nconsult with {doc_name} on {date}\n{end}</source><target>Por favor califica tu {start}\nconsulta con {doc_name} el {date}\n{end}</target>
        
      <note>Subtitle message. Rating refers to consult experiences.</note></trans-unit>
      <trans-unit id="180" resname="footer_help_text" restype="string" datatype="x-android-resource">
        <source>Questions about HealthTap?\nCall our customer care team at 1–650-376-6110</source><target>¿Preguntas sobre HealthTap?\nLlama a nuestro equipo de atención al cliente al 1-650-376-6110</target>
      </trans-unit>
      <trans-unit id="181" resname="splash_prime_intro_title" restype="string" datatype="x-android-resource">
        <source>Unlimited Peace\nof Mind</source><target>Paz Mental Ilimitada</target>
      </trans-unit>
      <trans-unit id="182" resname="upcoming_appointment_subaccount_row_text" restype="string" datatype="x-android-resource">
        <source>{subaccount_name}\'s consult</source><target>Consulta de {subaccount_name}\</target>
      </trans-unit>
    </body>
  </file>
  <file original="res/values/plurals.xml" source-language="en-US" target-language="es-US" product-name="ht-androidapp">
    <body>
      <trans-unit id="183" resname="app_recommend" restype="plural" datatype="x-android-resource" extype="one">
        <source>{start}1{end} doctor recommends</source><target>{start}1{end} doctor recomienda</target>
        
      <note>Make sure {start} and {end} are surrounding the translated words of '1 doctor' or '%d doctors'.</note></trans-unit>
      <trans-unit id="184" resname="app_recommend" restype="plural" datatype="x-android-resource" extype="other">
        <source>{start}%d{end} doctors recommend</source><target>{start}1{end} doctores recomiendan</target>
        
      <note>Make sure {start} and {end} are surrounding the translated words of '1 doctor' or '%d doctors'.</note></trans-unit>
      <trans-unit id="185" resname="app_recommend2" restype="plural" datatype="x-android-resource" extype="one">
        <source>{start}1 doctor{end} recommends this app</source><target>{start}1 doctor{end} recomienda esta aplicación</target>
        
      <note>Make sure {start} and {end} are surrounding the translated words of '1 doctor' or '%d doctors'.</note></trans-unit>
      <trans-unit id="186" resname="app_recommend2" restype="plural" datatype="x-android-resource" extype="other">
        <source>{start}%d doctors{end} recommend this app</source><target>{start}%d doctores{end} recomiendan esta aplicación</target>
        
      <note>Make sure {start} and {end} are surrounding the translated words of '1 doctor' or '%d doctors'.</note></trans-unit>
      <trans-unit id="187" resname="doctor_comment" restype="plural" datatype="x-android-resource" extype="one">
        <source>{start}1 doctor{end} commented</source><target>{start}1 doctor{end} comentó</target>
      </trans-unit>
      <trans-unit id="188" resname="doctor_comment" restype="plural" datatype="x-android-resource" extype="other">
        <source>{start}%d doctors{end} commented</source><target>{start}%d doctores{end} comentaron</target>
      </trans-unit>
      <trans-unit id="189" resname="doctor_weighed_in" restype="plural" datatype="x-android-resource" extype="one">
        <source>{doctor_name} and {start}1 doctor{end} weighed in</source><target>{doctor_name} y {start}1 doctor{end} opinaron acerca de</target>
        
      <note>Make sure {start} and {end} are surrounding the translated words of '1 doctor' or '%d doctors'.</note></trans-unit>
      <trans-unit id="190" resname="doctor_weighed_in" restype="plural" datatype="x-android-resource" extype="other">
        <source>{doctor_name} and {start}%d doctors{end} weighed in</source><target>{doctor_name} y {start}%d doctoress{end} opinaron acerca de</target>
        
      <note>Make sure {start} and {end} are surrounding the translated words of '1 doctor' or '%d doctors'.</note></trans-unit>
      <trans-unit id="191" resname="from_top_doctors" restype="plural" datatype="x-android-resource" extype="one">
        <source>Get answers to your health questions from top doctors</source><target>Obtén respuestas a tus preguntas de salud de los mejores doctores</target>
      </trans-unit>
      <trans-unit id="192" resname="from_top_doctors" restype="plural" datatype="x-android-resource" extype="other">
        <source>Get answers to your health questions from %d top doctors</source><target>Obtén respuestas a tus preguntas de salud de los %d mejores doctores</target>
      </trans-unit>
      <trans-unit id="193" resname="question_detail_related_question_adapter" restype="plural" datatype="x-android-resource" extype="one">
        <source>1 doctor answered</source><target>1 doctor contestó</target>
      </trans-unit>
      <trans-unit id="194" resname="question_detail_related_question_adapter" restype="plural" datatype="x-android-resource" extype="other">
        <source>%d doctors answered</source><target>%d doctores contestaron</target>
      </trans-unit>
      <trans-unit id="195" resname="similar_question_doctor_weighed_in" restype="plural" datatype="x-android-resource" extype="one">
        <source>{start}1 doctor{end} weighed in</source><target>{start}1 doctor{end} opinó acerca de</target>
        
      <note>Make sure {start} and {end} are surrounding the translated words of '1 doctor' or '%d doctors'.</note></trans-unit>
      <trans-unit id="196" resname="similar_question_doctor_weighed_in" restype="plural" datatype="x-android-resource" extype="other">
        <source>{start}%d doctors{end} weighed in</source><target>{start}%d doctores{end} opinaron acerca de</target>
        
      <note>Make sure {start} and {end} are surrounding the translated words of '1 doctor' or '%d doctors'.</note></trans-unit>
      <trans-unit id="197" resname="subscribe_add_others_continue_multiple" restype="plural" datatype="x-android-resource" extype="one">
        <source>Continue for me and 1 other</source><target>Continúa para mí y 1 más</target>
        
      <note>This is a button text. It indicates moving on to the next step of the flow after user subscribing a member plan with sub account(s) included. %d is the number of sub accounts.</note></trans-unit>
      <trans-unit id="198" resname="subscribe_add_others_continue_multiple" restype="plural" datatype="x-android-resource" extype="other">
        <source>Continue for me and %d others</source><target>Continúa para mí y %d más</target>
        
      <note>This is a button text. It indicates moving on to the next step of the flow after user subscribing a member plan with sub account(s) included. %d is the number of sub accounts.</note></trans-unit>
      <trans-unit id="199" resname="years_in_practice" restype="plural" datatype="x-android-resource" extype="one">
        <source>1 year in practice</source><target>1 año de ejercicio</target>
      </trans-unit>
      <trans-unit id="200" resname="years_in_practice" restype="plural" datatype="x-android-resource" extype="other">
        <source>%d years in practice</source><target>%d años de ejercicio</target>
      </trans-unit>
      <trans-unit id="201" resname="years" restype="plural" datatype="x-android-resource" extype="one">
        <source>1 year</source><target>1 año</target>
      </trans-unit>
      <trans-unit id="202" resname="years" restype="plural" datatype="x-android-resource" extype="other">
        <source>%d years</source><target>%d años</target>
      </trans-unit>
      <trans-unit id="203" resname="feed_doc_online_title" restype="plural" datatype="x-android-resource" extype="one">
        <source>1 doctor available for you now</source><target>1 doctor disponible para ti ahora</target>
      </trans-unit>
      <trans-unit id="204" resname="feed_doc_online_title" restype="plural" datatype="x-android-resource" extype="other">
        <source>%d doctors available for you now</source><target>%d doctores disponibles para ti ahora</target>
      </trans-unit>
      <trans-unit id="205" resname="share_talk_doc_online_title" restype="plural" datatype="x-android-resource" extype="one">
        <source>1 doctor available for you</source><target>1 doctor disponible para ti</target>
      </trans-unit>
      <trans-unit id="206" resname="share_talk_doc_online_title" restype="plural" datatype="x-android-resource" extype="other">
        <source>%d doctors available for you</source><target>%d doctores disponibles para ti</target>
      </trans-unit>
      <trans-unit id="207" resname="stand_by_doc" restype="plural" datatype="x-android-resource" extype="one">
        <source>1 top doctor standing by</source><target>1 de los mejores doctores en espera</target>
      </trans-unit>
      <trans-unit id="208" resname="stand_by_doc" restype="plural" datatype="x-android-resource" extype="other">
        <source>%d top doctors standing by</source><target>%d de los mejores doctores en espera</target>
      </trans-unit>
      <trans-unit id="209" resname="doc_agree" restype="plural" datatype="x-android-resource" extype="one">
        <source>{start}1 doctor{end} agrees</source><target>{start}1 doctor{end} está de acuerdo</target>
      </trans-unit>
      <trans-unit id="210" resname="doc_agree" restype="plural" datatype="x-android-resource" extype="other">
        <source>{start}%d doctors{end} agree</source><target>{start}%d doctores{end} están de acuerdo</target>
      </trans-unit>
      <trans-unit id="211" resname="found_this_helpful" restype="plural" datatype="x-android-resource" extype="one">
        <source>{start}1 doctor{end} found this helpful</source><target>{start}1 doctor{end} encontró útil esto</target>
      </trans-unit>
      <trans-unit id="212" resname="found_this_helpful" restype="plural" datatype="x-android-resource" extype="other">
        <source>{start}%d doctors{end} found this helpful</source><target>{start}%d doctores{end} encontraron útil esto</target>
      </trans-unit>
      <trans-unit id="213" resname="more_action" restype="plural" datatype="x-android-resource" extype="one">
        <source>1 more action</source><target>1 acción más</target>
      </trans-unit>
      <trans-unit id="214" resname="more_action" restype="plural" datatype="x-android-resource" extype="other">
        <source>%d more actions</source><target>%d más acciones</target>
      </trans-unit>
      <trans-unit id="215" resname="see_more_action" restype="plural" datatype="x-android-resource" extype="one">
        <source>See 1 more action</source><target>Ve 1 acción más</target>
      </trans-unit>
      <trans-unit id="216" resname="see_more_action" restype="plural" datatype="x-android-resource" extype="other">
        <source>See %d more actions</source><target>Ve %d más acciones</target>
      </trans-unit>
      <trans-unit id="217" resname="search_result_responded" restype="plural" datatype="x-android-resource" extype="one">
        <source>&lt;b&gt;1&lt;/b&gt; doctor responded</source><target>&lt;b&gt;1&lt;/b&gt; doctor contestó</target>
      </trans-unit>
      <trans-unit id="218" resname="search_result_responded" restype="plural" datatype="x-android-resource" extype="other">
        <source>&lt;b&gt;%d&lt;/b&gt; doctors responded</source><target>&lt;b&gt;%d&lt;/b&gt; doctores contestaron</target>
      </trans-unit>
      <trans-unit id="219" resname="search_result_agreed" restype="plural" datatype="x-android-resource" extype="one">
        <source>&lt;b&gt;1&lt;/b&gt; doctor agreed</source><target>&lt;b&gt;1&lt;/b&gt; doctor estuvo de acuerdo</target>
      </trans-unit>
      <trans-unit id="220" resname="search_result_agreed" restype="plural" datatype="x-android-resource" extype="other">
        <source>&lt;b&gt;%d&lt;/b&gt; doctors agreed</source><target>&lt;b&gt;%d&lt;/b&gt; doctores estuvieron de acuerdo</target>
      </trans-unit>
      <trans-unit id="221" resname="search_result_recommended" restype="plural" datatype="x-android-resource" extype="one">
        <source>&lt;b&gt;1&lt;/b&gt; doctor recommended</source><target>&lt;b&gt;1&lt;/b&gt; doctor recomendó</target>
      </trans-unit>
      <trans-unit id="222" resname="search_result_recommended" restype="plural" datatype="x-android-resource" extype="other">
        <source>&lt;b&gt;%d&lt;/b&gt; doctors recommended</source><target>&lt;b&gt;%d&lt;/b&gt; doctores recomendaron</target>
      </trans-unit>
      <trans-unit id="223" resname="search_result_endorsed" restype="plural" datatype="x-android-resource" extype="one">
        <source>&lt;b&gt;1&lt;/b&gt; doctor endorsed</source><target>&lt;b&gt;1&lt;/b&gt; doctor respaldó</target>
      </trans-unit>
      <trans-unit id="224" resname="search_result_endorsed" restype="plural" datatype="x-android-resource" extype="other">
        <source>&lt;b&gt;%d&lt;/b&gt; doctors endorsed</source><target>&lt;b&gt;%d&lt;/b&gt; doctores respaldaron</target>
      </trans-unit>
      <trans-unit id="225" resname="search_result_shared_insights" restype="plural" datatype="x-android-resource" extype="one">
        <source>&lt;b&gt;1&lt;/b&gt; doctor shared insights</source><target>&lt;b&gt;1&lt;/b&gt; doctor compartió perspicacias</target>
      </trans-unit>
      <trans-unit id="226" resname="search_result_shared_insights" restype="plural" datatype="x-android-resource" extype="other">
        <source>&lt;b&gt;%d&lt;/b&gt; doctors shared insights</source><target>&lt;b&gt;%d&lt;/b&gt; doctores compartieron perspicacias</target>
      </trans-unit>
      <trans-unit id="227" resname="search_result_available" restype="plural" datatype="x-android-resource" extype="one">
        <source>&lt;b&gt;1&lt;/b&gt; doctor available</source><target>&lt;b&gt;1&lt;/b&gt; doctor disponible</target>
      </trans-unit>
      <trans-unit id="228" resname="search_result_available" restype="plural" datatype="x-android-resource" extype="other">
        <source>&lt;b&gt;%d&lt;/b&gt; doctors available</source><target>&lt;b&gt;%d&lt;/b&gt; doctores disponibles</target>
      </trans-unit>
      <trans-unit id="229" resname="doctor_available" restype="plural" datatype="x-android-resource" extype="one">
        <source>1 doctor available</source><target>1 doctor disponible</target>
      </trans-unit>
      <trans-unit id="230" resname="doctor_available" restype="plural" datatype="x-android-resource" extype="other">
        <source>%d doctors available</source><target>%d doctores disponibles</target>
      </trans-unit>
      <trans-unit id="231" resname="doctor_answers_count" restype="plural" datatype="x-android-resource" extype="one">
        <source>1 doctor answer</source><target>1 respuesta de doctor</target>
      </trans-unit>
      <trans-unit id="232" resname="doctor_answers_count" restype="plural" datatype="x-android-resource" extype="other">
        <source>%d doctor answers</source><target>%d respuestas de doctores</target>
      </trans-unit>
      <trans-unit id="233" resname="upsell1" restype="plural" datatype="x-android-resource" extype="one">
        <source>Do you have a follow-up question? Consult {expert_name}, a &lt;b&gt;{expert_specialty}&lt;/b&gt; specialist with 1 year in practice:</source><target>¿Tienes alguna pregunta de seguimiento? Consulta con {expert_name}, un &lt;b&gt;{expert_specialty}&lt;/b&gt; especialista con 1 año de ejercicio:</target>
      </trans-unit>
      <trans-unit id="234" resname="upsell1" restype="plural" datatype="x-android-resource" extype="other">
        <source>Do you have a follow-up question? Consult {expert_name}, a &lt;b&gt;{expert_specialty}&lt;/b&gt; specialist with %d years in practice:</source><target>¿Tienes alguna pregunta de seguimiento? Consulta con {expert_name}, un &lt;b&gt;{expert_specialty}&lt;/b&gt; especialista con %d años de ejercicio:</target>
      </trans-unit>
      <trans-unit id="235" resname="see_more_answer" restype="plural" datatype="x-android-resource" extype="one">
        <source>See one more answer</source><target>Ve una respuestas más</target>
      </trans-unit>
      <trans-unit id="236" resname="see_more_answer" restype="plural" datatype="x-android-resource" extype="other">
        <source>See %d more answers</source><target>Ve %d más respuestas</target>
      </trans-unit>
      <trans-unit id="237" resname="doctors" restype="plural" datatype="x-android-resource" extype="one">
        <source>1 doctor</source><target>1 doctor</target>
      </trans-unit>
      <trans-unit id="238" resname="doctors" restype="plural" datatype="x-android-resource" extype="other">
        <source>%d doctors</source><target>%d doctores</target>
      </trans-unit>
      <trans-unit id="239" resname="members" restype="plural" datatype="x-android-resource" extype="one">
        <source>1 member</source><target>1 miembros</target>
      </trans-unit>
      <trans-unit id="240" resname="members" restype="plural" datatype="x-android-resource" extype="other">
        <source>%d members</source><target>%d miembros</target>
      </trans-unit>
      <trans-unit id="241" resname="member_thanked" restype="plural" datatype="x-android-resource" extype="one">
        <source>{start}1 member{end} thanked</source><target>{start}1 miembro{end} agradeció</target>
      </trans-unit>
      <trans-unit id="242" resname="member_thanked" restype="plural" datatype="x-android-resource" extype="other">
        <source>{start}%d members{end} thanked</source><target>{start}%d miembros{end} agradecieron</target>
      </trans-unit>
      <trans-unit id="243" resname="checklist" restype="plural" datatype="x-android-resource" extype="one">
        <source>1 checklist</source><target>1 listado</target>
      </trans-unit>
      <trans-unit id="244" resname="checklist" restype="plural" datatype="x-android-resource" extype="other">
        <source>%d checklists</source><target>%d listados</target>
      </trans-unit>
      <trans-unit id="245" resname="doctor_responded" restype="plural" datatype="x-android-resource" extype="one">
        <source>1 doctor responded</source><target>1 doctor contestó</target>
      </trans-unit>
      <trans-unit id="246" resname="doctor_responded" restype="plural" datatype="x-android-resource" extype="other">
        <source>%d doctors responded</source><target>%d doctores contestaron</target>
      </trans-unit>
      <trans-unit id="247" resname="news_share_helpful" restype="plural" datatype="x-android-resource" extype="one">
        <source>{doctor_name}, {sharer_name} and {start}1 other doctor found this helpful{end}</source><target>{doctor_name}, {sharer_name} y {start}1 otro doctor encontraron útil esto{end}</target>
      </trans-unit>
      <trans-unit id="248" resname="news_share_helpful" restype="plural" datatype="x-android-resource" extype="other">
        <source>{doctor_name}, {sharer_name} and {start}%d other doctors found this helpful{end}</source><target>{doctor_name}, {sharer_name} y {start}%d otros doctores encontraron útil esto{end}</target>
      </trans-unit>
      <trans-unit id="249" resname="news_share_helpful1" restype="plural" datatype="x-android-resource" extype="one">
        <source>{sharer_name} and {start}1 other doctor found this helpful{end}</source><target>{sharer_name} y {start}1 otro doctor encontraron útil esto{end}</target>
      </trans-unit>
      <trans-unit id="250" resname="news_share_helpful1" restype="plural" datatype="x-android-resource" extype="other">
        <source>{sharer_name} and {start}%d other doctors found this helpful{end}</source><target>{sharer_name} y {start}%d otros doctores encontraron útil esto{end}</target>
      </trans-unit>
      <trans-unit id="251" resname="doctor_reviews" restype="plural" datatype="x-android-resource" extype="one">
        <source>1 doctor review</source><target>1 valoraciones de doctor</target>
      </trans-unit>
      <trans-unit id="252" resname="doctor_reviews" restype="plural" datatype="x-android-resource" extype="other">
        <source>%d doctor reviews</source><target>%d valoraciones de doctor</target>
      </trans-unit>
      <trans-unit id="253" resname="doctor_reviews_html_format" restype="plural" datatype="x-android-resource" extype="one">
        <source>{start}1 doctor{end} review</source><target>{start}1 valoración{end} de doctor</target>
      </trans-unit>
      <trans-unit id="254" resname="doctor_reviews_html_format" restype="plural" datatype="x-android-resource" extype="other">
        <source>{start}%d doctor{end} reviews</source><target>{start}%d valoraciones{end} de doctores</target>
      </trans-unit>
      <trans-unit id="255" resname="prime_bundle_success" restype="plural" datatype="x-android-resource" extype="one">
        <source>Share this code with loved ones, or use it for up to 1 doctor consult</source><target>Comparte este código con tus seres queridos, o úsalo para 1 consulta de doctor</target>
      </trans-unit>
      <trans-unit id="256" resname="prime_bundle_success" restype="plural" datatype="x-android-resource" extype="other">
        <source>Share this code with loved ones, or use it for up to %d doctor consults</source><target>Comparte este código con tus seres queridos, o úsalo para %d consultas de doctor</target>
      </trans-unit>
      <trans-unit id="257" resname="doctor_about_saved" restype="plural" datatype="x-android-resource" extype="one">
        <source>Saved {start}1{end} life</source><target>Salvó {start}1{end} vida</target>
      </trans-unit>
      <trans-unit id="258" resname="doctor_about_saved" restype="plural" datatype="x-android-resource" extype="other">
        <source>Saved {start}%d{end} lives</source><target>Salvó {start}%d{end} vidas</target>
      </trans-unit>
      <trans-unit id="259" resname="doctor_about_helped" restype="plural" datatype="x-android-resource" extype="one">
        <source>Helped {start}1{end} person</source><target>Ayudó a {start}1{end} persona</target>
      </trans-unit>
      <trans-unit id="260" resname="doctor_about_helped" restype="plural" datatype="x-android-resource" extype="other">
        <source>Helped {start}%d{end} people</source><target>Ayudó a {start}%d{end} personas</target>
      </trans-unit>
      <trans-unit id="261" resname="doctor_about_agees" restype="plural" datatype="x-android-resource" extype="one">
        <source>Received {start}1{end} doctor agree</source><target>Recibió {start}1{end} de acuerdo de doctor</target>
      </trans-unit>
      <trans-unit id="262" resname="doctor_about_agees" restype="plural" datatype="x-android-resource" extype="other">
        <source>Received {start}%d{end} doctor agrees</source><target>Recibió {start}%d{end} de acuerdos de doctores</target>
      </trans-unit>
      <trans-unit id="263" resname="doctor_about_thanks" restype="plural" datatype="x-android-resource" extype="one">
        <source>Received {start}1{end} thank</source><target>Recibió {start}1{end} agradecimiento</target>
      </trans-unit>
      <trans-unit id="264" resname="doctor_about_thanks" restype="plural" datatype="x-android-resource" extype="other">
        <source>Received {start}%d{end} thanks</source><target>Recibió {start}%d{end} agradecimientos</target>
      </trans-unit>
      <trans-unit id="265" resname="share_feed" restype="plural" datatype="x-android-resource" extype="one">
        <source>1 member is interested in this goal. Inspire this member by sharing a {start}FeelGood Moment{end}</source><target>1 miembro está interesado en esta meta. Inspira a este miembro compartiendo un {start}Momento para Sentirse Bien{end}</target>
      </trans-unit>
      <trans-unit id="266" resname="share_feed" restype="plural" datatype="x-android-resource" extype="other">
        <source>%d members are interested in this goal. Inspire them by sharing a {start}FeelGood Moment{end}</source><target>%d miembros están interesados en esta meta. Inspíralos compartiendo un {start}Momento para Sentirse Bien{end}</target>
      </trans-unit>
      <trans-unit id="267" resname="saved_n_lives" restype="plural" datatype="x-android-resource" extype="one">
        <source>Saved {start}1{end} life</source><target>Salvó {start}1{end} vida</target>
      </trans-unit>
      <trans-unit id="268" resname="saved_n_lives" restype="plural" datatype="x-android-resource" extype="other">
        <source>Saved {start}%d{end} lives</source><target>Salvó {start}%d{end} vidas</target>
      </trans-unit>
      <trans-unit id="269" resname="helped_n_people" restype="plural" datatype="x-android-resource" extype="one">
        <source>Helped {start}1{end} person</source><target>Ayudó {start}1{end} persona</target>
      </trans-unit>
      <trans-unit id="270" resname="helped_n_people" restype="plural" datatype="x-android-resource" extype="other">
        <source>Helped {start}%d{end} people</source><target>Ayudó a {start}%d{end} personas</target>
      </trans-unit>
      <trans-unit id="271" resname="received_n_doctor_agrees" restype="plural" datatype="x-android-resource" extype="one">
        <source>Received {start}1{end} doctor agree</source><target>Recibió {start}1{end} de acuerdo de doctor</target>
      </trans-unit>
      <trans-unit id="272" resname="received_n_doctor_agrees" restype="plural" datatype="x-android-resource" extype="other">
        <source>Received {start}%d{end} doctor agrees</source><target>Recibió {start}%d{end} de acuerdos de doctores</target>
      </trans-unit>
      <trans-unit id="273" resname="received_n_thanks" restype="plural" datatype="x-android-resource" extype="one">
        <source>Received {start}1{end} thank</source><target>Recibió {start}1{end} agradecimiento</target>
      </trans-unit>
      <trans-unit id="274" resname="received_n_thanks" restype="plural" datatype="x-android-resource" extype="other">
        <source>Received {start}%d{end} thanks</source><target>Recibió {start}%d{end} agradecimientos</target>
      </trans-unit>
      <trans-unit id="275" resname="age" restype="plural" datatype="x-android-resource" extype="one">
        <source>1 year old</source><target>1 año de edad</target>
      </trans-unit>
      <trans-unit id="276" resname="age" restype="plural" datatype="x-android-resource" extype="other">
        <source>%d years old</source><target>%d años de edad</target>
      </trans-unit>
    </body>
  </file>
  <file original="res/values/arrays.xml" source-language="en-US" target-language="es-US" product-name="ht-androidapp">
    <body>
      <trans-unit id="277" resname="subaccount_questions" restype="array" datatype="x-android-resource" extype="0">
        <source>How many times has {first_name} been pregnant?</source><target>¿Cuántas veces se ha embarazado {first_name}?</target>
      </trans-unit>
      <trans-unit id="278" resname="subaccount_questions" restype="array" datatype="x-android-resource" extype="1">
        <source>How many deliveries did {first_name} have?</source><target>¿Cuántos partos ha tenido {first_name}?</target>
      </trans-unit>
      <trans-unit id="279" resname="subaccount_questions" restype="array" datatype="x-android-resource" extype="2">
        <source>How many times did {first_name} have a pre-term deliveries?</source><target>¿Cuántas veces ha tenido partos pretérmino {first_name}?</target>
      </trans-unit>
      <trans-unit id="280" resname="subaccount_questions" restype="array" datatype="x-android-resource" extype="3">
        <source>How many times did {first_name} have a miscarriage or termination?</source><target>¿Cuántos abortos ha tenido {first_name}?</target>
      </trans-unit>
      <trans-unit id="281" resname="subaccount_questions" restype="array" datatype="x-android-resource" extype="4">
        <source>How many living children does {first_name} have?</source><target>¿Cuántos hijos vivos tiene {first_name}?</target>
      </trans-unit>
      <trans-unit id="282" resname="subaccount_questions" restype="array" datatype="x-android-resource" extype="5">
        <source>When was {first_name} last menstrual period?</source><target>¿Cuándo fue el último periodo menstrual de {first_name}?</target>
      </trans-unit>
      <trans-unit id="283" resname="self_questions" restype="array" datatype="x-android-resource" extype="0">
        <source>How many times have you been pregnant?</source><target>¿Cuántas veces has estado embarazada?</target>
      </trans-unit>
      <trans-unit id="284" resname="self_questions" restype="array" datatype="x-android-resource" extype="1">
        <source>How many deliveries did you have?</source><target>¿Cuántos partos has tenido?</target>
      </trans-unit>
      <trans-unit id="285" resname="self_questions" restype="array" datatype="x-android-resource" extype="2">
        <source>How many times did you have a pre-term deliveries?</source><target>¿Cuántas veces has tenido partos pretérmino?</target>
      </trans-unit>
      <trans-unit id="286" resname="self_questions" restype="array" datatype="x-android-resource" extype="3">
        <source>How many times did you have a miscarriage or termination?</source><target>¿Cuántos abortos has tenido?</target>
      </trans-unit>
      <trans-unit id="287" resname="self_questions" restype="array" datatype="x-android-resource" extype="4">
        <source>How many living children do you have?</source><target>¿Cuántos hijos vivos tienes?</target>
      </trans-unit>
      <trans-unit id="288" resname="self_questions" restype="array" datatype="x-android-resource" extype="5">
        <source>When was {first_name}\'s last menstrual period?</source><target>¿Cuándo fue el último periodo menstrual de {first_name}?</target>
      </trans-unit>
      <trans-unit id="289" resname="bmi" restype="array" datatype="x-android-resource" extype="0">
        <source>Severely Underweight</source><target>Peso Sevéramente Bajo</target>
        
      <note>This refers to a patient's health condition according to his or her BMI(Body mass index) number.</note></trans-unit>
      <trans-unit id="290" resname="bmi" restype="array" datatype="x-android-resource" extype="1">
        <source>Underweight</source><target>Peso Bajo</target>
        
      <note>This refers to a patient's health condition according to his or her BMI(Body mass index) number.</note></trans-unit>
      <trans-unit id="291" resname="bmi" restype="array" datatype="x-android-resource" extype="2">
        <source>Normal</source><target>Normal</target>
        
      <note>This refers to a patient's health condition according to his or her BMI(Body mass index) number.</note></trans-unit>
      <trans-unit id="292" resname="bmi" restype="array" datatype="x-android-resource" extype="3">
        <source>Overweight</source><target>Sobrepeso</target>
        
      <note>This refers to a patient's health condition according to his or her BMI(Body mass index) number.</note></trans-unit>
      <trans-unit id="293" resname="bmi" restype="array" datatype="x-android-resource" extype="4">
        <source>Obese</source><target>Obesidad</target>
        
      <note>This refers to a patient's health condition according to his or her BMI(Body mass index) number.</note></trans-unit>
      <trans-unit id="294" resname="bmi" restype="array" datatype="x-android-resource" extype="5">
        <source>Severely Obese</source><target>Sevéramente Obeso</target>
        
      <note>This refers to a patient's health condition according to his or her BMI(Body mass index) number.</note></trans-unit>
      <trans-unit id="295" resname="living_relationship_age" restype="array" datatype="x-android-resource" extype="0">
        <source>How old is your mother?</source><target>¿Cuántos años tiene tu madre?</target>
      </trans-unit>
      <trans-unit id="296" resname="living_relationship_age" restype="array" datatype="x-android-resource" extype="1">
        <source>How old is your father?</source><target>¿Cuántos años tiene tu padre?</target>
      </trans-unit>
      <trans-unit id="297" resname="living_relationship_age" restype="array" datatype="x-android-resource" extype="2">
        <source>How old is your brother?</source><target>¿Cuántos años tiene tu hermano?</target>
      </trans-unit>
      <trans-unit id="298" resname="living_relationship_age" restype="array" datatype="x-android-resource" extype="3">
        <source>How old is your sister?</source><target>¿Cuántos años tiene tu hermana?</target>
      </trans-unit>
      <trans-unit id="299" resname="living_relationship_age" restype="array" datatype="x-android-resource" extype="4">
        <source>How old is your son?</source><target>¿Cuántos años tiene tu hijo?</target>
      </trans-unit>
      <trans-unit id="300" resname="living_relationship_age" restype="array" datatype="x-android-resource" extype="5">
        <source>How old is your daughter?</source><target>¿Cuántos años tiene tu hija?</target>
      </trans-unit>
      <trans-unit id="301" resname="living_relationship_age" restype="array" datatype="x-android-resource" extype="6">
        <source>How old is your grandfather?</source><target>¿Cuántos años tiene tu abuelo?</target>
      </trans-unit>
      <trans-unit id="302" resname="living_relationship_age" restype="array" datatype="x-android-resource" extype="7">
        <source>How old is your grandmother?</source><target>¿Cuántos años tiene tu abuela?</target>
      </trans-unit>
      <trans-unit id="303" resname="living_relationship_age" restype="array" datatype="x-android-resource" extype="8">
        <source>How old is your firend?</source><target>¿Cuántos años tiene tu amigo?</target>
      </trans-unit>
      <trans-unit id="304" resname="living_relationship_age" restype="array" datatype="x-android-resource" extype="9">
        <source>How old is your wife?</source><target>¿Cuántos años tiene tu esposa?</target>
      </trans-unit>
      <trans-unit id="305" resname="living_relationship_age" restype="array" datatype="x-android-resource" extype="10">
        <source>How old is your husband?</source><target>¿Cuántos años tiene tu esposo?</target>
      </trans-unit>
      <trans-unit id="306" resname="living_relationship_age" restype="array" datatype="x-android-resource" extype="11">
        <source>How old is your boyfriend?</source><target>¿Cuántos años tiene tu novio?</target>
      </trans-unit>
      <trans-unit id="307" resname="living_relationship_age" restype="array" datatype="x-android-resource" extype="12">
        <source>How old is your girlfriend?</source><target>¿Cuántos años tiene tu novia?</target>
      </trans-unit>
      <trans-unit id="308" resname="living_relationship_age" restype="array" datatype="x-android-resource" extype="13">
        <source>How old is your cousin?</source><target>¿Cuántos años tiene tu primo?</target>
      </trans-unit>
      <trans-unit id="309" resname="living_relationship_age" restype="array" datatype="x-android-resource" extype="14">
        <source>How old is your aunt?</source><target>¿Cuántos años tiene tu tía?</target>
      </trans-unit>
      <trans-unit id="310" resname="living_relationship_age" restype="array" datatype="x-android-resource" extype="15">
        <source>How old is your uncle?</source><target>¿Cuántos años tiene tu tío?</target>
      </trans-unit>
      <trans-unit id="311" resname="living_relationship_age" restype="array" datatype="x-android-resource" extype="16">
        <source>How old is your patient (for Professional Caregivers)?</source><target>¿Cuántos años tiene tu paciente (para Dadores de Atención Profesionales)?</target>
      </trans-unit>
      <trans-unit id="312" resname="living_relationship_age" restype="array" datatype="x-android-resource" extype="17">
        <source>How old is your other?</source><target>¿Cuántos años tiene tu otro?</target>
      </trans-unit>
      <trans-unit id="313" resname="dead_relationship_age" restype="array" datatype="x-android-resource" extype="0">
        <source>How old was your mother?</source><target>¿Cuántos años tenía tu madre?</target>
      </trans-unit>
      <trans-unit id="314" resname="dead_relationship_age" restype="array" datatype="x-android-resource" extype="1">
        <source>How old was your father?</source><target>¿Cuántos años tenía tu padre?</target>
      </trans-unit>
      <trans-unit id="315" resname="dead_relationship_age" restype="array" datatype="x-android-resource" extype="2">
        <source>How old was your brother?</source><target>¿Cuántos años tenía tu hermano?</target>
      </trans-unit>
      <trans-unit id="316" resname="dead_relationship_age" restype="array" datatype="x-android-resource" extype="3">
        <source>How old was your sister?</source><target>¿Cuántos años tenía tu hermana?</target>
      </trans-unit>
      <trans-unit id="317" resname="dead_relationship_age" restype="array" datatype="x-android-resource" extype="4">
        <source>How old was your son?</source><target>¿Cuántos años tenía tu hijo?</target>
      </trans-unit>
      <trans-unit id="318" resname="dead_relationship_age" restype="array" datatype="x-android-resource" extype="5">
        <source>How old was your daughter?</source><target>¿Cuántos años tenía tu hija?</target>
      </trans-unit>
      <trans-unit id="319" resname="dead_relationship_age" restype="array" datatype="x-android-resource" extype="6">
        <source>How old was your grandfather?</source><target>¿Cuántos años tenía tu abuelo?</target>
      </trans-unit>
      <trans-unit id="320" resname="dead_relationship_age" restype="array" datatype="x-android-resource" extype="7">
        <source>How old was your grandmother?</source><target>¿Cuántos años tenía tu abuela?</target>
      </trans-unit>
      <trans-unit id="321" resname="dead_relationship_age" restype="array" datatype="x-android-resource" extype="8">
        <source>How old was your firend?</source><target>¿Cuántos años tenía tu amigo?</target>
      </trans-unit>
      <trans-unit id="322" resname="dead_relationship_age" restype="array" datatype="x-android-resource" extype="9">
        <source>How old was your wife?</source><target>¿Cuántos años tenía tu esposa?</target>
      </trans-unit>
      <trans-unit id="323" resname="dead_relationship_age" restype="array" datatype="x-android-resource" extype="10">
        <source>How old was your husband?</source><target>¿Cuántos años tenía tu esposo?</target>
      </trans-unit>
      <trans-unit id="324" resname="dead_relationship_age" restype="array" datatype="x-android-resource" extype="11">
        <source>How old was your boyfriend?</source><target>¿Cuántos años tenía tu novio?</target>
      </trans-unit>
      <trans-unit id="325" resname="dead_relationship_age" restype="array" datatype="x-android-resource" extype="12">
        <source>How old was your girlfriend?</source><target>¿Cuántos años tenía tu novia?</target>
      </trans-unit>
      <trans-unit id="326" resname="dead_relationship_age" restype="array" datatype="x-android-resource" extype="13">
        <source>How old was your cousin?</source><target>¿Cuántos años tenía tu primo?</target>
      </trans-unit>
      <trans-unit id="327" resname="dead_relationship_age" restype="array" datatype="x-android-resource" extype="14">
        <source>How old was your aunt?</source><target>¿Cuántos años tenía tu tía?</target>
      </trans-unit>
      <trans-unit id="328" resname="dead_relationship_age" restype="array" datatype="x-android-resource" extype="15">
        <source>How old was your uncle?</source><target>¿Cuántos años tenía tu tío?</target>
      </trans-unit>
      <trans-unit id="329" resname="dead_relationship_age" restype="array" datatype="x-android-resource" extype="16">
        <source>How old was your patient (for Professional Caregivers)?</source><target>¿Cuántos años tenía tu paciente (para Dadores de Atención Profesionales)?</target>
      </trans-unit>
      <trans-unit id="330" resname="dead_relationship_age" restype="array" datatype="x-android-resource" extype="17">
        <source>How old was your other?</source><target>¿Cuántos años tenia tu otro?</target>
      </trans-unit>
      <trans-unit id="331" resname="living_relationship_age_subaccount" restype="array" datatype="x-android-resource" extype="0">
        <source>How old is {first_name}\'s mother?</source><target>¿Cuántos años tiene la madre de {first_name}?</target>
      </trans-unit>
      <trans-unit id="332" resname="living_relationship_age_subaccount" restype="array" datatype="x-android-resource" extype="1">
        <source>How old is {first_name}\'s father?</source><target>¿Cuántos años tiene el padre de {first_name}?</target>
      </trans-unit>
      <trans-unit id="333" resname="living_relationship_age_subaccount" restype="array" datatype="x-android-resource" extype="2">
        <source>How old is {first_name}\'s brother?</source><target>¿Cuántos años tiene el hermano de {first_name}?</target>
      </trans-unit>
      <trans-unit id="334" resname="living_relationship_age_subaccount" restype="array" datatype="x-android-resource" extype="3">
        <source>How old is {first_name}\'s sister?</source><target>¿Cuántos años tiene la hermana de {first_name}?</target>
      </trans-unit>
      <trans-unit id="335" resname="living_relationship_age_subaccount" restype="array" datatype="x-android-resource" extype="4">
        <source>How old is {first_name}\'s son?</source><target>¿Cuántos años tiene el hijo de {first_name}?</target>
      </trans-unit>
      <trans-unit id="336" resname="living_relationship_age_subaccount" restype="array" datatype="x-android-resource" extype="5">
        <source>How old is {first_name}\'s daughter?</source><target>¿Cuántos años tiene la hija de {first_name}?</target>
      </trans-unit>
      <trans-unit id="337" resname="living_relationship_age_subaccount" restype="array" datatype="x-android-resource" extype="6">
        <source>How old is {first_name}\'s grandfather?</source><target>¿Cuántos años tiene el abuelo de {first_name}?</target>
      </trans-unit>
      <trans-unit id="338" resname="living_relationship_age_subaccount" restype="array" datatype="x-android-resource" extype="7">
        <source>How old is {first_name}\'s grandmother?</source><target>¿Cuántos años tiene la abuela de {first_name}?</target>
      </trans-unit>
      <trans-unit id="339" resname="living_relationship_age_subaccount" restype="array" datatype="x-android-resource" extype="8">
        <source>How old is {first_name}\'s firend?</source><target>¿Cuántos años tiene el amigo de {first_name}?</target>
      </trans-unit>
      <trans-unit id="340" resname="living_relationship_age_subaccount" restype="array" datatype="x-android-resource" extype="9">
        <source>How old is {first_name}\'s wife?</source><target>¿Cuántos años tiene la esposa de {first_name}?</target>
      </trans-unit>
      <trans-unit id="341" resname="living_relationship_age_subaccount" restype="array" datatype="x-android-resource" extype="10">
        <source>How old is {first_name}\'s husband?</source><target>¿Cuántos años tiene el esposo de {first_name}?</target>
      </trans-unit>
      <trans-unit id="342" resname="living_relationship_age_subaccount" restype="array" datatype="x-android-resource" extype="11">
        <source>How old is {first_name}\'s boyfriend?</source><target>¿Cuántos años tiene el novio de {first_name}?</target>
      </trans-unit>
      <trans-unit id="343" resname="living_relationship_age_subaccount" restype="array" datatype="x-android-resource" extype="12">
        <source>How old is {first_name}\'s girlfriend?</source><target>¿Cuántos años tiene la novia de {first_name}?</target>
      </trans-unit>
      <trans-unit id="344" resname="living_relationship_age_subaccount" restype="array" datatype="x-android-resource" extype="13">
        <source>How old is {first_name}\'s cousin?</source><target>¿Cuántos años tiene el primo de {first_name}?</target>
      </trans-unit>
      <trans-unit id="345" resname="living_relationship_age_subaccount" restype="array" datatype="x-android-resource" extype="14">
        <source>How old is {first_name}\'s aunt?</source><target>¿Cuántos años tiene la tía de {first_name}?</target>
      </trans-unit>
      <trans-unit id="346" resname="living_relationship_age_subaccount" restype="array" datatype="x-android-resource" extype="15">
        <source>How old is {first_name}\'s uncle?</source><target>¿Cuántos años tiene el tío de {first_name}?</target>
      </trans-unit>
      <trans-unit id="347" resname="living_relationship_age_subaccount" restype="array" datatype="x-android-resource" extype="16">
        <source>How old is {first_name}\'s patient (for Professional Caregivers)?</source><target>¿Cuántos años tiene el paciente de {first_name} (para Dadores de Atención Profesionales)?</target>
      </trans-unit>
      <trans-unit id="348" resname="living_relationship_age_subaccount" restype="array" datatype="x-android-resource" extype="17">
        <source>How old is {first_name}\'s other?</source><target>¿Cuántos años tenía el otro de {first_name}?</target>
      </trans-unit>
      <trans-unit id="349" resname="dead_relationship_age_subaccount" restype="array" datatype="x-android-resource" extype="0">
        <source>How old was {first_name}\'s mother?</source><target>¿Cuántos años tenía la madre de {first_name}?</target>
      </trans-unit>
      <trans-unit id="350" resname="dead_relationship_age_subaccount" restype="array" datatype="x-android-resource" extype="1">
        <source>How old was {first_name}\'s father?</source><target>¿Cuántos años tenía el padre de {first_name}?</target>
      </trans-unit>
      <trans-unit id="351" resname="dead_relationship_age_subaccount" restype="array" datatype="x-android-resource" extype="2">
        <source>How old was {first_name}\'s brother?</source><target>¿Cuántos años tenía el hermano de {first_name}?</target>
      </trans-unit>
      <trans-unit id="352" resname="dead_relationship_age_subaccount" restype="array" datatype="x-android-resource" extype="3">
        <source>How old was {first_name}\'s sister?</source><target>¿Cuántos años tenía la hermana de {first_name}?</target>
      </trans-unit>
      <trans-unit id="353" resname="dead_relationship_age_subaccount" restype="array" datatype="x-android-resource" extype="4">
        <source>How old was {first_name}\'s son?</source><target>¿Cuántos años tenía el hijo de {first_name}?</target>
      </trans-unit>
      <trans-unit id="354" resname="dead_relationship_age_subaccount" restype="array" datatype="x-android-resource" extype="5">
        <source>How old was {first_name}\'s daughter?</source><target>¿Cuántos años tenía la hija de {first_name}?</target>
      </trans-unit>
      <trans-unit id="355" resname="dead_relationship_age_subaccount" restype="array" datatype="x-android-resource" extype="6">
        <source>How old was {first_name}\'s grandfather?</source><target>¿Cuántos años tenía el abuelo de {first_name}?</target>
      </trans-unit>
      <trans-unit id="356" resname="dead_relationship_age_subaccount" restype="array" datatype="x-android-resource" extype="7">
        <source>How old was {first_name}\'s grandmother?</source><target>¿Cuántos años tenía la abuela de {first_name}?</target>
      </trans-unit>
      <trans-unit id="357" resname="dead_relationship_age_subaccount" restype="array" datatype="x-android-resource" extype="8">
        <source>How old was {first_name}\'s firend?</source><target>¿Cuántos años tenía el amigo de {first_name}?</target>
      </trans-unit>
      <trans-unit id="358" resname="dead_relationship_age_subaccount" restype="array" datatype="x-android-resource" extype="9">
        <source>How old was {first_name}\'s wife?</source><target>¿Cuántos años tenía la esposa de {first_name}?</target>
      </trans-unit>
      <trans-unit id="359" resname="dead_relationship_age_subaccount" restype="array" datatype="x-android-resource" extype="10">
        <source>How old was {first_name}\'s husband?</source><target>¿Cuántos años tenía el esposo de {first_name}?</target>
      </trans-unit>
      <trans-unit id="360" resname="dead_relationship_age_subaccount" restype="array" datatype="x-android-resource" extype="11">
        <source>How old was {first_name}\'s boyfriend?</source><target>¿Cuántos años tenía el novio de {first_name}?</target>
      </trans-unit>
      <trans-unit id="361" resname="dead_relationship_age_subaccount" restype="array" datatype="x-android-resource" extype="12">
        <source>How old was {first_name}\'s girlfriend?</source><target>¿Cuántos años tenía la novia de {first_name}?</target>
      </trans-unit>
      <trans-unit id="362" resname="dead_relationship_age_subaccount" restype="array" datatype="x-android-resource" extype="13">
        <source>How old was {first_name}\'s cousin?</source><target>¿Cuántos años tenía el primo de {first_name}?</target>
      </trans-unit>
      <trans-unit id="363" resname="dead_relationship_age_subaccount" restype="array" datatype="x-android-resource" extype="14">
        <source>How old was {first_name}\'s aunt?</source><target>¿Cuántos años tenía la tía de {first_name}?</target>
      </trans-unit>
      <trans-unit id="364" resname="dead_relationship_age_subaccount" restype="array" datatype="x-android-resource" extype="15">
        <source>How old was {first_name}\'s uncle?</source><target>¿Cuántos años tenía el tío de {first_name}?</target>
      </trans-unit>
      <trans-unit id="365" resname="dead_relationship_age_subaccount" restype="array" datatype="x-android-resource" extype="16">
        <source>How old was {first_name}\'s patient (for Professional Caregivers)?</source><target>¿Cuántos años tenía el paciente de {first_name} (para Dadores de Atención Profesionales)?</target>
      </trans-unit>
      <trans-unit id="366" resname="dead_relationship_age_subaccount" restype="array" datatype="x-android-resource" extype="17">
        <source>How old was {first_name}\'s other?</source><target>¿Cuántos años tenía el otro de {first_name}?</target>
      </trans-unit>
      <trans-unit id="367" resname="prime_benefits" restype="array" datatype="x-android-resource" extype="0">
        <source>&lt;b&gt;Unlimited&lt;/b&gt; consults with top doctors</source><target>&lt;b&gt;Ilimitadas&lt;/b&gt; consultas con los mejores doctores</target>
        
      <note>List of Prime membership benefits. Don't translate HTML tags. Keep consistency.</note></trans-unit>
      <trans-unit id="368" resname="prime_benefits" restype="array" datatype="x-android-resource" extype="1">
        <source>Video/text chat &lt;b&gt;anywhere, anytime&lt;/b&gt;</source><target>Chat de texto/video &lt;b&gt;a cualquier hora y en cualquier lugar&lt;/b&gt;</target>
        
      <note>List of Prime membership benefits. Don't translate HTML tags. Keep consistency.</note></trans-unit>
      <trans-unit id="369" resname="prime_benefits" restype="array" datatype="x-android-resource" extype="2">
        <source>Referral to &lt;b&gt;specialists&lt;/b&gt;</source><target>Referencias a &lt;b&gt;especialistas&lt;/b&gt;</target>
        
      <note>List of Prime membership benefits. Don't translate HTML tags. Keep consistency.</note></trans-unit>
      <trans-unit id="370" resname="prime_benefits" restype="array" datatype="x-android-resource" extype="3">
        <source>Prescriptions sent to &lt;b&gt;your pharmacy&lt;/b&gt;</source><target>Recetas enviadas a &lt;b&gt;tu farmacia&lt;/b&gt;</target>
        
      <note>List of Prime membership benefits. Don't translate HTML tags. Keep consistency.</note></trans-unit>
      <trans-unit id="371" resname="prime_benefits" restype="array" datatype="x-android-resource" extype="4">
        <source>Personalized, timely &lt;b&gt;advice &amp; reminders&lt;/b&gt;</source><target> &lt;b&gt;Consejo &amp; recordatorios&lt;/b&gt; personalizados y oportunos</target>
        
      <note>List of Prime membership benefits. Don't translate HTML tags. Keep consistency.</note></trans-unit>
      <trans-unit id="372" resname="congratulatory_text" restype="array" datatype="x-android-resource" extype="0">
        <source>Great Work!</source><target>¡Gran trabajo!</target>
      </trans-unit>
      <trans-unit id="373" resname="congratulatory_text" restype="array" datatype="x-android-resource" extype="1">
        <source>Nice one!</source><target>¡Buena esa!</target>
      </trans-unit>
      <trans-unit id="374" resname="congratulatory_text" restype="array" datatype="x-android-resource" extype="2">
        <source>Awesome job!</source><target>¡Asombroso trabajo!</target>
      </trans-unit>
      <trans-unit id="375" resname="congratulatory_text" restype="array" datatype="x-android-resource" extype="3">
        <source>Super job!</source><target>¡Estupendo trabajo!</target>
      </trans-unit>
      <trans-unit id="376" resname="congratulatory_text" restype="array" datatype="x-android-resource" extype="4">
        <source>Excellent!</source><target>¡Excelente!</target>
      </trans-unit>
      <trans-unit id="377" resname="congratulatory_text" restype="array" datatype="x-android-resource" extype="5">
        <source>Keep it up!</source><target>¡Manténte así!</target>
      </trans-unit>
      <trans-unit id="378" resname="congratulatory_text" restype="array" datatype="x-android-resource" extype="6">
        <source>That\'s amazing!</source><target>¡Eso es asombroso!</target>
      </trans-unit>
      <trans-unit id="379" resname="congratulatory_text" restype="array" datatype="x-android-resource" extype="7">
        <source>You\'re awesome!</source><target>¡Eres asombroso!</target>
      </trans-unit>
      <trans-unit id="380" resname="congratulatory_text" restype="array" datatype="x-android-resource" extype="8">
        <source>Good going!</source><target>¡Bien hecho!</target>
      </trans-unit>
      <trans-unit id="381" resname="congratulatory_text" restype="array" datatype="x-android-resource" extype="9">
        <source>Kudos!</source><target>¡Kudos!</target>
      </trans-unit>
      <trans-unit id="382" resname="congratulatory_text" restype="array" datatype="x-android-resource" extype="10">
        <source>So nice!</source><target>¡Muy bien!</target>
      </trans-unit>
      <trans-unit id="383" resname="congratulatory_text_format" restype="array" datatype="x-android-resource" extype="0">
        <source>Great Work, {name}</source><target>Gran Trabajo, {name}</target>
      </trans-unit>
      <trans-unit id="384" resname="congratulatory_text_format" restype="array" datatype="x-android-resource" extype="1">
        <source>Nice one, {name}</source><target>Buena esa, {name}</target>
      </trans-unit>
      <trans-unit id="385" resname="congratulatory_text_format" restype="array" datatype="x-android-resource" extype="2">
        <source>Awesome job, {name}</source><target>Asombroso trabajo, {name}</target>
      </trans-unit>
      <trans-unit id="386" resname="congratulatory_text_format" restype="array" datatype="x-android-resource" extype="3">
        <source>Super job, {name}</source><target>Estupendo trabajo, {name}</target>
      </trans-unit>
      <trans-unit id="387" resname="congratulatory_text_format" restype="array" datatype="x-android-resource" extype="4">
        <source>Excellent, {name}</source><target>Excelente, {name}</target>
      </trans-unit>
      <trans-unit id="388" resname="congratulatory_text_format" restype="array" datatype="x-android-resource" extype="5">
        <source>Keep it up, {name}</source><target>Manténte así, {name}</target>
      </trans-unit>
      <trans-unit id="389" resname="congratulatory_text_format" restype="array" datatype="x-android-resource" extype="6">
        <source>That\'s amazing, {name}</source><target>Eso es asombroso, {name}</target>
      </trans-unit>
      <trans-unit id="390" resname="congratulatory_text_format" restype="array" datatype="x-android-resource" extype="7">
        <source>You\'re awesome, {name}</source><target>Eres asombroso, {name}</target>
      </trans-unit>
      <trans-unit id="391" resname="congratulatory_text_format" restype="array" datatype="x-android-resource" extype="8">
        <source>Good going, {name}</source><target>Bien hecho, {name}</target>
      </trans-unit>
      <trans-unit id="392" resname="congratulatory_text_format" restype="array" datatype="x-android-resource" extype="9">
        <source>Kudos, {name}</source><target>Kudos, {name}</target>
      </trans-unit>
      <trans-unit id="393" resname="congratulatory_text_format" restype="array" datatype="x-android-resource" extype="10">
        <source>So nice, {name}</source><target>Muy bien, {name}</target>
      </trans-unit>
      <trans-unit id="394" resname="frequency" restype="array" datatype="x-android-resource" extype="0">
        <source>days in a row</source><target>días seguidos</target>
      </trans-unit>
      <trans-unit id="395" resname="frequency" restype="array" datatype="x-android-resource" extype="1">
        <source>weeks in a row</source><target>semanas seguidos</target>
      </trans-unit>
      <trans-unit id="396" resname="frequency" restype="array" datatype="x-android-resource" extype="2">
        <source>months in a row</source><target>meses seguidos</target>
      </trans-unit>
      <trans-unit id="397" resname="frequency" restype="array" datatype="x-android-resource" extype="3">
        <source>years in a row</source><target>años seguidos</target>
      </trans-unit>
      <trans-unit id="398" resname="frequency" restype="array" datatype="x-android-resource" extype="4">
        <source>times in a row</source><target>veces seguidas</target>
      </trans-unit>
      <trans-unit id="399" resname="notification_settings" restype="array" datatype="x-android-resource" extype="0">
        <source>Email \&amp; push</source><target>Correo Electrónico \&amp; push</target>
      </trans-unit>
      <trans-unit id="400" resname="notification_settings" restype="array" datatype="x-android-resource" extype="1">
        <source>Email only</source><target>Solo Correo Electrónico</target>
      </trans-unit>
      <trans-unit id="401" resname="notification_settings" restype="array" datatype="x-android-resource" extype="2">
        <source>Push only</source><target>Solo Push</target>
      </trans-unit>
      <trans-unit id="402" resname="notification_settings" restype="array" datatype="x-android-resource" extype="3">
        <source>Disabled</source><target>Deshabilitado</target>
      </trans-unit>
      <trans-unit id="403" resname="languages" restype="array" datatype="x-android-resource" extype="0">
        <source>Afrikaans</source><target>Afrikaans</target>
      </trans-unit>
      <trans-unit id="404" resname="languages" restype="array" datatype="x-android-resource" extype="1">
        <source>Albanian</source><target>Albanés</target>
      </trans-unit>
      <trans-unit id="405" resname="languages" restype="array" datatype="x-android-resource" extype="2">
        <source>Amharic</source><target>Amárico</target>
      </trans-unit>
      <trans-unit id="406" resname="languages" restype="array" datatype="x-android-resource" extype="3">
        <source>Arabic</source><target>Árabe</target>
      </trans-unit>
      <trans-unit id="407" resname="languages" restype="array" datatype="x-android-resource" extype="4">
        <source>Armenian</source><target>Armenio</target>
      </trans-unit>
      <trans-unit id="408" resname="languages" restype="array" datatype="x-android-resource" extype="5">
        <source>Assamese</source><target>Asamés</target>
      </trans-unit>
      <trans-unit id="409" resname="languages" restype="array" datatype="x-android-resource" extype="6">
        <source>Aymara</source><target>Aymara</target>
      </trans-unit>
      <trans-unit id="410" resname="languages" restype="array" datatype="x-android-resource" extype="7">
        <source>Azeri</source><target>Azerí</target>
      </trans-unit>
      <trans-unit id="411" resname="languages" restype="array" datatype="x-android-resource" extype="8">
        <source>Belarusian</source><target>Bielorruso</target>
      </trans-unit>
      <trans-unit id="412" resname="languages" restype="array" datatype="x-android-resource" extype="9">
        <source>Bengali</source><target>Bengalí</target>
      </trans-unit>
      <trans-unit id="413" resname="languages" restype="array" datatype="x-android-resource" extype="10">
        <source>Bislama</source><target>Bislama</target>
      </trans-unit>
      <trans-unit id="414" resname="languages" restype="array" datatype="x-android-resource" extype="11">
        <source>Bosnian</source><target>Bosnio</target>
      </trans-unit>
      <trans-unit id="415" resname="languages" restype="array" datatype="x-android-resource" extype="12">
        <source>Bulgarian</source><target>Búlgaro</target>
      </trans-unit>
      <trans-unit id="416" resname="languages" restype="array" datatype="x-android-resource" extype="13">
        <source>Burmese</source><target>Birmano</target>
      </trans-unit>
      <trans-unit id="417" resname="languages" restype="array" datatype="x-android-resource" extype="14">
        <source>Catalan</source><target>Catalán</target>
      </trans-unit>
      <trans-unit id="418" resname="languages" restype="array" datatype="x-android-resource" extype="15">
        <source>Chinese</source><target>Chino</target>
      </trans-unit>
      <trans-unit id="419" resname="languages" restype="array" datatype="x-android-resource" extype="16">
        <source>Croatian</source><target>Croata</target>
      </trans-unit>
      <trans-unit id="420" resname="languages" restype="array" datatype="x-android-resource" extype="17">
        <source>Czech</source><target>Checo</target>
      </trans-unit>
      <trans-unit id="421" resname="languages" restype="array" datatype="x-android-resource" extype="18">
        <source>Danish</source><target>Danés</target>
      </trans-unit>
      <trans-unit id="422" resname="languages" restype="array" datatype="x-android-resource" extype="19">
        <source>Dari</source><target>Dari</target>
      </trans-unit>
      <trans-unit id="423" resname="languages" restype="array" datatype="x-android-resource" extype="20">
        <source>Dhivehi</source><target>Dhivehi</target>
      </trans-unit>
      <trans-unit id="424" resname="languages" restype="array" datatype="x-android-resource" extype="21">
        <source>Dutch</source><target>Holandés</target>
      </trans-unit>
      <trans-unit id="425" resname="languages" restype="array" datatype="x-android-resource" extype="22">
        <source>Dzongkha</source><target>Dzongkha</target>
      </trans-unit>
      <trans-unit id="426" resname="languages" restype="array" datatype="x-android-resource" extype="23">
        <source>English</source><target>Inglés</target>
      </trans-unit>
      <trans-unit id="427" resname="languages" restype="array" datatype="x-android-resource" extype="24">
        <source>Estonian</source><target>Estonio</target>
      </trans-unit>
      <trans-unit id="428" resname="languages" restype="array" datatype="x-android-resource" extype="25">
        <source>Fijian</source><target>Fiyiano</target>
      </trans-unit>
      <trans-unit id="429" resname="languages" restype="array" datatype="x-android-resource" extype="26">
        <source>Filipino</source><target>Filipino</target>
      </trans-unit>
      <trans-unit id="430" resname="languages" restype="array" datatype="x-android-resource" extype="27">
        <source>Finnish</source><target>Finlandés</target>
      </trans-unit>
      <trans-unit id="431" resname="languages" restype="array" datatype="x-android-resource" extype="28">
        <source>French</source><target>Francés</target>
      </trans-unit>
      <trans-unit id="432" resname="languages" restype="array" datatype="x-android-resource" extype="29">
        <source>Gagauz</source><target>Gagauz</target>
      </trans-unit>
      <trans-unit id="433" resname="languages" restype="array" datatype="x-android-resource" extype="30">
        <source>Georgian</source><target>Georgiano</target>
      </trans-unit>
      <trans-unit id="434" resname="languages" restype="array" datatype="x-android-resource" extype="31">
        <source>German</source><target>Alemán</target>
      </trans-unit>
      <trans-unit id="435" resname="languages" restype="array" datatype="x-android-resource" extype="32">
        <source>Greek</source><target>Griego</target>
      </trans-unit>
      <trans-unit id="436" resname="languages" restype="array" datatype="x-android-resource" extype="33">
        <source>Gujarati</source><target>Gujarati</target>
      </trans-unit>
      <trans-unit id="437" resname="languages" restype="array" datatype="x-android-resource" extype="34">
        <source>Haitian Creole</source><target>Criollo haitiano</target>
      </trans-unit>
      <trans-unit id="438" resname="languages" restype="array" datatype="x-android-resource" extype="35">
        <source>Hebrew</source><target>Hebreo</target>
      </trans-unit>
      <trans-unit id="439" resname="languages" restype="array" datatype="x-android-resource" extype="36">
        <source>Hindi</source><target>Hindi</target>
      </trans-unit>
      <trans-unit id="440" resname="languages" restype="array" datatype="x-android-resource" extype="37">
        <source>Hiri Motu</source><target>Hiri Motu</target>
      </trans-unit>
      <trans-unit id="441" resname="languages" restype="array" datatype="x-android-resource" extype="38">
        <source>Hungarian</source><target>Húngaro</target>
      </trans-unit>
      <trans-unit id="442" resname="languages" restype="array" datatype="x-android-resource" extype="39">
        <source>Icelandic</source><target>Islandés</target>
      </trans-unit>
      <trans-unit id="443" resname="languages" restype="array" datatype="x-android-resource" extype="40">
        <source>Indonesian</source><target>Indonesio</target>
      </trans-unit>
      <trans-unit id="444" resname="languages" restype="array" datatype="x-android-resource" extype="41">
        <source>Irish Gaelic</source><target>Gaélico irlandés</target>
      </trans-unit>
      <trans-unit id="445" resname="languages" restype="array" datatype="x-android-resource" extype="42">
        <source>Italian</source><target>Italiano</target>
      </trans-unit>
      <trans-unit id="446" resname="languages" restype="array" datatype="x-android-resource" extype="43">
        <source>Japanese</source><target>Japonés</target>
      </trans-unit>
      <trans-unit id="447" resname="languages" restype="array" datatype="x-android-resource" extype="44">
        <source>Kannada</source><target>Kannada</target>
      </trans-unit>
      <trans-unit id="448" resname="languages" restype="array" datatype="x-android-resource" extype="45">
        <source>Kashmiri</source><target>Kashmiri</target>
      </trans-unit>
      <trans-unit id="449" resname="languages" restype="array" datatype="x-android-resource" extype="46">
        <source>Kazakh</source><target>Kazajo</target>
      </trans-unit>
      <trans-unit id="450" resname="languages" restype="array" datatype="x-android-resource" extype="47">
        <source>Khmer</source><target>Camboyano</target>
      </trans-unit>
      <trans-unit id="451" resname="languages" restype="array" datatype="x-android-resource" extype="48">
        <source>Korean</source><target>Coreano</target>
      </trans-unit>
      <trans-unit id="452" resname="languages" restype="array" datatype="x-android-resource" extype="49">
        <source>Kurdish</source><target>Kurdo</target>
      </trans-unit>
      <trans-unit id="453" resname="languages" restype="array" datatype="x-android-resource" extype="50">
        <source>Kyrgyz</source><target>Kirguís</target>
      </trans-unit>
      <trans-unit id="454" resname="languages" restype="array" datatype="x-android-resource" extype="51">
        <source>Lao</source><target>Lao</target>
      </trans-unit>
      <trans-unit id="455" resname="languages" restype="array" datatype="x-android-resource" extype="52">
        <source>Latvian</source><target>Letón</target>
      </trans-unit>
      <trans-unit id="456" resname="languages" restype="array" datatype="x-android-resource" extype="53">
        <source>Lithuanian</source><target>Lituano</target>
      </trans-unit>
      <trans-unit id="457" resname="languages" restype="array" datatype="x-android-resource" extype="54">
        <source>Luxembourgish</source><target>Luxemburgués</target>
      </trans-unit>
      <trans-unit id="458" resname="languages" restype="array" datatype="x-android-resource" extype="55">
        <source>Macedonian</source><target>Macedonio</target>
      </trans-unit>
      <trans-unit id="459" resname="languages" restype="array" datatype="x-android-resource" extype="56">
        <source>Malagasy</source><target>Malgache</target>
      </trans-unit>
      <trans-unit id="460" resname="languages" restype="array" datatype="x-android-resource" extype="57">
        <source>Malay</source><target>Malayo</target>
      </trans-unit>
      <trans-unit id="461" resname="languages" restype="array" datatype="x-android-resource" extype="58">
        <source>Malayalam</source><target>Malabar</target>
      </trans-unit>
      <trans-unit id="462" resname="languages" restype="array" datatype="x-android-resource" extype="59">
        <source>Maltese</source><target>Maltés</target>
      </trans-unit>
      <trans-unit id="463" resname="languages" restype="array" datatype="x-android-resource" extype="60">
        <source>Marathi</source><target>Marathi</target>
      </trans-unit>
      <trans-unit id="464" resname="languages" restype="array" datatype="x-android-resource" extype="61">
        <source>Moldovan</source><target>Moldavo</target>
      </trans-unit>
      <trans-unit id="465" resname="languages" restype="array" datatype="x-android-resource" extype="62">
        <source>Mongolian</source><target>Mongól</target>
      </trans-unit>
      <trans-unit id="466" resname="languages" restype="array" datatype="x-android-resource" extype="63">
        <source>Montenegrin</source><target>Montegrino</target>
      </trans-unit>
      <trans-unit id="467" resname="languages" restype="array" datatype="x-android-resource" extype="64">
        <source>Ndebele</source><target>Ndebele</target>
      </trans-unit>
      <trans-unit id="468" resname="languages" restype="array" datatype="x-android-resource" extype="65">
        <source>Nepali</source><target>Nepalés</target>
      </trans-unit>
      <trans-unit id="469" resname="languages" restype="array" datatype="x-android-resource" extype="66">
        <source>New Zealand Sign Language</source><target>Lenguaje de Señas de Nueva Zelanda</target>
      </trans-unit>
      <trans-unit id="470" resname="languages" restype="array" datatype="x-android-resource" extype="67">
        <source>Northern Sotho</source><target>Sesotho del Norte</target>
      </trans-unit>
      <trans-unit id="471" resname="languages" restype="array" datatype="x-android-resource" extype="68">
        <source>Norwegian</source><target>Noruego</target>
      </trans-unit>
      <trans-unit id="472" resname="languages" restype="array" datatype="x-android-resource" extype="69">
        <source>Oriya</source><target>Oriya</target>
      </trans-unit>
      <trans-unit id="473" resname="languages" restype="array" datatype="x-android-resource" extype="70">
        <source>Papiamento</source><target>Papicamento</target>
      </trans-unit>
      <trans-unit id="474" resname="languages" restype="array" datatype="x-android-resource" extype="71">
        <source>Pashto</source><target>Pastún</target>
      </trans-unit>
      <trans-unit id="475" resname="languages" restype="array" datatype="x-android-resource" extype="72">
        <source>Persian</source><target>Persa</target>
      </trans-unit>
      <trans-unit id="476" resname="languages" restype="array" datatype="x-android-resource" extype="73">
        <source>Polish</source><target>Polaco</target>
      </trans-unit>
      <trans-unit id="477" resname="languages" restype="array" datatype="x-android-resource" extype="74">
        <source>Portuguese</source><target>Portugués</target>
      </trans-unit>
      <trans-unit id="478" resname="languages" restype="array" datatype="x-android-resource" extype="75">
        <source>Punjabi</source><target>Panyabí</target>
      </trans-unit>
      <trans-unit id="479" resname="languages" restype="array" datatype="x-android-resource" extype="76">
        <source>Quechua</source><target>Qechua</target>
      </trans-unit>
      <trans-unit id="480" resname="languages" restype="array" datatype="x-android-resource" extype="77">
        <source>Romanian</source><target>Rumano</target>
      </trans-unit>
      <trans-unit id="481" resname="languages" restype="array" datatype="x-android-resource" extype="78">
        <source>Russian</source><target>Ruso</target>
      </trans-unit>
      <trans-unit id="482" resname="languages" restype="array" datatype="x-android-resource" extype="79">
        <source>Somali</source><target>Somalí</target>
      </trans-unit>
      <trans-unit id="483" resname="languages" restype="array" datatype="x-android-resource" extype="80">
        <source>Sotho</source><target>Sesotho</target>
      </trans-unit>
      <trans-unit id="484" resname="languages" restype="array" datatype="x-android-resource" extype="81">
        <source>Spanish</source><target>Español</target>
      </trans-unit>
      <trans-unit id="485" resname="languages" restype="array" datatype="x-android-resource" extype="82">
        <source>Swahili</source><target>Swahili</target>
      </trans-unit>
      <trans-unit id="486" resname="languages" restype="array" datatype="x-android-resource" extype="83">
        <source>Swati</source><target>Swati</target>
      </trans-unit>
      <trans-unit id="487" resname="languages" restype="array" datatype="x-android-resource" extype="84">
        <source>Swedish</source><target>Sueco</target>
      </trans-unit>
      <trans-unit id="488" resname="languages" restype="array" datatype="x-android-resource" extype="85">
        <source>Tajik</source><target>Tajiko</target>
      </trans-unit>
      <trans-unit id="489" resname="languages" restype="array" datatype="x-android-resource" extype="86">
        <source>Tamil</source><target>Tamil</target>
      </trans-unit>
      <trans-unit id="490" resname="languages" restype="array" datatype="x-android-resource" extype="87">
        <source>Telugu</source><target>Télugu</target>
      </trans-unit>
      <trans-unit id="491" resname="languages" restype="array" datatype="x-android-resource" extype="88">
        <source>Tetum</source><target>Tetum</target>
      </trans-unit>
      <trans-unit id="492" resname="languages" restype="array" datatype="x-android-resource" extype="89">
        <source>Thai</source><target>Tailandés</target>
      </trans-unit>
      <trans-unit id="493" resname="languages" restype="array" datatype="x-android-resource" extype="90">
        <source>Tok Pisin</source><target>Tok pisin</target>
      </trans-unit>
      <trans-unit id="494" resname="languages" restype="array" datatype="x-android-resource" extype="91">
        <source>Tsonga</source><target>Tsonga</target>
      </trans-unit>
      <trans-unit id="495" resname="languages" restype="array" datatype="x-android-resource" extype="92">
        <source>Tswana</source><target>Setsuana</target>
      </trans-unit>
      <trans-unit id="496" resname="languages" restype="array" datatype="x-android-resource" extype="93">
        <source>West Frisian</source><target>Frisón occidental</target>
      </trans-unit>
      <trans-unit id="497" resname="languages" restype="array" datatype="x-android-resource" extype="94">
        <source>Yiddish</source><target>Yidis</target>
      </trans-unit>
      <trans-unit id="498" resname="states" restype="array" datatype="x-android-resource" extype="0">
        <source>Alabama</source><target>Alabama</target>
      </trans-unit>
      <trans-unit id="499" resname="states" restype="array" datatype="x-android-resource" extype="1">
        <source>Alaska</source><target>Alaska</target>
      </trans-unit>
      <trans-unit id="500" resname="states" restype="array" datatype="x-android-resource" extype="2">
        <source>American Samoa</source><target>Soma americana</target>
      </trans-unit>
      <trans-unit id="501" resname="states" restype="array" datatype="x-android-resource" extype="3">
        <source>Arizona</source><target>Arizona</target>
      </trans-unit>
      <trans-unit id="502" resname="states" restype="array" datatype="x-android-resource" extype="4">
        <source>Arkansas</source><target>Arkansas</target>
      </trans-unit>
      <trans-unit id="503" resname="states" restype="array" datatype="x-android-resource" extype="5">
        <source>California</source><target>California</target>
      </trans-unit>
      <trans-unit id="504" resname="states" restype="array" datatype="x-android-resource" extype="6">
        <source>Colorado</source><target>Colorado</target>
      </trans-unit>
      <trans-unit id="505" resname="states" restype="array" datatype="x-android-resource" extype="7">
        <source>Connecticut</source><target>Connecticut</target>
      </trans-unit>
      <trans-unit id="506" resname="states" restype="array" datatype="x-android-resource" extype="8">
        <source>Delaware</source><target>Delaware</target>
      </trans-unit>
      <trans-unit id="507" resname="states" restype="array" datatype="x-android-resource" extype="9">
        <source>District Of Columbia</source><target>District Of Columbia</target>
      </trans-unit>
      <trans-unit id="508" resname="states" restype="array" datatype="x-android-resource" extype="10">
        <source>Florida</source><target>Florida</target>
      </trans-unit>
      <trans-unit id="509" resname="states" restype="array" datatype="x-android-resource" extype="11">
        <source>Georgia</source><target>Georgia</target>
      </trans-unit>
      <trans-unit id="510" resname="states" restype="array" datatype="x-android-resource" extype="12">
        <source>Guam</source><target>Guam</target>
      </trans-unit>
      <trans-unit id="511" resname="states" restype="array" datatype="x-android-resource" extype="13">
        <source>Hawaii</source><target>Hawaii</target>
      </trans-unit>
      <trans-unit id="512" resname="states" restype="array" datatype="x-android-resource" extype="14">
        <source>Idaho</source><target>Idaho</target>
      </trans-unit>
      <trans-unit id="513" resname="states" restype="array" datatype="x-android-resource" extype="15">
        <source>Illinois</source><target>Illinois</target>
      </trans-unit>
      <trans-unit id="514" resname="states" restype="array" datatype="x-android-resource" extype="16">
        <source>Indiana</source><target>Indiana</target>
      </trans-unit>
      <trans-unit id="515" resname="states" restype="array" datatype="x-android-resource" extype="17">
        <source>Iowa</source><target>Iowa</target>
      </trans-unit>
      <trans-unit id="516" resname="states" restype="array" datatype="x-android-resource" extype="18">
        <source>Kansas</source><target>Kansas</target>
      </trans-unit>
      <trans-unit id="517" resname="states" restype="array" datatype="x-android-resource" extype="19">
        <source>Kentucky</source><target>Kentucky</target>
      </trans-unit>
      <trans-unit id="518" resname="states" restype="array" datatype="x-android-resource" extype="20">
        <source>Louisiana</source><target>Louisiana</target>
      </trans-unit>
      <trans-unit id="519" resname="states" restype="array" datatype="x-android-resource" extype="21">
        <source>Maine</source><target>Maine</target>
      </trans-unit>
      <trans-unit id="520" resname="states" restype="array" datatype="x-android-resource" extype="22">
        <source>Maryland</source><target>Maryland</target>
      </trans-unit>
      <trans-unit id="521" resname="states" restype="array" datatype="x-android-resource" extype="23">
        <source>Massachusetts</source><target>Massachusetts</target>
      </trans-unit>
      <trans-unit id="522" resname="states" restype="array" datatype="x-android-resource" extype="24">
        <source>Michigan</source><target>Michigan</target>
      </trans-unit>
      <trans-unit id="523" resname="states" restype="array" datatype="x-android-resource" extype="25">
        <source>Minnesota</source><target>Minnesota</target>
      </trans-unit>
      <trans-unit id="524" resname="states" restype="array" datatype="x-android-resource" extype="26">
        <source>Mississippi</source><target>Mississippi</target>
      </trans-unit>
      <trans-unit id="525" resname="states" restype="array" datatype="x-android-resource" extype="27">
        <source>Missouri</source><target>Missouri</target>
      </trans-unit>
      <trans-unit id="526" resname="states" restype="array" datatype="x-android-resource" extype="28">
        <source>Montana</source><target>Montana</target>
      </trans-unit>
      <trans-unit id="527" resname="states" restype="array" datatype="x-android-resource" extype="29">
        <source>Nebraska</source><target>Nebraska</target>
      </trans-unit>
      <trans-unit id="528" resname="states" restype="array" datatype="x-android-resource" extype="30">
        <source>Nevada</source><target>Nevada</target>
      </trans-unit>
      <trans-unit id="529" resname="states" restype="array" datatype="x-android-resource" extype="31">
        <source>New Jersey</source><target>New Jersey</target>
      </trans-unit>
      <trans-unit id="530" resname="states" restype="array" datatype="x-android-resource" extype="32">
        <source>New Mexico</source><target>New Mexico</target>
      </trans-unit>
      <trans-unit id="531" resname="states" restype="array" datatype="x-android-resource" extype="33">
        <source>New York</source><target>New York</target>
      </trans-unit>
      <trans-unit id="532" resname="states" restype="array" datatype="x-android-resource" extype="34">
        <source>North Carolina</source><target>North Carolina</target>
      </trans-unit>
      <trans-unit id="533" resname="states" restype="array" datatype="x-android-resource" extype="35">
        <source>North Dakota</source><target>North Dakota</target>
      </trans-unit>
      <trans-unit id="534" resname="states" restype="array" datatype="x-android-resource" extype="36">
        <source>Ohio</source><target>Ohio</target>
      </trans-unit>
      <trans-unit id="535" resname="states" restype="array" datatype="x-android-resource" extype="37">
        <source>Oklahoma</source><target>Oklahoma</target>
      </trans-unit>
      <trans-unit id="536" resname="states" restype="array" datatype="x-android-resource" extype="38">
        <source>Oregon</source><target>Oregon</target>
      </trans-unit>
      <trans-unit id="537" resname="states" restype="array" datatype="x-android-resource" extype="39">
        <source>Pennsylvania</source><target>Pennsylvania</target>
      </trans-unit>
      <trans-unit id="538" resname="states" restype="array" datatype="x-android-resource" extype="40">
        <source>Puerto Rico</source><target>Puerto Rico</target>
      </trans-unit>
      <trans-unit id="539" resname="states" restype="array" datatype="x-android-resource" extype="41">
        <source>Rhode Island</source><target>Rhode Island</target>
      </trans-unit>
      <trans-unit id="540" resname="states" restype="array" datatype="x-android-resource" extype="42">
        <source>South Carolina</source><target>South Carolina</target>
      </trans-unit>
      <trans-unit id="541" resname="states" restype="array" datatype="x-android-resource" extype="43">
        <source>South Dakota</source><target>South Dakota</target>
      </trans-unit>
      <trans-unit id="542" resname="states" restype="array" datatype="x-android-resource" extype="44">
        <source>Tennessee</source><target>Tennessee</target>
      </trans-unit>
      <trans-unit id="543" resname="states" restype="array" datatype="x-android-resource" extype="45">
        <source>Texas</source><target>Texas</target>
      </trans-unit>
      <trans-unit id="544" resname="states" restype="array" datatype="x-android-resource" extype="46">
        <source>Utah</source><target>Utah</target>
      </trans-unit>
      <trans-unit id="545" resname="states" restype="array" datatype="x-android-resource" extype="47">
        <source>Vermont</source><target>Vermont</target>
      </trans-unit>
      <trans-unit id="546" resname="states" restype="array" datatype="x-android-resource" extype="48">
        <source>Virgin Islands</source><target>Virgin Islands</target>
      </trans-unit>
      <trans-unit id="547" resname="states" restype="array" datatype="x-android-resource" extype="49">
        <source>Virginia</source><target>Virginia</target>
      </trans-unit>
      <trans-unit id="548" resname="states" restype="array" datatype="x-android-resource" extype="50">
        <source>Washington</source><target>Washington</target>
      </trans-unit>
      <trans-unit id="549" resname="states" restype="array" datatype="x-android-resource" extype="51">
        <source>West Virginia</source><target>West Virginia</target>
      </trans-unit>
      <trans-unit id="550" resname="states" restype="array" datatype="x-android-resource" extype="52">
        <source>Wisconsin</source><target>Wisconsin</target>
      </trans-unit>
      <trans-unit id="551" resname="states" restype="array" datatype="x-android-resource" extype="53">
        <source>Wyoming</source><target>Wyoming</target>
      </trans-unit>
      <trans-unit id="552" resname="expert_specialties" restype="array" datatype="x-android-resource" extype="0">
        <source>ADHD and Autism</source><target>TDAH y Autismo</target>
      </trans-unit>
      <trans-unit id="553" resname="expert_specialties" restype="array" datatype="x-android-resource" extype="1">
        <source>Addiction Medicine</source><target>Medicina de Adicción</target>
      </trans-unit>
      <trans-unit id="554" resname="expert_specialties" restype="array" datatype="x-android-resource" extype="2">
        <source>Adolescent Medicine</source><target>Medicina Adolescente</target>
      </trans-unit>
      <trans-unit id="555" resname="expert_specialties" restype="array" datatype="x-android-resource" extype="3">
        <source>Aerospace Medicine</source><target>Medicina Aeroespacial</target>
      </trans-unit>
      <trans-unit id="556" resname="expert_specialties" restype="array" datatype="x-android-resource" extype="4">
        <source>Aesthetic Medicine</source><target>Medicina Estética</target>
      </trans-unit>
      <trans-unit id="557" resname="expert_specialties" restype="array" datatype="x-android-resource" extype="5">
        <source>Allergy</source><target>Alergia</target>
      </trans-unit>
      <trans-unit id="558" resname="expert_specialties" restype="array" datatype="x-android-resource" extype="6">
        <source>Allergy and Immunology</source><target>Alergia e Inmunología</target>
      </trans-unit>
      <trans-unit id="559" resname="expert_specialties" restype="array" datatype="x-android-resource" extype="7">
        <source>Anesthesiology</source><target>Anestesiología</target>
      </trans-unit>
      <trans-unit id="560" resname="expert_specialties" restype="array" datatype="x-android-resource" extype="8">
        <source>Anti-Aging Medicine</source><target>Medicina Anti Envejecimiento</target>
      </trans-unit>
      <trans-unit id="561" resname="expert_specialties" restype="array" datatype="x-android-resource" extype="9">
        <source>Bariatrics</source><target>Bariátrica</target>
      </trans-unit>
      <trans-unit id="562" resname="expert_specialties" restype="array" datatype="x-android-resource" extype="10">
        <source>Breast Surgery</source><target>Cirugía de Mamá</target>
      </trans-unit>
      <trans-unit id="563" resname="expert_specialties" restype="array" datatype="x-android-resource" extype="11">
        <source>Cardiac Electrophysiology</source><target>Electrofisiología Cardiaca</target>
      </trans-unit>
      <trans-unit id="564" resname="expert_specialties" restype="array" datatype="x-android-resource" extype="12">
        <source>Cardiology</source><target>Cardiología</target>
      </trans-unit>
      <trans-unit id="565" resname="expert_specialties" restype="array" datatype="x-android-resource" extype="13">
        <source>Child Psychiatry</source><target>Psiquiatría Infantil</target>
      </trans-unit>
      <trans-unit id="566" resname="expert_specialties" restype="array" datatype="x-android-resource" extype="14">
        <source>Clinical Genetics</source><target>Genética Clínica</target>
      </trans-unit>
      <trans-unit id="567" resname="expert_specialties" restype="array" datatype="x-android-resource" extype="15">
        <source>Clinical Lipidology</source><target>Lipidolología Clínica</target>
      </trans-unit>
      <trans-unit id="568" resname="expert_specialties" restype="array" datatype="x-android-resource" extype="16">
        <source>Clinical Psychology</source><target>Psicología Clínica</target>
      </trans-unit>
      <trans-unit id="569" resname="expert_specialties" restype="array" datatype="x-android-resource" extype="17">
        <source>Colon and Rectal Surgery</source><target>Cirugía Rectal y de Colon</target>
      </trans-unit>
      <trans-unit id="570" resname="expert_specialties" restype="array" datatype="x-android-resource" extype="18">
        <source>Cosmetic Dentistry</source><target>Odontología Estética</target>
      </trans-unit>
      <trans-unit id="571" resname="expert_specialties" restype="array" datatype="x-android-resource" extype="19">
        <source>Cosmetic Surgery</source><target>Cirugía Cosmética</target>
      </trans-unit>
      <trans-unit id="572" resname="expert_specialties" restype="array" datatype="x-android-resource" extype="20">
        <source>Critical Care</source><target>Cuidados Críticos</target>
      </trans-unit>
      <trans-unit id="573" resname="expert_specialties" restype="array" datatype="x-android-resource" extype="21">
        <source>Dentistry</source><target>Odontología</target>
      </trans-unit>
      <trans-unit id="574" resname="expert_specialties" restype="array" datatype="x-android-resource" extype="22">
        <source>Dermatology</source><target>Dermatología</target>
      </trans-unit>
      <trans-unit id="575" resname="expert_specialties" restype="array" datatype="x-android-resource" extype="23">
        <source>Dermatopathology</source><target>Dermatopatología</target>
      </trans-unit>
      <trans-unit id="576" resname="expert_specialties" restype="array" datatype="x-android-resource" extype="24">
        <source>Developmental and Behavioral Pediatrics</source><target>Pediatría de Desarrollo y Comportamiento</target>
      </trans-unit>
      <trans-unit id="577" resname="expert_specialties" restype="array" datatype="x-android-resource" extype="25">
        <source>Diabetology</source><target>Diabetología</target>
      </trans-unit>
      <trans-unit id="578" resname="expert_specialties" restype="array" datatype="x-android-resource" extype="26">
        <source>Diagnostic Radiology</source><target>Radiología Diagnóstica</target>
      </trans-unit>
      <trans-unit id="579" resname="expert_specialties" restype="array" datatype="x-android-resource" extype="27">
        <source>ENT and Head and Neck Surgery</source><target>Otorrinolaringología y Cirugía de Cabeza y Cuello</target>
      </trans-unit>
      <trans-unit id="580" resname="expert_specialties" restype="array" datatype="x-android-resource" extype="28">
        <source>Emergency Medicine</source><target>Medicina de Urgencias</target>
      </trans-unit>
      <trans-unit id="581" resname="expert_specialties" restype="array" datatype="x-android-resource" extype="29">
        <source>Endocrinology</source><target>Endocrinología</target>
      </trans-unit>
      <trans-unit id="582" resname="expert_specialties" restype="array" datatype="x-android-resource" extype="30">
        <source>Endodontics</source><target>Endodoncia</target>
      </trans-unit>
      <trans-unit id="583" resname="expert_specialties" restype="array" datatype="x-android-resource" extype="31">
        <source>Environmental Health</source><target>Salud de Medio Ambiente</target>
      </trans-unit>
      <trans-unit id="584" resname="expert_specialties" restype="array" datatype="x-android-resource" extype="32">
        <source>Facial Plastic Surgery</source><target>Cirugía Plástica Facial</target>
      </trans-unit>
      <trans-unit id="585" resname="expert_specialties" restype="array" datatype="x-android-resource" extype="33">
        <source>Family Medicine</source><target>Medicina Familiar</target>
      </trans-unit>
      <trans-unit id="586" resname="expert_specialties" restype="array" datatype="x-android-resource" extype="34">
        <source>Fertility Medicine</source><target>Medicina de Fertilidad</target>
      </trans-unit>
      <trans-unit id="587" resname="expert_specialties" restype="array" datatype="x-android-resource" extype="35">
        <source>Gastroenterology</source><target>Gastroenterología</target>
      </trans-unit>
      <trans-unit id="588" resname="expert_specialties" restype="array" datatype="x-android-resource" extype="36">
        <source>General Practice</source><target>Medicina General</target>
      </trans-unit>
      <trans-unit id="589" resname="expert_specialties" restype="array" datatype="x-android-resource" extype="37">
        <source>General Surgery</source><target>Cirugía General</target>
      </trans-unit>
      <trans-unit id="590" resname="expert_specialties" restype="array" datatype="x-android-resource" extype="38">
        <source>Genetics Counseling</source><target>Consejería Genética</target>
      </trans-unit>
      <trans-unit id="591" resname="expert_specialties" restype="array" datatype="x-android-resource" extype="39">
        <source>Geriatric Psychiatry</source><target>Psiquiatría Geriátrica</target>
      </trans-unit>
      <trans-unit id="592" resname="expert_specialties" restype="array" datatype="x-android-resource" extype="40">
        <source>Geriatrics</source><target>Geriatría</target>
      </trans-unit>
      <trans-unit id="593" resname="expert_specialties" restype="array" datatype="x-android-resource" extype="41">
        <source>Gynecologic Oncology</source><target>Oncología Ginecológica</target>
      </trans-unit>
      <trans-unit id="594" resname="expert_specialties" restype="array" datatype="x-android-resource" extype="42">
        <source>Gynecology</source><target>Ginecología</target>
      </trans-unit>
      <trans-unit id="595" resname="expert_specialties" restype="array" datatype="x-android-resource" extype="43">
        <source>Hair Restoration</source><target>Restauración de Cabello</target>
      </trans-unit>
      <trans-unit id="596" resname="expert_specialties" restype="array" datatype="x-android-resource" extype="44">
        <source>Hand Surgery</source><target>Cirugía de Mano</target>
      </trans-unit>
      <trans-unit id="597" resname="expert_specialties" restype="array" datatype="x-android-resource" extype="45">
        <source>Head and Neck Surgery</source><target>Cirguía de Cabeza y Cuello</target>
      </trans-unit>
      <trans-unit id="598" resname="expert_specialties" restype="array" datatype="x-android-resource" extype="46">
        <source>Hematology</source><target>Hematología</target>
      </trans-unit>
      <trans-unit id="599" resname="expert_specialties" restype="array" datatype="x-android-resource" extype="47">
        <source>Hematology and Oncology</source><target>Hematología y Oncología</target>
      </trans-unit>
      <trans-unit id="600" resname="expert_specialties" restype="array" datatype="x-android-resource" extype="48">
        <source>Hepatology</source><target>Hepatología</target>
      </trans-unit>
      <trans-unit id="601" resname="expert_specialties" restype="array" datatype="x-android-resource" extype="49">
        <source>Holistic Medicine</source><target>Medicina Holística</target>
      </trans-unit>
      <trans-unit id="602" resname="expert_specialties" restype="array" datatype="x-android-resource" extype="50">
        <source>Hospital-based practice</source><target>Consultorio basado en Hospital</target>
      </trans-unit>
      <trans-unit id="603" resname="expert_specialties" restype="array" datatype="x-android-resource" extype="51">
        <source>Immunology</source><target>Inmunología</target>
      </trans-unit>
      <trans-unit id="604" resname="expert_specialties" restype="array" datatype="x-android-resource" extype="52">
        <source>Infectious Disease</source><target>Enfermedades Infecciosas</target>
      </trans-unit>
      <trans-unit id="605" resname="expert_specialties" restype="array" datatype="x-android-resource" extype="53">
        <source>Integrative Medicine</source><target>Medicina Integral</target>
      </trans-unit>
      <trans-unit id="606" resname="expert_specialties" restype="array" datatype="x-android-resource" extype="54">
        <source>Internal Medicine</source><target>Medicina Interna</target>
      </trans-unit>
      <trans-unit id="607" resname="expert_specialties" restype="array" datatype="x-android-resource" extype="55">
        <source>Internal Medicine and Pediatrics</source><target>Medicina Interna y Pediatría</target>
      </trans-unit>
      <trans-unit id="608" resname="expert_specialties" restype="array" datatype="x-android-resource" extype="56">
        <source>Interventional Radiology</source><target>Radiología Intervencionista</target>
      </trans-unit>
      <trans-unit id="609" resname="expert_specialties" restype="array" datatype="x-android-resource" extype="57">
        <source>LASIK Surgery</source><target>Cirugía LASIK</target>
      </trans-unit>
      <trans-unit id="610" resname="expert_specialties" restype="array" datatype="x-android-resource" extype="58">
        <source>Maternal-Fetal Medicine</source><target>Medicina Materno Fetal</target>
      </trans-unit>
      <trans-unit id="611" resname="expert_specialties" restype="array" datatype="x-android-resource" extype="59">
        <source>Medical Oncology</source><target>Oncología Médica</target>
      </trans-unit>
      <trans-unit id="612" resname="expert_specialties" restype="array" datatype="x-android-resource" extype="60">
        <source>Neonatology</source><target>Neonatología</target>
      </trans-unit>
      <trans-unit id="613" resname="expert_specialties" restype="array" datatype="x-android-resource" extype="61">
        <source>Nephrology and Dialysis</source><target>Nefrología y Diálisis</target>
      </trans-unit>
      <trans-unit id="614" resname="expert_specialties" restype="array" datatype="x-android-resource" extype="62">
        <source>Neurology</source><target>Neurología</target>
      </trans-unit>
      <trans-unit id="615" resname="expert_specialties" restype="array" datatype="x-android-resource" extype="63">
        <source>Neuroradiology</source><target>Neuroradiología</target>
      </trans-unit>
      <trans-unit id="616" resname="expert_specialties" restype="array" datatype="x-android-resource" extype="64">
        <source>Neurosurgery</source><target>Neurocirugía</target>
      </trans-unit>
      <trans-unit id="617" resname="expert_specialties" restype="array" datatype="x-android-resource" extype="65">
        <source>Nuclear Medicine</source><target>Medicina Nuclear</target>
      </trans-unit>
      <trans-unit id="618" resname="expert_specialties" restype="array" datatype="x-android-resource" extype="66">
        <source>Obstetric Medicine</source><target>Medicina Obstetrica</target>
      </trans-unit>
      <trans-unit id="619" resname="expert_specialties" restype="array" datatype="x-android-resource" extype="67">
        <source>Obstetrics and Gynecology</source><target>Ginecología y Obstetricia</target>
      </trans-unit>
      <trans-unit id="620" resname="expert_specialties" restype="array" datatype="x-android-resource" extype="68">
        <source>Occupational Medicine</source><target>Medicina del Trabajo</target>
      </trans-unit>
      <trans-unit id="621" resname="expert_specialties" restype="array" datatype="x-android-resource" extype="69">
        <source>Ophthalmology</source><target>Oftalmología</target>
      </trans-unit>
      <trans-unit id="622" resname="expert_specialties" restype="array" datatype="x-android-resource" extype="70">
        <source>Oral and Maxillofacial Surgery</source><target>Cirugía Oral y Maxilofacial</target>
      </trans-unit>
      <trans-unit id="623" resname="expert_specialties" restype="array" datatype="x-android-resource" extype="71">
        <source>Orthodontics</source><target>Ortodoncia</target>
      </trans-unit>
      <trans-unit id="624" resname="expert_specialties" restype="array" datatype="x-android-resource" extype="72">
        <source>Orthopedic Foot and Ankle Surgery</source><target>Cirugía Ortopédica de Pie y Tobillo</target>
      </trans-unit>
      <trans-unit id="625" resname="expert_specialties" restype="array" datatype="x-android-resource" extype="73">
        <source>Orthopedic Reconstructive Surgery</source><target>Cirugía Ortopédica Reconstructiva</target>
      </trans-unit>
      <trans-unit id="626" resname="expert_specialties" restype="array" datatype="x-android-resource" extype="74">
        <source>Orthopedic Spine Surgery</source><target>Cirugía Ortopédica Columna</target>
      </trans-unit>
      <trans-unit id="627" resname="expert_specialties" restype="array" datatype="x-android-resource" extype="75">
        <source>Orthopedic Surgery</source><target>Cirugía Ortopédica</target>
      </trans-unit>
      <trans-unit id="628" resname="expert_specialties" restype="array" datatype="x-android-resource" extype="76">
        <source>Pain Management</source><target>Manejo del Dolor</target>
      </trans-unit>
      <trans-unit id="629" resname="expert_specialties" restype="array" datatype="x-android-resource" extype="77">
        <source>Palliative Care</source><target>Cuidado Paliativo</target>
      </trans-unit>
      <trans-unit id="630" resname="expert_specialties" restype="array" datatype="x-android-resource" extype="78">
        <source>Pathology</source><target>Patología</target>
      </trans-unit>
      <trans-unit id="631" resname="expert_specialties" restype="array" datatype="x-android-resource" extype="79">
        <source>Pediatric Allergy</source><target>Alergia Pediátrica</target>
      </trans-unit>
      <trans-unit id="632" resname="expert_specialties" restype="array" datatype="x-android-resource" extype="80">
        <source>Pediatric Allergy and Asthma</source><target>Asma y Alergia Pediátrica</target>
      </trans-unit>
      <trans-unit id="633" resname="expert_specialties" restype="array" datatype="x-android-resource" extype="81">
        <source>Pediatric Cardiology</source><target>Cardiología Pediátrica</target>
      </trans-unit>
      <trans-unit id="634" resname="expert_specialties" restype="array" datatype="x-android-resource" extype="82">
        <source>Pediatric Critical Care</source><target>Cuidados Críticos Pediátricos</target>
      </trans-unit>
      <trans-unit id="635" resname="expert_specialties" restype="array" datatype="x-android-resource" extype="83">
        <source>Pediatric Dentistry</source><target>Odontología Pediátrica</target>
      </trans-unit>
      <trans-unit id="636" resname="expert_specialties" restype="array" datatype="x-android-resource" extype="84">
        <source>Pediatric Dermatology</source><target>Dermatología Pediátrica</target>
      </trans-unit>
      <trans-unit id="637" resname="expert_specialties" restype="array" datatype="x-android-resource" extype="85">
        <source>Pediatric ENT and Head and Neck Surgery</source><target>Otorrinolaringología y Cirugía de Cabeza y Cuello Pediátrica</target>
      </trans-unit>
      <trans-unit id="638" resname="expert_specialties" restype="array" datatype="x-android-resource" extype="86">
        <source>Pediatric Emergency Medicine</source><target>Medicina de Urgencias Pediátrica</target>
      </trans-unit>
      <trans-unit id="639" resname="expert_specialties" restype="array" datatype="x-android-resource" extype="87">
        <source>Pediatric Endocrinology</source><target>Endocrinología Pediátrica</target>
      </trans-unit>
      <trans-unit id="640" resname="expert_specialties" restype="array" datatype="x-android-resource" extype="88">
        <source>Pediatric Gastroenterology</source><target>Gastroeneterología Pediátrica</target>
      </trans-unit>
      <trans-unit id="641" resname="expert_specialties" restype="array" datatype="x-android-resource" extype="89">
        <source>Pediatric Hematology and Oncology</source><target>Hematología y Oncología Pediátrica</target>
      </trans-unit>
      <trans-unit id="642" resname="expert_specialties" restype="array" datatype="x-android-resource" extype="90">
        <source>Pediatric Infectious Disease</source><target>Enfermedades Infecciosas Pediátrica</target>
      </trans-unit>
      <trans-unit id="643" resname="expert_specialties" restype="array" datatype="x-android-resource" extype="91">
        <source>Pediatric Nephrology and Dialysis</source><target>Nefrología y Diálisis Pediátrica</target>
      </trans-unit>
      <trans-unit id="644" resname="expert_specialties" restype="array" datatype="x-android-resource" extype="92">
        <source>Pediatric Neurology</source><target>Neurología Pediátrica</target>
      </trans-unit>
      <trans-unit id="645" resname="expert_specialties" restype="array" datatype="x-android-resource" extype="93">
        <source>Pediatric Oncology</source><target>Oncología Pediátrica</target>
      </trans-unit>
      <trans-unit id="646" resname="expert_specialties" restype="array" datatype="x-android-resource" extype="94">
        <source>Pediatric Ophthalmology</source><target>Oftalmología Pediátrica</target>
      </trans-unit>
      <trans-unit id="647" resname="expert_specialties" restype="array" datatype="x-android-resource" extype="95">
        <source>Pediatric Orthopedic Surgery</source><target>Cirugía Ortopédica Pediátrica</target>
      </trans-unit>
      <trans-unit id="648" resname="expert_specialties" restype="array" datatype="x-android-resource" extype="96">
        <source>Pediatric Pulmonology</source><target>Neumología Pediátrica</target>
      </trans-unit>
      <trans-unit id="649" resname="expert_specialties" restype="array" datatype="x-android-resource" extype="97">
        <source>Pediatric Rehabilitation Medicine</source><target>Medicina de Rehabilitación Pediátrica</target>
      </trans-unit>
      <trans-unit id="650" resname="expert_specialties" restype="array" datatype="x-android-resource" extype="98">
        <source>Pediatric Rheumatology</source><target>Reaumatología Pediátrica</target>
      </trans-unit>
      <trans-unit id="651" resname="expert_specialties" restype="array" datatype="x-android-resource" extype="99">
        <source>Pediatric Sports Medicine</source><target>Medicina Deportiva Pediátrica</target>
      </trans-unit>
      <trans-unit id="652" resname="expert_specialties" restype="array" datatype="x-android-resource" extype="100">
        <source>Pediatric Surgery</source><target>Cirugía Pediátrica</target>
      </trans-unit>
      <trans-unit id="653" resname="expert_specialties" restype="array" datatype="x-android-resource" extype="101">
        <source>Pediatric Urology</source><target>Urología Pediátrica</target>
      </trans-unit>
      <trans-unit id="654" resname="expert_specialties" restype="array" datatype="x-android-resource" extype="102">
        <source>Pediatrics</source><target>Pediatría</target>
      </trans-unit>
      <trans-unit id="655" resname="expert_specialties" restype="array" datatype="x-android-resource" extype="103">
        <source>Periodontics</source><target>Periodoncia</target>
      </trans-unit>
      <trans-unit id="656" resname="expert_specialties" restype="array" datatype="x-android-resource" extype="104">
        <source>Pharmacology</source><target>Farmacología</target>
      </trans-unit>
      <trans-unit id="657" resname="expert_specialties" restype="array" datatype="x-android-resource" extype="105">
        <source>Phlebology</source><target>Flebología</target>
      </trans-unit>
      <trans-unit id="658" resname="expert_specialties" restype="array" datatype="x-android-resource" extype="106">
        <source>Physical Medicine and Rehabilitation</source><target>Medicina Física y Rehabilitación</target>
      </trans-unit>
      <trans-unit id="659" resname="expert_specialties" restype="array" datatype="x-android-resource" extype="107">
        <source>Plastic Surgery</source><target>Cirugía Plástica</target>
      </trans-unit>
      <trans-unit id="660" resname="expert_specialties" restype="array" datatype="x-android-resource" extype="108">
        <source>Podiatry</source><target>Podología</target>
      </trans-unit>
      <trans-unit id="661" resname="expert_specialties" restype="array" datatype="x-android-resource" extype="109">
        <source>Preventive Medicine</source><target>Medicina Preventiva</target>
      </trans-unit>
      <trans-unit id="662" resname="expert_specialties" restype="array" datatype="x-android-resource" extype="110">
        <source>Prosthodontics</source><target>Prostodoncia</target>
      </trans-unit>
      <trans-unit id="663" resname="expert_specialties" restype="array" datatype="x-android-resource" extype="111">
        <source>Psychiatry</source><target>Psiquiatría</target>
      </trans-unit>
      <trans-unit id="664" resname="expert_specialties" restype="array" datatype="x-android-resource" extype="112">
        <source>Public Health</source><target>Salud Pública</target>
      </trans-unit>
      <trans-unit id="665" resname="expert_specialties" restype="array" datatype="x-android-resource" extype="113">
        <source>Pulmonary Critical Care</source><target>Cuidados Críticos Pulmonares</target>
      </trans-unit>
      <trans-unit id="666" resname="expert_specialties" restype="array" datatype="x-android-resource" extype="114">
        <source>Pulmonology</source><target>Neumología</target>
      </trans-unit>
      <trans-unit id="667" resname="expert_specialties" restype="array" datatype="x-android-resource" extype="115">
        <source>Radiation Oncology</source><target>Oncología de Radiación</target>
      </trans-unit>
      <trans-unit id="668" resname="expert_specialties" restype="array" datatype="x-android-resource" extype="116">
        <source>Radiology</source><target>Radiología</target>
      </trans-unit>
      <trans-unit id="669" resname="expert_specialties" restype="array" datatype="x-android-resource" extype="117">
        <source>Retinal Surgery</source><target>Cirugía de Retina</target>
      </trans-unit>
      <trans-unit id="670" resname="expert_specialties" restype="array" datatype="x-android-resource" extype="118">
        <source>Rheumatology</source><target>Reumatología</target>
      </trans-unit>
      <trans-unit id="671" resname="expert_specialties" restype="array" datatype="x-android-resource" extype="119">
        <source>Sleep Medicine</source><target>Medicina de Sueño</target>
      </trans-unit>
      <trans-unit id="672" resname="expert_specialties" restype="array" datatype="x-android-resource" extype="120">
        <source>Sports Medicine</source><target>Medicina Deportiva</target>
      </trans-unit>
      <trans-unit id="673" resname="expert_specialties" restype="array" datatype="x-android-resource" extype="121">
        <source>Surgical Oncology</source><target>Cirugía Oncológica</target>
      </trans-unit>
      <trans-unit id="674" resname="expert_specialties" restype="array" datatype="x-android-resource" extype="122">
        <source>Thoracic Surgery</source><target>Cirugía Torácica</target>
      </trans-unit>
      <trans-unit id="675" resname="expert_specialties" restype="array" datatype="x-android-resource" extype="123">
        <source>Toxicology</source><target>Toxicología</target>
      </trans-unit>
      <trans-unit id="676" resname="expert_specialties" restype="array" datatype="x-android-resource" extype="124">
        <source>Transfusion Medicine</source><target>Medicina Transfusional</target>
      </trans-unit>
      <trans-unit id="677" resname="expert_specialties" restype="array" datatype="x-android-resource" extype="125">
        <source>Transplant Surgery</source><target>Cirugía de Transplante</target>
      </trans-unit>
      <trans-unit id="678" resname="expert_specialties" restype="array" datatype="x-android-resource" extype="126">
        <source>Trauma Surgery</source><target>Cirugía de Trauma</target>
      </trans-unit>
      <trans-unit id="679" resname="expert_specialties" restype="array" datatype="x-android-resource" extype="127">
        <source>Travel Medicine</source><target>Medicina de Viaje</target>
      </trans-unit>
      <trans-unit id="680" resname="expert_specialties" restype="array" datatype="x-android-resource" extype="128">
        <source>Undersea and Hyperbaric Medicine</source><target>Medicina Hiperbárica y Bajo el mar</target>
      </trans-unit>
      <trans-unit id="681" resname="expert_specialties" restype="array" datatype="x-android-resource" extype="129">
        <source>Urgent Care</source><target>Atención de Urgencia</target>
      </trans-unit>
      <trans-unit id="682" resname="expert_specialties" restype="array" datatype="x-android-resource" extype="130">
        <source>Urogynecology</source><target>Uroginecología</target>
      </trans-unit>
      <trans-unit id="683" resname="expert_specialties" restype="array" datatype="x-android-resource" extype="131">
        <source>Urologic Oncology</source><target>Oncología Urológica</target>
      </trans-unit>
      <trans-unit id="684" resname="expert_specialties" restype="array" datatype="x-android-resource" extype="132">
        <source>Urology</source><target>Urología</target>
      </trans-unit>
      <trans-unit id="685" resname="expert_specialties" restype="array" datatype="x-android-resource" extype="133">
        <source>Vascular Surgery</source><target>Cirugía Vascular</target>
      </trans-unit>
      <trans-unit id="686" resname="expert_specialties" restype="array" datatype="x-android-resource" extype="134">
        <source>Wilderness Medicine</source><target>Medicina en Áreas Silvestres</target>
      </trans-unit>
      <trans-unit id="687" resname="expert_specialties" restype="array" datatype="x-android-resource" extype="135">
        <source>Wound care</source><target>Cuidado de Heridas</target>
      </trans-unit>
      <trans-unit id="688" resname="question_prime_text_array" restype="array" datatype="x-android-resource" extype="0">
        <source>Need a more personalized answer?\u00a0›</source><target>¿Necesitas una respuestas más personalizada?\u00a0›</target>
      </trans-unit>
      <trans-unit id="689" resname="question_prime_text_array" restype="array" datatype="x-android-resource" extype="1">
        <source>The doctor will see you now\u00a0›</source><target>El doctor te verá ahora\u00a0›</target>
      </trans-unit>
      <trans-unit id="690" resname="question_prime_text_array" restype="array" datatype="x-android-resource" extype="2">
        <source>A doctor will see you now\u00a0›</source><target>Un doctor te verá ahora\u00a0›</target>
      </trans-unit>
      <trans-unit id="691" resname="question_prime_text_array" restype="array" datatype="x-android-resource" extype="3">
        <source>See a doctor now\u00a0›</source><target>Ve a un doctor ahora\u00a0›</target>
      </trans-unit>
      <trans-unit id="692" resname="question_prime_text_array" restype="array" datatype="x-android-resource" extype="4">
        <source>Get help now\u00a0›</source><target>Obtén ayuda ahora\u00a0›</target>
      </trans-unit>
      <trans-unit id="693" resname="question_prime_text_array" restype="array" datatype="x-android-resource" extype="5">
        <source>Consult a doctor now\u00a0›</source><target>Consulta con un doctor ahora\u00a0›</target>
      </trans-unit>
      <trans-unit id="694" resname="question_concierge_1_text_array" restype="array" datatype="x-android-resource" extype="0">
        <source>Talk with me now\u00a0›</source><target>Habla conmigo ahora\u00a0›</target>
      </trans-unit>
      <trans-unit id="695" resname="question_concierge_1_text_array" restype="array" datatype="x-android-resource" extype="1">
        <source>Get your question answered live\u00a0›</source><target>Obtén tu pregunta contestada en vivo\u00a0›</target>
      </trans-unit>
      <trans-unit id="696" resname="question_concierge_1_text_array" restype="array" datatype="x-android-resource" extype="2">
        <source>Ask {doctor_last_name} now\u00a0›</source><target>Pregúntale a {doctor_last_name} ahora\u00a0›</target>
      </trans-unit>
      <trans-unit id="697" resname="question_concierge_1_text_array" restype="array" datatype="x-android-resource" extype="3">
        <source>Speak with {doctor_last_name} now\u00a0›</source><target>Habla con {doctor_last_name} ahora\u00a0›</target>
      </trans-unit>
      <trans-unit id="698" resname="question_concierge_1_text_array" restype="array" datatype="x-android-resource" extype="4">
        <source>Get help now\u00a0›</source><target>Obtén ayuda ahora\u00a0›</target>
      </trans-unit>
      <trans-unit id="699" resname="question_prime_with_user_name" restype="array" datatype="x-android-resource" extype="0">
        <source>{user_first_name}, would you like to talk to a doctor?\u00a0›</source><target>{user_first_name}, ¿te gustaría hablar con un doctor?\u00a0›</target>
      </trans-unit>
      <trans-unit id="700" resname="question_prime_with_user_name" restype="array" datatype="x-android-resource" extype="1">
        <source>{user_first_name}, do you have a follow-up question?\u00a0›</source><target>{user_first_name}, ¿tienes una pregunta de seguimiento?\u00a0›</target>
      </trans-unit>
      <trans-unit id="701" resname="question_prime_with_user_name" restype="array" datatype="x-android-resource" extype="2">
        <source>{user_first_name}, would you like to send doctors a secure message?\u00a0›</source><target>{user_first_name}, ¿te gustaría enviarle a docotres un mensaje seguro?\u00a0›</target>
      </trans-unit>
      <trans-unit id="702" resname="question_prime_with_user_name" restype="array" datatype="x-android-resource" extype="3">
        <source>{user_first_name}, would you like to video chat with a doctor?\u00a0›</source><target>{user_first_name}, ¿te gustaría realizar chat de video con un doctor?\u00a0›</target>
      </trans-unit>
      <trans-unit id="703" resname="question_prime_with_user_name" restype="array" datatype="x-android-resource" extype="4">
        <source>{user_first_name}, would you like to text chat with a doctor?\u00a0›</source><target>{user_first_name}, ¿te gustaría realizar chat de texto con un doctor?\u00a0›</target>
      </trans-unit>
      <trans-unit id="704" resname="question_prime_with_user_name" restype="array" datatype="x-android-resource" extype="5">
        <source>{user_first_name}, need to ask another question?\u00a0›</source><target>{user_first_name}, ¿necesitas hacer otra pregunta?\u00a0›</target>
      </trans-unit>
      <trans-unit id="705" resname="downgrade_survey_reasons" restype="array" datatype="x-android-resource" extype="0">
        <source>Can\'t find the right doctor</source><target>No puedo encontrar al médico adecuado</target>
      </trans-unit>
      <trans-unit id="706" resname="downgrade_survey_reasons" restype="array" datatype="x-android-resource" extype="1">
        <source>Can\'t get the prescriptions I want/need</source><target>No puedo obtener las recetas que quiero/necesito</target>
      </trans-unit>
      <trans-unit id="707" resname="downgrade_survey_reasons" restype="array" datatype="x-android-resource" extype="2">
        <source>Too expensive</source><target>Demasiado caro</target>
      </trans-unit>
      <trans-unit id="708" resname="downgrade_survey_reasons" restype="array" datatype="x-android-resource" extype="3">
        <source>Technical Issues</source><target>Problemas Técnicos</target>
      </trans-unit>
      <trans-unit id="709" resname="downgrade_survey_reasons" restype="array" datatype="x-android-resource" extype="4">
        <source>The service did not meet my needs</source><target>El servicio no cumplio con mis necesidades</target>
      </trans-unit>
      <trans-unit id="710" resname="downgrade_survey_reasons" restype="array" datatype="x-android-resource" extype="5">
        <source>Other</source><target>Otra</target>
      </trans-unit>
      <trans-unit id="711" resname="downgrade_survey_reasons_hint" restype="array" datatype="x-android-resource" extype="0">
        <source>What doctor were you looking for?</source><target>¿Qué doctor estabas buscando?</target>
      </trans-unit>
      <trans-unit id="712" resname="downgrade_survey_reasons_hint" restype="array" datatype="x-android-resource" extype="1">
        <source>What medication were you looking for?</source><target>¿Qué medicamento estabas buscando?</target>
      </trans-unit>
      <trans-unit id="713" resname="downgrade_survey_reasons_hint" restype="array" datatype="x-android-resource" extype="2">
        <source>What would you be willing to pay?</source><target>¿Qué estarías dispuesto a pagar?</target>
      </trans-unit>
      <trans-unit id="714" resname="downgrade_survey_reasons_hint" restype="array" datatype="x-android-resource" extype="3">
        <source>What went wrong with your experience?</source><target>¿Qué salió mal con tu experiencia?</target>
      </trans-unit>
      <trans-unit id="715" resname="downgrade_survey_reasons_hint" restype="array" datatype="x-android-resource" extype="4">
        <source>What can we do to improve?</source><target>¿Qué podemos hacer para mejorar?</target>
      </trans-unit>
      <trans-unit id="716" resname="downgrade_survey_reasons_hint" restype="array" datatype="x-android-resource" extype="5">
        <source>What can we do to improve?</source><target>¿Qué podemos hacer para mejorar?</target>
      </trans-unit>
      <trans-unit id="717" resname="downgrade_survey_reasons_event" restype="array" datatype="x-android-resource" extype="0">
        <source>cannot_find_doctor</source><target>cannot_find_doctor</target>
      </trans-unit>
      <trans-unit id="718" resname="downgrade_survey_reasons_event" restype="array" datatype="x-android-resource" extype="1">
        <source>prescription_issue</source><target>prescription_issue</target>
      </trans-unit>
      <trans-unit id="719" resname="downgrade_survey_reasons_event" restype="array" datatype="x-android-resource" extype="2">
        <source>too_expensive</source><target>too_expensive</target>
      </trans-unit>
      <trans-unit id="720" resname="downgrade_survey_reasons_event" restype="array" datatype="x-android-resource" extype="3">
        <source>technical_issue</source><target>technical_issue</target>
      </trans-unit>
      <trans-unit id="721" resname="downgrade_survey_reasons_event" restype="array" datatype="x-android-resource" extype="4">
        <source>service_nothelpful</source><target>service_nothelpful</target>
      </trans-unit>
      <trans-unit id="722" resname="downgrade_survey_reasons_event" restype="array" datatype="x-android-resource" extype="5">
        <source>other</source><target>otra</target>
      </trans-unit>
      <trans-unit id="723" resname="deactivate_survey_reasons" restype="array" datatype="x-android-resource" extype="0">
        <source>Couldn\'t find the answer I was looking for</source><target>No pude encontrar la respuesta que estaba buscando</target>
      </trans-unit>
      <trans-unit id="724" resname="deactivate_survey_reasons" restype="array" datatype="x-android-resource" extype="1">
        <source>Received too many notifications</source><target>Recibí demasiadas notificaciones</target>
      </trans-unit>
      <trans-unit id="725" resname="deactivate_survey_reasons" restype="array" datatype="x-android-resource" extype="2">
        <source>Technical Issues</source><target>Problemas Técnicos</target>
      </trans-unit>
      <trans-unit id="726" resname="deactivate_survey_reasons" restype="array" datatype="x-android-resource" extype="3">
        <source>The service did not meet my needs</source><target>El servicio no cumplio con mis necesidades</target>
      </trans-unit>
      <trans-unit id="727" resname="deactivate_survey_reasons" restype="array" datatype="x-android-resource" extype="4">
        <source>Other</source><target>Otra</target>
      </trans-unit>
      <trans-unit id="728" resname="deactivate_survey_reasons_hint" restype="array" datatype="x-android-resource" extype="0">
        <source>What were you looking for?</source><target>¿Qué estabas buscando?</target>
      </trans-unit>
      <trans-unit id="729" resname="deactivate_survey_reasons_hint" restype="array" datatype="x-android-resource" extype="1">
        <source>How many were you receiving per day?</source><target>¿Cuántas estabas recibiendo al día?</target>
      </trans-unit>
      <trans-unit id="730" resname="deactivate_survey_reasons_hint" restype="array" datatype="x-android-resource" extype="2">
        <source>What went wrong with your experience?</source><target>¿Qué salió mal con tu experiencia?</target>
      </trans-unit>
      <trans-unit id="731" resname="deactivate_survey_reasons_hint" restype="array" datatype="x-android-resource" extype="3">
        <source>What can we do to improve?</source><target>¿Qué podemos hacer para mejorar?</target>
      </trans-unit>
      <trans-unit id="732" resname="deactivate_survey_reasons_hint" restype="array" datatype="x-android-resource" extype="4">
        <source>What can we do to improve?</source><target>¿Qué podemos hacer para mejorar?</target>
      </trans-unit>
      <trans-unit id="733" resname="deactivate_survey_reasons_event" restype="array" datatype="x-android-resource" extype="0">
        <source>cannot_find_answer</source><target>cannot_find_answer</target>
      </trans-unit>
      <trans-unit id="734" resname="deactivate_survey_reasons_event" restype="array" datatype="x-android-resource" extype="1">
        <source>too_many_notif</source><target>too_many_notif</target>
      </trans-unit>
      <trans-unit id="735" resname="deactivate_survey_reasons_event" restype="array" datatype="x-android-resource" extype="2">
        <source>technical_issue</source><target>technical_issue</target>
      </trans-unit>
      <trans-unit id="736" resname="deactivate_survey_reasons_event" restype="array" datatype="x-android-resource" extype="3">
        <source>service_nothelpful</source><target>service_nothelpful</target>
      </trans-unit>
      <trans-unit id="737" resname="deactivate_survey_reasons_event" restype="array" datatype="x-android-resource" extype="4">
        <source>other</source><target>otra</target>
      </trans-unit>
      <trans-unit id="738" resname="dissatisfied_survey_reasons" restype="array" datatype="x-android-resource" extype="0">
        <source>Technical problem</source><target>Problema técnico</target>
        
      <note>This is a list of reasons shown to users when they rate the consult experiences dissatisfied.</note></trans-unit>
      <trans-unit id="739" resname="dissatisfied_survey_reasons" restype="array" datatype="x-android-resource" extype="1">
        <source>Needed a specialist</source><target>Necesitaba a un especialista</target>
        
      <note>This is a list of reasons shown to users when they rate the consult experiences dissatisfied.</note></trans-unit>
      <trans-unit id="740" resname="dissatisfied_survey_reasons" restype="array" datatype="x-android-resource" extype="2">
        <source>Prescription issue</source><target>Problema con receta</target>
        
      <note>This is a list of reasons shown to users when they rate the consult experiences dissatisfied.</note></trans-unit>
      <trans-unit id="741" resname="dissatisfied_survey_reasons" restype="array" datatype="x-android-resource" extype="3">
        <source>Advice not helpful</source><target>Consejo no útil</target>
        
      <note>This is a list of reasons shown to users when they rate the consult experiences dissatisfied.</note></trans-unit>
      <trans-unit id="742" resname="dissatisfied_survey_reasons" restype="array" datatype="x-android-resource" extype="4">
        <source>Other</source><target>Otra</target>
        
      <note>This is a list of reasons shown to users when they rate the consult experiences dissatisfied.</note></trans-unit>
      <trans-unit id="743" resname="dissatisfied_tech_reasons" restype="array" datatype="x-android-resource" extype="0">
        <source>Video did not work</source><target>Video no funcionó</target>
        
      <note>This is a list of technique failures shown to users when they are dissatisfied with the consult experiences because of technique reasons</note></trans-unit>
      <trans-unit id="744" resname="dissatisfied_tech_reasons" restype="array" datatype="x-android-resource" extype="1">
        <source>Audio did not work</source><target>Audio no funcionó</target>
        
      <note>This is a list of technique failures shown to users when they are dissatisfied with the consult experiences because of technique reasons</note></trans-unit>
      <trans-unit id="745" resname="dissatisfied_tech_reasons" restype="array" datatype="x-android-resource" extype="2">
        <source>Poor quality</source><target>Mala calidad</target>
        
      <note>This is a list of technique failures shown to users when they are dissatisfied with the consult experiences because of technique reasons</note></trans-unit>
      <trans-unit id="746" resname="dissatisfied_tech_reasons" restype="array" datatype="x-android-resource" extype="3">
        <source>Dropped call</source><target>Llamada interrumpida</target>
        
      <note>This is a list of technique failures shown to users when they are dissatisfied with the consult experiences because of technique reasons</note></trans-unit>
      <trans-unit id="747" resname="dissatisfied_tech_reasons" restype="array" datatype="x-android-resource" extype="4">
        <source>Text did not work</source><target>Texto no funcionó</target>
        
      <note>This is a list of technique failures shown to users when they are dissatisfied with the consult experiences because of technique reasons</note></trans-unit>
      <trans-unit id="748" resname="dissatisfied_tech_reasons" restype="array" datatype="x-android-resource" extype="5">
        <source>Other</source><target>Otra</target>
        
      <note>This is a list of technique failures shown to users when they are dissatisfied with the consult experiences because of technique reasons</note></trans-unit>
      <trans-unit id="749" resname="dissatisfied_advice_not_helpful_reasons" restype="array" datatype="x-android-resource" extype="0">
        <source>Advice too general</source><target>Consejo demasiado general</target>
        
      <note>This is a list of reasons shown to users when they are dissatisfied with the consult experiences because they think the advice is not helpful.</note></trans-unit>
      <trans-unit id="750" resname="dissatisfied_advice_not_helpful_reasons" restype="array" datatype="x-android-resource" extype="1">
        <source>Doctor said I needed a Specialist</source><target>Doctor dijo que necesitaba a un Especialista</target>
        
      <note>This is a list of reasons shown to users when they are dissatisfied with the consult experiences because they think the advice is not helpful.</note></trans-unit>
      <trans-unit id="751" resname="dissatisfied_advice_not_helpful_reasons" restype="array" datatype="x-android-resource" extype="2">
        <source>Doctor didn\'t answer my question</source><target>Doctor no contestó mi pregunta</target>
        
      <note>This is a list of reasons shown to users when they are dissatisfied with the consult experiences because they think the advice is not helpful.</note></trans-unit>
      <trans-unit id="752" resname="dissatisfied_advice_not_helpful_reasons" restype="array" datatype="x-android-resource" extype="3">
        <source>Doctor bedside manner</source><target>Actitud del doctor</target>
        
      <note>This is a list of reasons shown to users when they are dissatisfied with the consult experiences because they think the advice is not helpful.</note></trans-unit>
      <trans-unit id="753" resname="dissatisfied_advice_not_helpful_reasons" restype="array" datatype="x-android-resource" extype="4">
        <source>Other</source><target>Otra</target>
        
      <note>This is a list of reasons shown to users when they are dissatisfied with the consult experiences because they think the advice is not helpful.</note></trans-unit>
      <trans-unit id="754" resname="countries" restype="array" datatype="x-android-resource" extype="0">
        <source>Afghanistan</source><target>Afganistán</target>
      </trans-unit>
      <trans-unit id="755" resname="countries" restype="array" datatype="x-android-resource" extype="1">
        <source>Albania</source><target>Albania</target>
      </trans-unit>
      <trans-unit id="756" resname="countries" restype="array" datatype="x-android-resource" extype="2">
        <source>Algeria</source><target>Algeria</target>
      </trans-unit>
      <trans-unit id="757" resname="countries" restype="array" datatype="x-android-resource" extype="3">
        <source>Andorra</source><target>Andorra</target>
      </trans-unit>
      <trans-unit id="758" resname="countries" restype="array" datatype="x-android-resource" extype="4">
        <source>Angola</source><target>Angola</target>
      </trans-unit>
      <trans-unit id="759" resname="countries" restype="array" datatype="x-android-resource" extype="5">
        <source>Antigua and Barbuda</source><target>Antigua y Barbuda</target>
      </trans-unit>
      <trans-unit id="760" resname="countries" restype="array" datatype="x-android-resource" extype="6">
        <source>Argentina</source><target>Argentina</target>
      </trans-unit>
      <trans-unit id="761" resname="countries" restype="array" datatype="x-android-resource" extype="7">
        <source>Armenia</source><target>Armenia</target>
      </trans-unit>
      <trans-unit id="762" resname="countries" restype="array" datatype="x-android-resource" extype="8">
        <source>Aruba</source><target>Aruba</target>
      </trans-unit>
      <trans-unit id="763" resname="countries" restype="array" datatype="x-android-resource" extype="9">
        <source>Australia</source><target>Australia</target>
      </trans-unit>
      <trans-unit id="764" resname="countries" restype="array" datatype="x-android-resource" extype="10">
        <source>Austria</source><target>Austria</target>
      </trans-unit>
      <trans-unit id="765" resname="countries" restype="array" datatype="x-android-resource" extype="11">
        <source>Azerbaijan</source><target>Azerbaijan</target>
      </trans-unit>
      <trans-unit id="766" resname="countries" restype="array" datatype="x-android-resource" extype="12">
        <source>Bahamas, The</source><target>Bahamas, Las</target>
      </trans-unit>
      <trans-unit id="767" resname="countries" restype="array" datatype="x-android-resource" extype="13">
        <source>Bahrain</source><target>Bahrain</target>
      </trans-unit>
      <trans-unit id="768" resname="countries" restype="array" datatype="x-android-resource" extype="14">
        <source>Bangladesh</source><target>Bangladesh</target>
      </trans-unit>
      <trans-unit id="769" resname="countries" restype="array" datatype="x-android-resource" extype="15">
        <source>Barbados</source><target>Barbados</target>
      </trans-unit>
      <trans-unit id="770" resname="countries" restype="array" datatype="x-android-resource" extype="16">
        <source>Belarus</source><target>Belarus</target>
      </trans-unit>
      <trans-unit id="771" resname="countries" restype="array" datatype="x-android-resource" extype="17">
        <source>Belgium</source><target>Bélgica</target>
      </trans-unit>
      <trans-unit id="772" resname="countries" restype="array" datatype="x-android-resource" extype="18">
        <source>Belize</source><target>Belize</target>
      </trans-unit>
      <trans-unit id="773" resname="countries" restype="array" datatype="x-android-resource" extype="19">
        <source>Benin</source><target>Benín</target>
      </trans-unit>
      <trans-unit id="774" resname="countries" restype="array" datatype="x-android-resource" extype="20">
        <source>Bhutan</source><target>Bhutan</target>
      </trans-unit>
      <trans-unit id="775" resname="countries" restype="array" datatype="x-android-resource" extype="21">
        <source>Bolivia</source><target>Bolivia</target>
      </trans-unit>
      <trans-unit id="776" resname="countries" restype="array" datatype="x-android-resource" extype="22">
        <source>Bosnia and Herzegovina</source><target>Bosnia y Herzegovina</target>
      </trans-unit>
      <trans-unit id="777" resname="countries" restype="array" datatype="x-android-resource" extype="23">
        <source>Botswana</source><target>Botswana</target>
      </trans-unit>
      <trans-unit id="778" resname="countries" restype="array" datatype="x-android-resource" extype="24">
        <source>Brazil</source><target>Brazil</target>
      </trans-unit>
      <trans-unit id="779" resname="countries" restype="array" datatype="x-android-resource" extype="25">
        <source>Brunei</source><target>Brunei</target>
      </trans-unit>
      <trans-unit id="780" resname="countries" restype="array" datatype="x-android-resource" extype="26">
        <source>Bulgaria</source><target>Bulgaria</target>
      </trans-unit>
      <trans-unit id="781" resname="countries" restype="array" datatype="x-android-resource" extype="27">
        <source>Burkina Faso</source><target>Burkina Faso</target>
      </trans-unit>
      <trans-unit id="782" resname="countries" restype="array" datatype="x-android-resource" extype="28">
        <source>Burma</source><target>Burma</target>
      </trans-unit>
      <trans-unit id="783" resname="countries" restype="array" datatype="x-android-resource" extype="29">
        <source>Burundi</source><target>Burundi</target>
      </trans-unit>
      <trans-unit id="784" resname="countries" restype="array" datatype="x-android-resource" extype="30">
        <source>Cambodia</source><target>Camboya</target>
      </trans-unit>
      <trans-unit id="785" resname="countries" restype="array" datatype="x-android-resource" extype="31">
        <source>Cameroon</source><target>Camerún</target>
      </trans-unit>
      <trans-unit id="786" resname="countries" restype="array" datatype="x-android-resource" extype="32">
        <source>Canada</source><target>Canada</target>
      </trans-unit>
      <trans-unit id="787" resname="countries" restype="array" datatype="x-android-resource" extype="33">
        <source>Cape Verde</source><target>Cabo Verde</target>
      </trans-unit>
      <trans-unit id="788" resname="countries" restype="array" datatype="x-android-resource" extype="34">
        <source>Central African Republic</source><target>República Centroafricana</target>
      </trans-unit>
      <trans-unit id="789" resname="countries" restype="array" datatype="x-android-resource" extype="35">
        <source>Chad</source><target>Chad</target>
      </trans-unit>
      <trans-unit id="790" resname="countries" restype="array" datatype="x-android-resource" extype="36">
        <source>Chile</source><target>Chile</target>
      </trans-unit>
      <trans-unit id="791" resname="countries" restype="array" datatype="x-android-resource" extype="37">
        <source>China</source><target>China</target>
      </trans-unit>
      <trans-unit id="792" resname="countries" restype="array" datatype="x-android-resource" extype="38">
        <source>Colombia</source><target>Colombia</target>
      </trans-unit>
      <trans-unit id="793" resname="countries" restype="array" datatype="x-android-resource" extype="39">
        <source>Comoros</source><target>Comoros</target>
      </trans-unit>
      <trans-unit id="794" resname="countries" restype="array" datatype="x-android-resource" extype="40">
        <source>Congo, Democratic Republic of the</source><target>Congo, República Democrática del</target>
      </trans-unit>
      <trans-unit id="795" resname="countries" restype="array" datatype="x-android-resource" extype="41">
        <source>Congo, Republic of the</source><target>Congo, Repúblia del</target>
      </trans-unit>
      <trans-unit id="796" resname="countries" restype="array" datatype="x-android-resource" extype="42">
        <source>Costa Rica</source><target>Costa Rica</target>
      </trans-unit>
      <trans-unit id="797" resname="countries" restype="array" datatype="x-android-resource" extype="43">
        <source>Cote d\'Ivoire</source><target>Costa de Marfil</target>
      </trans-unit>
      <trans-unit id="798" resname="countries" restype="array" datatype="x-android-resource" extype="44">
        <source>Croatia</source><target>Croacia</target>
      </trans-unit>
      <trans-unit id="799" resname="countries" restype="array" datatype="x-android-resource" extype="45">
        <source>Cuba</source><target>Cuba</target>
      </trans-unit>
      <trans-unit id="800" resname="countries" restype="array" datatype="x-android-resource" extype="46">
        <source>Curacao</source><target>Curacao</target>
      </trans-unit>
      <trans-unit id="801" resname="countries" restype="array" datatype="x-android-resource" extype="47">
        <source>Cyprus</source><target>Chipre</target>
      </trans-unit>
      <trans-unit id="802" resname="countries" restype="array" datatype="x-android-resource" extype="48">
        <source>Czech Republic</source><target>República Checa</target>
      </trans-unit>
      <trans-unit id="803" resname="countries" restype="array" datatype="x-android-resource" extype="49">
        <source>Denmark</source><target>Dinamarca</target>
      </trans-unit>
      <trans-unit id="804" resname="countries" restype="array" datatype="x-android-resource" extype="50">
        <source>Djibouti</source><target>Djibouti</target>
      </trans-unit>
      <trans-unit id="805" resname="countries" restype="array" datatype="x-android-resource" extype="51">
        <source>Dominica</source><target>Dominica</target>
      </trans-unit>
      <trans-unit id="806" resname="countries" restype="array" datatype="x-android-resource" extype="52">
        <source>Dominican Republic</source><target>República Dominicana</target>
      </trans-unit>
      <trans-unit id="807" resname="countries" restype="array" datatype="x-android-resource" extype="53">
        <source>East Timor</source><target>Timor del Este</target>
      </trans-unit>
      <trans-unit id="808" resname="countries" restype="array" datatype="x-android-resource" extype="54">
        <source>Ecuador</source><target>Ecuador</target>
      </trans-unit>
      <trans-unit id="809" resname="countries" restype="array" datatype="x-android-resource" extype="55">
        <source>Egypt</source><target>Egipto</target>
      </trans-unit>
      <trans-unit id="810" resname="countries" restype="array" datatype="x-android-resource" extype="56">
        <source>El Salvador</source><target>El Salvador</target>
      </trans-unit>
      <trans-unit id="811" resname="countries" restype="array" datatype="x-android-resource" extype="57">
        <source>Equatorial Guinea</source><target>Guinea Ecuatorial</target>
      </trans-unit>
      <trans-unit id="812" resname="countries" restype="array" datatype="x-android-resource" extype="58">
        <source>Eritrea</source><target>Eritrea</target>
      </trans-unit>
      <trans-unit id="813" resname="countries" restype="array" datatype="x-android-resource" extype="59">
        <source>Estonia</source><target>Estonia</target>
      </trans-unit>
      <trans-unit id="814" resname="countries" restype="array" datatype="x-android-resource" extype="60">
        <source>Ethiopia</source><target>Etiopia</target>
      </trans-unit>
      <trans-unit id="815" resname="countries" restype="array" datatype="x-android-resource" extype="61">
        <source>Fiji</source><target>Fiji</target>
      </trans-unit>
      <trans-unit id="816" resname="countries" restype="array" datatype="x-android-resource" extype="62">
        <source>Finland</source><target>Finlandia</target>
      </trans-unit>
      <trans-unit id="817" resname="countries" restype="array" datatype="x-android-resource" extype="63">
        <source>France</source><target>Francia</target>
      </trans-unit>
      <trans-unit id="818" resname="countries" restype="array" datatype="x-android-resource" extype="64">
        <source>Gabon</source><target>Gabon</target>
      </trans-unit>
      <trans-unit id="819" resname="countries" restype="array" datatype="x-android-resource" extype="65">
        <source>Gambia</source><target>Gambia</target>
      </trans-unit>
      <trans-unit id="820" resname="countries" restype="array" datatype="x-android-resource" extype="66">
        <source>Georgia</source><target>Georgia</target>
      </trans-unit>
      <trans-unit id="821" resname="countries" restype="array" datatype="x-android-resource" extype="67">
        <source>Germany</source><target>Alemania</target>
      </trans-unit>
      <trans-unit id="822" resname="countries" restype="array" datatype="x-android-resource" extype="68">
        <source>Ghana</source><target>Ghana</target>
      </trans-unit>
      <trans-unit id="823" resname="countries" restype="array" datatype="x-android-resource" extype="69">
        <source>Greece</source><target>Grecia</target>
      </trans-unit>
      <trans-unit id="824" resname="countries" restype="array" datatype="x-android-resource" extype="70">
        <source>Grenada</source><target>Granada</target>
      </trans-unit>
      <trans-unit id="825" resname="countries" restype="array" datatype="x-android-resource" extype="71">
        <source>Guatemala</source><target>Guatemala</target>
      </trans-unit>
      <trans-unit id="826" resname="countries" restype="array" datatype="x-android-resource" extype="72">
        <source>Guinea</source><target>Guinea</target>
      </trans-unit>
      <trans-unit id="827" resname="countries" restype="array" datatype="x-android-resource" extype="73">
        <source>Guinea</source><target>Guinea</target>
      </trans-unit>
      <trans-unit id="828" resname="countries" restype="array" datatype="x-android-resource" extype="74">
        <source>Bissau</source><target>Bissau</target>
      </trans-unit>
      <trans-unit id="829" resname="countries" restype="array" datatype="x-android-resource" extype="75">
        <source>Guyana</source><target>Guyana</target>
      </trans-unit>
      <trans-unit id="830" resname="countries" restype="array" datatype="x-android-resource" extype="76">
        <source>Haiti</source><target>Haiti</target>
      </trans-unit>
      <trans-unit id="831" resname="countries" restype="array" datatype="x-android-resource" extype="77">
        <source>Holy See</source><target>Santa Sede</target>
      </trans-unit>
      <trans-unit id="832" resname="countries" restype="array" datatype="x-android-resource" extype="78">
        <source>Honduras</source><target>Honduras</target>
      </trans-unit>
      <trans-unit id="833" resname="countries" restype="array" datatype="x-android-resource" extype="79">
        <source>Hong Kong</source><target>Hong Kong</target>
      </trans-unit>
      <trans-unit id="834" resname="countries" restype="array" datatype="x-android-resource" extype="80">
        <source>Hungary</source><target>Hungría</target>
      </trans-unit>
      <trans-unit id="835" resname="countries" restype="array" datatype="x-android-resource" extype="81">
        <source>Iceland</source><target>Islandia</target>
      </trans-unit>
      <trans-unit id="836" resname="countries" restype="array" datatype="x-android-resource" extype="82">
        <source>India</source><target>India</target>
      </trans-unit>
      <trans-unit id="837" resname="countries" restype="array" datatype="x-android-resource" extype="83">
        <source>Indonesia</source><target>Indonesia</target>
      </trans-unit>
      <trans-unit id="838" resname="countries" restype="array" datatype="x-android-resource" extype="84">
        <source>Iran</source><target>Iran</target>
      </trans-unit>
      <trans-unit id="839" resname="countries" restype="array" datatype="x-android-resource" extype="85">
        <source>Iraq</source><target>Irak</target>
      </trans-unit>
      <trans-unit id="840" resname="countries" restype="array" datatype="x-android-resource" extype="86">
        <source>Ireland</source><target>Irlanda</target>
      </trans-unit>
      <trans-unit id="841" resname="countries" restype="array" datatype="x-android-resource" extype="87">
        <source>Israel</source><target>Israel</target>
      </trans-unit>
      <trans-unit id="842" resname="countries" restype="array" datatype="x-android-resource" extype="88">
        <source>Italy</source><target>Italia</target>
      </trans-unit>
      <trans-unit id="843" resname="countries" restype="array" datatype="x-android-resource" extype="89">
        <source>Jamaica</source><target>Jamaica</target>
      </trans-unit>
      <trans-unit id="844" resname="countries" restype="array" datatype="x-android-resource" extype="90">
        <source>Japan</source><target>Japón</target>
      </trans-unit>
      <trans-unit id="845" resname="countries" restype="array" datatype="x-android-resource" extype="91">
        <source>Jordan</source><target>Jordán</target>
      </trans-unit>
      <trans-unit id="846" resname="countries" restype="array" datatype="x-android-resource" extype="92">
        <source>Kazakhstan</source><target>Kazajistán</target>
      </trans-unit>
      <trans-unit id="847" resname="countries" restype="array" datatype="x-android-resource" extype="93">
        <source>Kenya</source><target>Kenia</target>
      </trans-unit>
      <trans-unit id="848" resname="countries" restype="array" datatype="x-android-resource" extype="94">
        <source>Kiribati</source><target>Kiribati</target>
      </trans-unit>
      <trans-unit id="849" resname="countries" restype="array" datatype="x-android-resource" extype="95">
        <source>Korea, North</source><target>Corea, del Norte</target>
      </trans-unit>
      <trans-unit id="850" resname="countries" restype="array" datatype="x-android-resource" extype="96">
        <source>Korea, South</source><target>Corea, del Sur</target>
      </trans-unit>
      <trans-unit id="851" resname="countries" restype="array" datatype="x-android-resource" extype="97">
        <source>Kosovo</source><target>Kosovo</target>
      </trans-unit>
      <trans-unit id="852" resname="countries" restype="array" datatype="x-android-resource" extype="98">
        <source>Kuwait</source><target>Kuwait</target>
      </trans-unit>
      <trans-unit id="853" resname="countries" restype="array" datatype="x-android-resource" extype="99">
        <source>Kyrgyzstan</source><target>Kirguistán</target>
      </trans-unit>
      <trans-unit id="854" resname="countries" restype="array" datatype="x-android-resource" extype="100">
        <source>Laos</source><target>Laos</target>
      </trans-unit>
      <trans-unit id="855" resname="countries" restype="array" datatype="x-android-resource" extype="101">
        <source>Latvia</source><target>Latvia</target>
      </trans-unit>
      <trans-unit id="856" resname="countries" restype="array" datatype="x-android-resource" extype="102">
        <source>Lebanon</source><target>Lebanon</target>
      </trans-unit>
      <trans-unit id="857" resname="countries" restype="array" datatype="x-android-resource" extype="103">
        <source>Lesotho</source><target>Lesoto</target>
      </trans-unit>
      <trans-unit id="858" resname="countries" restype="array" datatype="x-android-resource" extype="104">
        <source>Liberia</source><target>Liberia</target>
      </trans-unit>
      <trans-unit id="859" resname="countries" restype="array" datatype="x-android-resource" extype="105">
        <source>Libya</source><target>Libia</target>
      </trans-unit>
      <trans-unit id="860" resname="countries" restype="array" datatype="x-android-resource" extype="106">
        <source>Liechtenstein</source><target>Liechtenstein</target>
      </trans-unit>
      <trans-unit id="861" resname="countries" restype="array" datatype="x-android-resource" extype="107">
        <source>Lithuania</source><target>Lituania</target>
      </trans-unit>
      <trans-unit id="862" resname="countries" restype="array" datatype="x-android-resource" extype="108">
        <source>Luxembourg</source><target>Luxemburgo</target>
      </trans-unit>
      <trans-unit id="863" resname="countries" restype="array" datatype="x-android-resource" extype="109">
        <source>Macau</source><target>Macao</target>
      </trans-unit>
      <trans-unit id="864" resname="countries" restype="array" datatype="x-android-resource" extype="110">
        <source>Macedonia</source><target>Macedonia</target>
      </trans-unit>
      <trans-unit id="865" resname="countries" restype="array" datatype="x-android-resource" extype="111">
        <source>Madagascar</source><target>Madagascar</target>
      </trans-unit>
      <trans-unit id="866" resname="countries" restype="array" datatype="x-android-resource" extype="112">
        <source>Malawi</source><target>Malaui</target>
      </trans-unit>
      <trans-unit id="867" resname="countries" restype="array" datatype="x-android-resource" extype="113">
        <source>Malaysia</source><target>Malasia</target>
      </trans-unit>
      <trans-unit id="868" resname="countries" restype="array" datatype="x-android-resource" extype="114">
        <source>Maldives</source><target>Maldivas</target>
      </trans-unit>
      <trans-unit id="869" resname="countries" restype="array" datatype="x-android-resource" extype="115">
        <source>Mali</source><target>Mali</target>
      </trans-unit>
      <trans-unit id="870" resname="countries" restype="array" datatype="x-android-resource" extype="116">
        <source>Malta</source><target>Malta</target>
      </trans-unit>
      <trans-unit id="871" resname="countries" restype="array" datatype="x-android-resource" extype="117">
        <source>Marshall Islands</source><target>Islas Marshall</target>
      </trans-unit>
      <trans-unit id="872" resname="countries" restype="array" datatype="x-android-resource" extype="118">
        <source>Mauritania</source><target>Mauritania</target>
      </trans-unit>
      <trans-unit id="873" resname="countries" restype="array" datatype="x-android-resource" extype="119">
        <source>Mauritius</source><target>Mauritius</target>
      </trans-unit>
      <trans-unit id="874" resname="countries" restype="array" datatype="x-android-resource" extype="120">
        <source>Mexico</source><target>México</target>
      </trans-unit>
      <trans-unit id="875" resname="countries" restype="array" datatype="x-android-resource" extype="121">
        <source>Micronesia</source><target>Micronesia</target>
      </trans-unit>
      <trans-unit id="876" resname="countries" restype="array" datatype="x-android-resource" extype="122">
        <source>Moldova</source><target>Moldova</target>
      </trans-unit>
      <trans-unit id="877" resname="countries" restype="array" datatype="x-android-resource" extype="123">
        <source>Monaco</source><target>Monaco</target>
      </trans-unit>
      <trans-unit id="878" resname="countries" restype="array" datatype="x-android-resource" extype="124">
        <source>Mongolia</source><target>Mongolia</target>
      </trans-unit>
      <trans-unit id="879" resname="countries" restype="array" datatype="x-android-resource" extype="125">
        <source>Montenegro</source><target>Montenegro</target>
      </trans-unit>
      <trans-unit id="880" resname="countries" restype="array" datatype="x-android-resource" extype="126">
        <source>Morocco</source><target>Morocco</target>
      </trans-unit>
      <trans-unit id="881" resname="countries" restype="array" datatype="x-android-resource" extype="127">
        <source>Mozambique</source><target>Mozambique</target>
      </trans-unit>
      <trans-unit id="882" resname="countries" restype="array" datatype="x-android-resource" extype="128">
        <source>Namibia</source><target>Namibia</target>
      </trans-unit>
      <trans-unit id="883" resname="countries" restype="array" datatype="x-android-resource" extype="129">
        <source>Nauru</source><target>Nauru</target>
      </trans-unit>
      <trans-unit id="884" resname="countries" restype="array" datatype="x-android-resource" extype="130">
        <source>Nepal</source><target>Nepal</target>
      </trans-unit>
      <trans-unit id="885" resname="countries" restype="array" datatype="x-android-resource" extype="131">
        <source>Netherlands</source><target>Países Bajos</target>
      </trans-unit>
      <trans-unit id="886" resname="countries" restype="array" datatype="x-android-resource" extype="132">
        <source>Netherlands Antilles</source><target>Antillas Neerlandesas</target>
      </trans-unit>
      <trans-unit id="887" resname="countries" restype="array" datatype="x-android-resource" extype="133">
        <source>New Zealand</source><target>Nueva Zelanda</target>
      </trans-unit>
      <trans-unit id="888" resname="countries" restype="array" datatype="x-android-resource" extype="134">
        <source>Nicaragua</source><target>Nicaragua</target>
      </trans-unit>
      <trans-unit id="889" resname="countries" restype="array" datatype="x-android-resource" extype="135">
        <source>Niger</source><target>Níger</target>
      </trans-unit>
      <trans-unit id="890" resname="countries" restype="array" datatype="x-android-resource" extype="136">
        <source>Nigeria</source><target>Nigeria</target>
      </trans-unit>
      <trans-unit id="891" resname="countries" restype="array" datatype="x-android-resource" extype="137">
        <source>North Korea</source><target>Corea del Norte</target>
      </trans-unit>
      <trans-unit id="892" resname="countries" restype="array" datatype="x-android-resource" extype="138">
        <source>Norway</source><target>Noruega</target>
      </trans-unit>
      <trans-unit id="893" resname="countries" restype="array" datatype="x-android-resource" extype="139">
        <source>Oman</source><target>Omán</target>
      </trans-unit>
      <trans-unit id="894" resname="countries" restype="array" datatype="x-android-resource" extype="140">
        <source>Pakistan</source><target>Pakistán</target>
      </trans-unit>
      <trans-unit id="895" resname="countries" restype="array" datatype="x-android-resource" extype="141">
        <source>Palau</source><target>Palau</target>
      </trans-unit>
      <trans-unit id="896" resname="countries" restype="array" datatype="x-android-resource" extype="142">
        <source>Palestinian Territories</source><target>Territorios Palestinos</target>
      </trans-unit>
      <trans-unit id="897" resname="countries" restype="array" datatype="x-android-resource" extype="143">
        <source>Panama</source><target>Panamá</target>
      </trans-unit>
      <trans-unit id="898" resname="countries" restype="array" datatype="x-android-resource" extype="144">
        <source>Papua New Guinea</source><target>Papua Nueva Guinea</target>
      </trans-unit>
      <trans-unit id="899" resname="countries" restype="array" datatype="x-android-resource" extype="145">
        <source>Paraguay</source><target>Paraguay</target>
      </trans-unit>
      <trans-unit id="900" resname="countries" restype="array" datatype="x-android-resource" extype="146">
        <source>Peru</source><target>Perú</target>
      </trans-unit>
      <trans-unit id="901" resname="countries" restype="array" datatype="x-android-resource" extype="147">
        <source>Philippines</source><target>Filipinas</target>
      </trans-unit>
      <trans-unit id="902" resname="countries" restype="array" datatype="x-android-resource" extype="148">
        <source>Poland</source><target>Polonia</target>
      </trans-unit>
      <trans-unit id="903" resname="countries" restype="array" datatype="x-android-resource" extype="149">
        <source>Portugal</source><target>Portugal</target>
      </trans-unit>
      <trans-unit id="904" resname="countries" restype="array" datatype="x-android-resource" extype="150">
        <source>Qatar</source><target>Qatar</target>
      </trans-unit>
      <trans-unit id="905" resname="countries" restype="array" datatype="x-android-resource" extype="151">
        <source>Romania</source><target>Romania</target>
      </trans-unit>
      <trans-unit id="906" resname="countries" restype="array" datatype="x-android-resource" extype="152">
        <source>Russia</source><target>Rusia</target>
      </trans-unit>
      <trans-unit id="907" resname="countries" restype="array" datatype="x-android-resource" extype="153">
        <source>Rwanda</source><target>Ruanda</target>
      </trans-unit>
      <trans-unit id="908" resname="countries" restype="array" datatype="x-android-resource" extype="154">
        <source>Saint Kitts and Nevis</source><target>San Cristóbal y Nieves</target>
      </trans-unit>
      <trans-unit id="909" resname="countries" restype="array" datatype="x-android-resource" extype="155">
        <source>Saint Lucia</source><target>Santa Lucía</target>
      </trans-unit>
      <trans-unit id="910" resname="countries" restype="array" datatype="x-android-resource" extype="156">
        <source>Saint Vincent and the Grenadines</source><target>San Vicente y las Granadinas</target>
      </trans-unit>
      <trans-unit id="911" resname="countries" restype="array" datatype="x-android-resource" extype="157">
        <source>Samoa</source><target>Samoa</target>
      </trans-unit>
      <trans-unit id="912" resname="countries" restype="array" datatype="x-android-resource" extype="158">
        <source>San Marino</source><target>San Marino</target>
      </trans-unit>
      <trans-unit id="913" resname="countries" restype="array" datatype="x-android-resource" extype="159">
        <source>Sao Tome and Principe</source><target>Santo Tomé y Príncipe</target>
      </trans-unit>
      <trans-unit id="914" resname="countries" restype="array" datatype="x-android-resource" extype="160">
        <source>Saudi Arabia</source><target>Arabia Saudita</target>
      </trans-unit>
      <trans-unit id="915" resname="countries" restype="array" datatype="x-android-resource" extype="161">
        <source>Senegal</source><target>Senegal</target>
      </trans-unit>
      <trans-unit id="916" resname="countries" restype="array" datatype="x-android-resource" extype="162">
        <source>Serbia</source><target>Serbia</target>
      </trans-unit>
      <trans-unit id="917" resname="countries" restype="array" datatype="x-android-resource" extype="163">
        <source>Seychelles</source><target>Seychelles</target>
      </trans-unit>
      <trans-unit id="918" resname="countries" restype="array" datatype="x-android-resource" extype="164">
        <source>Sierra Leone</source><target>Sierra Leona</target>
      </trans-unit>
      <trans-unit id="919" resname="countries" restype="array" datatype="x-android-resource" extype="165">
        <source>Singapore</source><target>Singapur</target>
      </trans-unit>
      <trans-unit id="920" resname="countries" restype="array" datatype="x-android-resource" extype="166">
        <source>Sint Maarten</source><target>Sint Maarten</target>
      </trans-unit>
      <trans-unit id="921" resname="countries" restype="array" datatype="x-android-resource" extype="167">
        <source>Slovakia</source><target>Eslovaquia</target>
      </trans-unit>
      <trans-unit id="922" resname="countries" restype="array" datatype="x-android-resource" extype="168">
        <source>Slovenia</source><target>Eslovenia</target>
      </trans-unit>
      <trans-unit id="923" resname="countries" restype="array" datatype="x-android-resource" extype="169">
        <source>Solomon Islands</source><target>Islas Salomón</target>
      </trans-unit>
      <trans-unit id="924" resname="countries" restype="array" datatype="x-android-resource" extype="170">
        <source>Somalia</source><target>Somalia</target>
      </trans-unit>
      <trans-unit id="925" resname="countries" restype="array" datatype="x-android-resource" extype="171">
        <source>South Africa</source><target>Sudáfrica</target>
      </trans-unit>
      <trans-unit id="926" resname="countries" restype="array" datatype="x-android-resource" extype="172">
        <source>South Korea</source><target>Corea del Sur</target>
      </trans-unit>
      <trans-unit id="927" resname="countries" restype="array" datatype="x-android-resource" extype="173">
        <source>South Sudan</source><target>Sudán del Sur</target>
      </trans-unit>
      <trans-unit id="928" resname="countries" restype="array" datatype="x-android-resource" extype="174">
        <source>Spain</source><target>España</target>
      </trans-unit>
      <trans-unit id="929" resname="countries" restype="array" datatype="x-android-resource" extype="175">
        <source>Sri Lanka</source><target>Sri Lanka</target>
      </trans-unit>
      <trans-unit id="930" resname="countries" restype="array" datatype="x-android-resource" extype="176">
        <source>Sudan</source><target>Sudán</target>
      </trans-unit>
      <trans-unit id="931" resname="countries" restype="array" datatype="x-android-resource" extype="177">
        <source>Suriname</source><target>Surinam</target>
      </trans-unit>
      <trans-unit id="932" resname="countries" restype="array" datatype="x-android-resource" extype="178">
        <source>Swaziland</source><target>Suazilandia</target>
      </trans-unit>
      <trans-unit id="933" resname="countries" restype="array" datatype="x-android-resource" extype="179">
        <source>Sweden</source><target>Suecia</target>
      </trans-unit>
      <trans-unit id="934" resname="countries" restype="array" datatype="x-android-resource" extype="180">
        <source>Switzerland</source><target>Suiza</target>
      </trans-unit>
      <trans-unit id="935" resname="countries" restype="array" datatype="x-android-resource" extype="181">
        <source>Syria</source><target>Siria</target>
      </trans-unit>
      <trans-unit id="936" resname="countries" restype="array" datatype="x-android-resource" extype="182">
        <source>Taiwan</source><target>Taiwan</target>
      </trans-unit>
      <trans-unit id="937" resname="countries" restype="array" datatype="x-android-resource" extype="183">
        <source>Tajikistan</source><target>Tayikistán</target>
      </trans-unit>
      <trans-unit id="938" resname="countries" restype="array" datatype="x-android-resource" extype="184">
        <source>Tanzania</source><target>Tanzania</target>
      </trans-unit>
      <trans-unit id="939" resname="countries" restype="array" datatype="x-android-resource" extype="185">
        <source>Thailand</source><target>Tailandia</target>
      </trans-unit>
      <trans-unit id="940" resname="countries" restype="array" datatype="x-android-resource" extype="186">
        <source>Timor</source><target>Timor</target>
      </trans-unit>
      <trans-unit id="941" resname="countries" restype="array" datatype="x-android-resource" extype="187">
        <source>Leste</source><target>Leste</target>
      </trans-unit>
      <trans-unit id="942" resname="countries" restype="array" datatype="x-android-resource" extype="188">
        <source>Togo</source><target>Togo</target>
      </trans-unit>
      <trans-unit id="943" resname="countries" restype="array" datatype="x-android-resource" extype="189">
        <source>Tonga</source><target>Tonga</target>
      </trans-unit>
      <trans-unit id="944" resname="countries" restype="array" datatype="x-android-resource" extype="190">
        <source>Trinidad and Tobago</source><target>Trinidad Y Tobago</target>
      </trans-unit>
      <trans-unit id="945" resname="countries" restype="array" datatype="x-android-resource" extype="191">
        <source>Tunisia</source><target>Tunisia</target>
      </trans-unit>
      <trans-unit id="946" resname="countries" restype="array" datatype="x-android-resource" extype="192">
        <source>Turkey</source><target>Turquía</target>
      </trans-unit>
      <trans-unit id="947" resname="countries" restype="array" datatype="x-android-resource" extype="193">
        <source>Turkmenistan</source><target>Turkmenistán</target>
      </trans-unit>
      <trans-unit id="948" resname="countries" restype="array" datatype="x-android-resource" extype="194">
        <source>Tuvalu</source><target>Tuvalu</target>
      </trans-unit>
      <trans-unit id="949" resname="countries" restype="array" datatype="x-android-resource" extype="195">
        <source>Uganda</source><target>Uganda</target>
      </trans-unit>
      <trans-unit id="950" resname="countries" restype="array" datatype="x-android-resource" extype="196">
        <source>Ukraine</source><target>Ucrania</target>
      </trans-unit>
      <trans-unit id="951" resname="countries" restype="array" datatype="x-android-resource" extype="197">
        <source>United Arab Emirates</source><target>Emiratos Árabes Unidos</target>
      </trans-unit>
      <trans-unit id="952" resname="countries" restype="array" datatype="x-android-resource" extype="198">
        <source>United Kingdom</source><target>Reino Unido</target>
      </trans-unit>
      <trans-unit id="953" resname="countries" restype="array" datatype="x-android-resource" extype="199">
        <source>@string/us</source><target>@string/us</target>
      </trans-unit>
      <trans-unit id="954" resname="countries" restype="array" datatype="x-android-resource" extype="200">
        <source>Uruguay</source><target>Uruguay</target>
      </trans-unit>
      <trans-unit id="955" resname="countries" restype="array" datatype="x-android-resource" extype="201">
        <source>Uzbekistan</source><target>Uzbekistán</target>
      </trans-unit>
      <trans-unit id="956" resname="countries" restype="array" datatype="x-android-resource" extype="202">
        <source>Vanuatu</source><target>Vanuatu</target>
      </trans-unit>
      <trans-unit id="957" resname="countries" restype="array" datatype="x-android-resource" extype="203">
        <source>Venezuela</source><target>Venezuela</target>
      </trans-unit>
      <trans-unit id="958" resname="countries" restype="array" datatype="x-android-resource" extype="204">
        <source>Vietnam</source><target>Vietnam</target>
      </trans-unit>
      <trans-unit id="959" resname="countries" restype="array" datatype="x-android-resource" extype="205">
        <source>Yemen</source><target>Yemen</target>
      </trans-unit>
      <trans-unit id="960" resname="countries" restype="array" datatype="x-android-resource" extype="206">
        <source>Zambia</source><target>Zambia</target>
      </trans-unit>
      <trans-unit id="961" resname="countries" restype="array" datatype="x-android-resource" extype="207">
        <source>Zimbabwe</source><target>Zimbabue</target>
      </trans-unit>
      <trans-unit id="962" resname="kudos_radio_text" restype="array" datatype="x-android-resource" extype="0">
        <source>Great job!</source><target>¡Estupendo trabajo!</target>
      </trans-unit>
      <trans-unit id="963" resname="kudos_radio_text" restype="array" datatype="x-android-resource" extype="1">
        <source>Keep it up!</source><target>¡Manténte así!</target>
      </trans-unit>
      <trans-unit id="964" resname="kudos_radio_text" restype="array" datatype="x-android-resource" extype="2">
        <source>Awesome!</source><target>¡Asombroso!</target>
      </trans-unit>
      <trans-unit id="965" resname="kudos_radio_text" restype="array" datatype="x-android-resource" extype="3">
        <source>Other</source><target>Otra</target>
      </trans-unit>
      <trans-unit id="966" resname="doctor_filter_availability" restype="array" datatype="x-android-resource" extype="0">
        <source>None</source><target>Ninguno</target>
      </trans-unit>
      <trans-unit id="967" resname="doctor_filter_availability" restype="array" datatype="x-android-resource" extype="1">
        <source>Anytime</source><target>A cualquier hora</target>
      </trans-unit>
      <trans-unit id="968" resname="doctor_filter_availability" restype="array" datatype="x-android-resource" extype="2">
        <source>Today</source><target>Hoy</target>
      </trans-unit>
      <trans-unit id="969" resname="doctor_filter_availability" restype="array" datatype="x-android-resource" extype="3">
        <source>This week</source><target>Esta semana</target>
      </trans-unit>
      <trans-unit id="970" resname="doctor_filter_availability" restype="array" datatype="x-android-resource" extype="4">
        <source>This month</source><target>Este Mes</target>
      </trans-unit>
      <trans-unit id="971" resname="doctor_filter_docScore" restype="array" datatype="x-android-resource" extype="0">
        <source>Any</source><target>Cualquier</target>
      </trans-unit>
      <trans-unit id="972" resname="doctor_filter_docScore" restype="array" datatype="x-android-resource" extype="1">
        <source>1+ star</source><target>1+ estrella</target>
      </trans-unit>
      <trans-unit id="973" resname="doctor_filter_docScore" restype="array" datatype="x-android-resource" extype="2">
        <source>2+ stars</source><target>2+ estrellas</target>
      </trans-unit>
      <trans-unit id="974" resname="doctor_filter_docScore" restype="array" datatype="x-android-resource" extype="3">
        <source>3+ stars</source><target>3+ estrellas</target>
      </trans-unit>
      <trans-unit id="975" resname="doctor_filter_docScore" restype="array" datatype="x-android-resource" extype="4">
        <source>4+ stars</source><target>4+ estrellas</target>
      </trans-unit>
      <trans-unit id="976" resname="doctor_filter_docScore" restype="array" datatype="x-android-resource" extype="5">
        <source>5+ stars</source><target>5+ estrellas</target>
      </trans-unit>
    </body>
  </file>
  <file original="res/xml/settings.xml" source-language="en-US" target-language="zh-Hans-CN" product-name="ht-androidapp">
    <body>
      <trans-unit id="1" resname="title_Billing_Settings" restype="string" datatype="x-android-resource">
        <source>Billing Settings</source><target>账单设置</target>
      </trans-unit>
      <trans-unit id="2" resname="title_Your_plan" restype="string" datatype="x-android-resource">
        <source>Your plan</source><target>您的计划</target>
      </trans-unit>
      <trans-unit id="3" resname="title_Your_credit_card" restype="string" datatype="x-android-resource">
        <source>Your credit card</source><target>您的信用卡</target>
      </trans-unit>
      <trans-unit id="4" resname="title_Message_subscriptions" restype="string" datatype="x-android-resource">
        <source>Message subscriptions</source><target>短信订阅</target>
      </trans-unit>
      <trans-unit id="5" resname="title_Transaction_history" restype="string" datatype="x-android-resource">
        <source>Transaction history</source><target>交易记录</target>
      </trans-unit>
      <trans-unit id="6" resname="title_Credit_balance" restype="string" datatype="x-android-resource">
        <source>Credit balance</source><target>信用余额</target>
      </trans-unit>
      <trans-unit id="7" resname="title_Account_Settings" restype="string" datatype="x-android-resource">
        <source>Account Settings</source><target>账户设置</target>
      </trans-unit>
      <trans-unit id="8" resname="title_Your_email" restype="string" datatype="x-android-resource">
        <source>Your email</source><target>您的邮箱</target>
      </trans-unit>
      <trans-unit id="9" resname="title_Change_password" restype="string" datatype="x-android-resource">
        <source>Change password</source><target>修改密码</target>
      </trans-unit>
      <trans-unit id="10" resname="title_Notification_settings" restype="string" datatype="x-android-resource">
        <source>Notification settings</source><target>通知设置</target>
      </trans-unit>
      <trans-unit id="11" resname="title_De_activate_account" restype="string" datatype="x-android-resource">
<<<<<<< HEAD
        <source>De-activate account</source><target>冻结账户</target>
=======
        <source>De-activate account</source><target state="accepted">关闭账户</target>
>>>>>>> 53abf446
      </trans-unit>
      <trans-unit id="12" resname="title_About_HealthTap" restype="string" datatype="x-android-resource">
        <source>About HealthTap</source><target>关于HealthTap</target>
      </trans-unit>
      <trans-unit id="13" resname="title_Learn_about_HealthTap" restype="string" datatype="x-android-resource">
        <source>Learn about HealthTap</source><target>了解HealthTap</target>
      </trans-unit>
      <trans-unit id="14" resname="title_Terms_of_service" restype="string" datatype="x-android-resource">
        <source>Terms of service</source><target>服务条款</target>
      </trans-unit>
      <trans-unit id="15" resname="title_Privacy_policy" restype="string" datatype="x-android-resource">
        <source>Privacy policy</source><target>隐私政策</target>
      </trans-unit>
    </body>
  </file>
  <file original="res/layout-xhdpi/fragment_splash_create_new.xml" source-language="en-US" target-language="zh-Hans-CN" product-name="ht-androidapp">
    <body>
      <trans-unit id="16" resname="text_Create_account" restype="string" datatype="x-android-resource" x-context="xhdpi">
        <source>Create account</source><target>创建帐号</target>
      </trans-unit>
    </body>
  </file>
  <file original="res/layout-xhdpi/fragment_question_now.xml" source-language="en-US" target-language="zh-Hans-CN" product-name="ht-androidapp">
    <body>
      <trans-unit id="17" resname="text_Have_a_question_for_doctors_now_" restype="string" datatype="x-android-resource" x-context="xhdpi">
        <source>Have a question for doctors now?</source><target>现在需要向医生提问吗？</target>
      </trans-unit>
      <trans-unit id="18" resname="text_Not_now" restype="string" datatype="x-android-resource" x-context="xhdpi">
        <source>Not now</source><target>暂不</target>
      </trans-unit>
      <trans-unit id="19" resname="text_Yes" restype="string" datatype="x-android-resource" x-context="xhdpi">
        <source>Yes</source><target>是</target>
      </trans-unit>
    </body>
  </file>
  <file original="res/layout-xhdpi/fragment_nux_goals_browse.xml" source-language="en-US" target-language="zh-Hans-CN" product-name="ht-androidapp">
    <body>
      <trans-unit id="20" resname="text_Continue" restype="string" datatype="x-android-resource" x-context="xhdpi">
        <source>Continue</source><target>继续</target>
      </trans-unit>
    </body>
  </file>
  <file original="res/layout-sw720dp/fragment_subscription_update_payment.xml" source-language="en-US" target-language="zh-Hans-CN" product-name="ht-androidapp">
    <body>
      <trans-unit id="21" resname="text__" restype="string" datatype="x-android-resource" x-context="sw720dp">
        <source>$</source><target>$</target>
      </trans-unit>
    </body>
  </file>
  <file original="res/layout-sw720dp/fragment_subscribe.xml" source-language="en-US" target-language="zh-Hans-CN" product-name="ht-androidapp">
    <body>
      <trans-unit id="22" resname="text_Subscribe" restype="string" datatype="x-android-resource" x-context="sw720dp">
        <source>Subscribe</source><target>订购</target>
      </trans-unit>
      <trans-unit id="23" resname="text_Later" restype="string" datatype="x-android-resource" x-context="sw720dp">
        <source>Later</source><target>稍后</target>
      </trans-unit>
    </body>
  </file>
  <file original="res/layout-sw720dp/fragment_splash_create_new.xml" source-language="en-US" target-language="zh-Hans-CN" product-name="ht-androidapp">
    <body>
      <trans-unit id="24" resname="text_Create_account" restype="string" datatype="x-android-resource" x-context="sw720dp">
        <source>Create account</source><target>创建帐号</target>
      </trans-unit>
    </body>
  </file>
  <file original="res/layout-sw720dp/fragment_nux_profile.xml" source-language="en-US" target-language="zh-Hans-CN" product-name="ht-androidapp">
    <body>
      <trans-unit id="25" resname="text_Continue" restype="string" datatype="x-android-resource" x-context="sw720dp">
        <source>Continue</source><target>继续</target>
      </trans-unit>
    </body>
  </file>
  <file original="res/layout-sw720dp/fragment_concierge_location.xml" source-language="en-US" target-language="zh-Hans-CN" product-name="ht-androidapp">
    <body>
      <trans-unit id="26" resname="text_Where_are_you_currently_located_" restype="string" datatype="x-android-resource" x-context="sw720dp">
        <source>Where are you currently located?</source><target>您现在的居住地？</target>
      </trans-unit>
    </body>
  </file>
  <file original="res/layout-sw720dp/fragment_app_detail.xml" source-language="en-US" target-language="zh-Hans-CN" product-name="ht-androidapp">
    <body>
      <trans-unit id="27" resname="text_Download" restype="string" datatype="x-android-resource" x-context="sw720dp">
        <source>Download</source><target>下载</target>
      </trans-unit>
      <trans-unit id="28" resname="text_Instant_Heart_Rate" restype="string" datatype="x-android-resource" x-context="sw720dp">
        <source>Instant Heart Rate</source><target>即时心跳频率</target>
      </trans-unit>
      <trans-unit id="29" resname="text_Free" restype="string" datatype="x-android-resource" x-context="sw720dp">
        <source>Free</source><target>免费</target>
      </trans-unit>
      <trans-unit id="30" resname="text_Description" restype="string" datatype="x-android-resource" x-context="sw720dp">
        <source>Description</source><target>描述</target>
      </trans-unit>
      <trans-unit id="31" resname="text_Related_topics" restype="string" datatype="x-android-resource" x-context="sw720dp">
        <source>Related topics</source><target>相关主题</target>
      </trans-unit>
    </body>
  </file>
  <file original="res/layout-sw600dp-mdpi/fragment_question_now.xml" source-language="en-US" target-language="zh-Hans-CN" product-name="ht-androidapp">
    <body>
      <trans-unit id="32" resname="text_Have_a_question_for_doctors_now_" restype="string" datatype="x-android-resource" x-context="sw600dp-mdpi">
        <source>Have a question for doctors now?</source><target>现在需要向医生提问吗？</target>
      </trans-unit>
      <trans-unit id="33" resname="text_Not_now" restype="string" datatype="x-android-resource" x-context="sw600dp-mdpi">
        <source>Not now</source><target>暂不</target>
      </trans-unit>
      <trans-unit id="34" resname="text_Yes" restype="string" datatype="x-android-resource" x-context="sw600dp-mdpi">
        <source>Yes</source><target>是</target>
      </trans-unit>
    </body>
  </file>
  <file original="res/layout-sw600dp/fragment_splash_create_new.xml" source-language="en-US" target-language="zh-Hans-CN" product-name="ht-androidapp">
    <body>
      <trans-unit id="35" resname="text_Create_account" restype="string" datatype="x-android-resource" x-context="sw600dp">
        <source>Create account</source><target>创建帐号</target>
      </trans-unit>
    </body>
  </file>
  <file original="res/layout-mdpi/fragment_splash_create_new.xml" source-language="en-US" target-language="zh-Hans-CN" product-name="ht-androidapp">
    <body>
      <trans-unit id="36" resname="text_Create_account" restype="string" datatype="x-android-resource" x-context="mdpi">
        <source>Create account</source><target>创建帐号</target>
      </trans-unit>
    </body>
  </file>
  <file original="res/layout-mdpi/fragment_question_now.xml" source-language="en-US" target-language="zh-Hans-CN" product-name="ht-androidapp">
    <body>
      <trans-unit id="37" resname="text_Have_a_question_for_doctors_now_" restype="string" datatype="x-android-resource" x-context="mdpi">
        <source>Have a question for doctors now?</source><target>现在需要向医生提问吗？</target>
      </trans-unit>
      <trans-unit id="38" resname="text_Not_now" restype="string" datatype="x-android-resource" x-context="mdpi">
        <source>Not now</source><target>暂不</target>
      </trans-unit>
      <trans-unit id="39" resname="text_Yes" restype="string" datatype="x-android-resource" x-context="mdpi">
        <source>Yes</source><target>是</target>
      </trans-unit>
    </body>
  </file>
  <file original="res/layout-mdpi/fragment_nux_goals_browse.xml" source-language="en-US" target-language="zh-Hans-CN" product-name="ht-androidapp">
    <body>
      <trans-unit id="40" resname="text_Continue" restype="string" datatype="x-android-resource" x-context="mdpi">
        <source>Continue</source><target>继续</target>
      </trans-unit>
    </body>
  </file>
  <file original="res/layout/row_with_text_yes_no.xml" source-language="en-US" target-language="zh-Hans-CN" product-name="ht-androidapp">
    <body>
      <trans-unit id="41" resname="text_Do_you_have_a_fever_of_100_degree_of_higher_" restype="string" datatype="x-android-resource">
        <source>Do you have a fever of 100 degree of higher?</source><target>您有高烧超过华氏100度吗？</target>
      </trans-unit>
      <trans-unit id="42" resname="hint_DD_MM_YYYY" restype="string" datatype="x-android-resource">
        <source>DD-MM-YYYY</source><target>DD-MM-YYYY</target>
      </trans-unit>
    </body>
  </file>
  <file original="res/layout/row_search_body_part.xml" source-language="en-US" target-language="zh-Hans-CN" product-name="ht-androidapp">
    <body>
      <trans-unit id="43" resname="text_Head" restype="string" datatype="x-android-resource">
        <source>Head</source><target>头/上端/开头</target>
      </trans-unit>
    </body>
  </file>
  <file original="res/layout/fragment_subscription_update_payment.xml" source-language="en-US" target-language="zh-Hans-CN" product-name="ht-androidapp">
    <body>
      <trans-unit id="44" resname="text__" restype="string" datatype="x-android-resource">
        <source>$</source><target>$</target>
      </trans-unit>
      <trans-unit id="76" resname="text_USD___month" restype="string" datatype="x-android-resource">
        <source>USD / month</source><target>美元 / 月</target>
      </trans-unit>
      <trans-unit id="77" resname="text_Change_card" restype="string" datatype="x-android-resource">
        <source>Change card</source><target>更改银行卡</target>
      </trans-unit>
      <trans-unit id="78" resname="text_Discount__HTFRIENDS__50__discount_" restype="string" datatype="x-android-resource">
        <source>Discount: HTFRIENDS (50% discount)</source><target>折扣：HTFRIENDS (50% 折扣)</target>
      </trans-unit>
    </body>
  </file>
  <file original="res/layout/row_profile_language_spoken_item.xml" source-language="en-US" target-language="zh-Hans-CN" product-name="ht-androidapp">
    <body>
      <trans-unit id="45" resname="text_English__US_" restype="string" datatype="x-android-resource">
        <source>English (US)</source><target>英语 (US)</target>
      </trans-unit>
      <trans-unit id="46" resname="text_Can_speak" restype="string" datatype="x-android-resource">
        <source>Can speak</source><target>可以说</target>
      </trans-unit>
      <trans-unit id="47" resname="text_Can_read_write" restype="string" datatype="x-android-resource">
        <source>Can read/write</source><target>可以读/写</target>
      </trans-unit>
    </body>
  </file>
  <file original="res/layout/row_checklist_todo_item.xml" source-language="en-US" target-language="zh-Hans-CN" product-name="ht-androidapp">
    <body>
      <trans-unit id="48" resname="text_3" restype="string" datatype="x-android-resource">
        <source>3</source><target>3</target>
      </trans-unit>
    </body>
  </file>
  <file original="res/layout/row_answers_general_list.xml" source-language="en-US" target-language="zh-Hans-CN" product-name="ht-androidapp">
    <body>
      <trans-unit id="49" resname="text_You_asked_for_" restype="string" datatype="x-android-resource">
        <source>You asked for </source><target>您咨询过 </target>
      </trans-unit>
    </body>
  </file>
  <file original="res/layout/profile_pharmacy_custom_layout.xml" source-language="en-US" target-language="zh-Hans-CN" product-name="ht-androidapp">
    <body>
      <trans-unit id="50" resname="text_Preferred_Pharmacy" restype="string" datatype="x-android-resource">
        <source>Preferred Pharmacy</source><target>首选药店</target>
      </trans-unit>
      <trans-unit id="51" resname="text_Where_would_you_prefer_to_collect_your_prescriptions_" restype="string" datatype="x-android-resource">
        <source>Where would you prefer to collect your prescriptions?</source><target>您希望在哪里取药？</target>
      </trans-unit>
    </body>
  </file>
  <file original="res/layout/profile_conditions.xml" source-language="en-US" target-language="zh-Hans-CN" product-name="ht-androidapp">
    <body>
      <trans-unit id="52" resname="text_Do_you_have_any_diagnosed_conditions_or_known_symptoms_" restype="string" datatype="x-android-resource">
        <source>Do you have any diagnosed conditions or known symptoms?</source><target>您有什么已诊断的症状或已知症状吗？</target>
      </trans-unit>
      <trans-unit id="53" resname="text_None" restype="string" datatype="x-android-resource">
        <source>None</source><target>没有</target>
      </trans-unit>
      <trans-unit id="54" resname="text_Add_condition_or_symptom" restype="string" datatype="x-android-resource">
        <source>Add condition or symptom</source><target>添加健康情况或症状</target>
      </trans-unit>
      <trans-unit id="55" resname="text_Not_at_this_time" restype="string" datatype="x-android-resource">
        <source>Not at this time</source><target>这个时间没有</target>
      </trans-unit>
      <trans-unit id="56" resname="text_Current" restype="string" datatype="x-android-resource">
        <source>Current</source><target>现在的</target>
      </trans-unit>
      <trans-unit id="57" resname="text_Past" restype="string" datatype="x-android-resource">
        <source>Past</source><target>过去的</target>
      </trans-unit>
    </body>
  </file>
  <file original="res/layout/profile_basicinfo.xml" source-language="en-US" target-language="zh-Hans-CN" product-name="ht-androidapp">
    <body>
      <trans-unit id="58" resname="text_Continue" restype="string" datatype="x-android-resource">
        <source>Continue</source><target>继续</target>
      </trans-unit>
    </body>
  </file>
  <file original="res/layout/listitem_topic_definition.xml" source-language="en-US" target-language="zh-Hans-CN" product-name="ht-androidapp">
    <body>
      <trans-unit id="59" resname="text_Description" restype="string" datatype="x-android-resource">
        <source>Description</source><target>描述</target>
      </trans-unit>
    </body>
  </file>
  <file original="res/layout/listitem_subscription_value_prop.xml" source-language="en-US" target-language="zh-Hans-CN" product-name="ht-androidapp">
    <body>
      <trans-unit id="60" resname="text_Subscribe" restype="string" datatype="x-android-resource">
        <source>Subscribe</source><target>订购</target>
      </trans-unit>
    </body>
  </file>
  <file original="res/layout/layout_rating_summary.xml" source-language="en-US" target-language="zh-Hans-CN" product-name="ht-androidapp">
    <body>
      <trans-unit id="61" resname="text__doctor_reviews" restype="string" datatype="x-android-resource">
        <source> doctor reviews</source><target> 医生评论</target>
      </trans-unit>
    </body>
  </file>
  <file original="res/layout/layout_nux_prime_upsell.xml" source-language="en-US" target-language="zh-Hans-CN" product-name="ht-androidapp">
    <body>
      <trans-unit id="62" resname="text__99" restype="string" datatype="x-android-resource">
        <source>$99</source><target>$99</target>
      </trans-unit>
    </body>
  </file>
  <file original="res/layout/layout_navigation_drawer.xml" source-language="en-US" target-language="zh-Hans-CN" product-name="ht-androidapp">
    <body>
      <trans-unit id="63" resname="text_United_States" restype="string" datatype="x-android-resource">
        <source>United States</source><target>美国</target>
      </trans-unit>
    </body>
  </file>
  <file original="res/layout/layout_insurance_summary_row.xml" source-language="en-US" target-language="zh-Hans-CN" product-name="ht-androidapp">
    <body>
      <trans-unit id="64" resname="text_alskdfjl_asdjf_asdf_" restype="string" datatype="x-android-resource">
        <source>alskdfjl asdjf asdf </source><target>alskdfjl asdjf asdf </target>
      </trans-unit>
    </body>
  </file>
  <file original="res/layout/layout_influencer_newsreview.xml" source-language="en-US" target-language="zh-Hans-CN" product-name="ht-androidapp">
    <body>
      <trans-unit id="65" resname="text_Previous_Article" restype="string" datatype="x-android-resource">
        <source>Previous Article</source><target>上一篇文章</target>
      </trans-unit>
      <trans-unit id="66" resname="text_Next_Article" restype="string" datatype="x-android-resource">
        <source>Next Article</source><target>下一篇文章</target>
      </trans-unit>
    </body>
  </file>
  <file original="res/layout/layout_feed_enterprise_item.xml" source-language="en-US" target-language="zh-Hans-CN" product-name="ht-androidapp">
    <body>
      <trans-unit id="67" resname="text_United_Kingdom" restype="string" datatype="x-android-resource">
        <source>United Kingdom</source><target>英国</target>
      </trans-unit>
    </body>
  </file>
  <file original="res/layout/layout_dialog_profile_family_history_age.xml" source-language="en-US" target-language="zh-Hans-CN" product-name="ht-androidapp">
    <body>
      <trans-unit id="68" resname="text_Cancel" restype="string" datatype="x-android-resource">
        <source>Cancel</source><target>取消</target>
      </trans-unit>
    </body>
  </file>
  <file original="res/layout/layout_dialog_profile_family_history_add_condition.xml" source-language="en-US" target-language="zh-Hans-CN" product-name="ht-androidapp">
    <body>
      <trans-unit id="69" resname="text_Yes" restype="string" datatype="x-android-resource">
        <source>Yes</source><target>是</target>
      </trans-unit>
    </body>
  </file>
  <file original="res/layout/layout_dialog_profile_edit_mobile_phone.xml" source-language="en-US" target-language="zh-Hans-CN" product-name="ht-androidapp">
    <body>
      <trans-unit id="70" resname="hint_Mobile_number" restype="string" datatype="x-android-resource">
        <source>Mobile number</source><target>移动电话</target>
      </trans-unit>
    </body>
  </file>
  <file original="res/layout/layout_dialog_profile_edit_language_spoken.xml" source-language="en-US" target-language="zh-Hans-CN" product-name="ht-androidapp">
    <body>
      <trans-unit id="71" resname="text_Save" restype="string" datatype="x-android-resource">
        <source>Save</source><target>保存</target>
      </trans-unit>
    </body>
  </file>
  <file original="res/layout/layout_compose_consult.xml" source-language="en-US" target-language="zh-Hans-CN" product-name="ht-androidapp">
    <body>
      <trans-unit id="72" resname="text_Is_this_for_you_or_someone_else_" restype="string" datatype="x-android-resource">
        <source>Is this for you or someone else?</source><target>这是为您还是他人？</target>
      </trans-unit>
      <trans-unit id="73" resname="text_Attachments" restype="string" datatype="x-android-resource">
        <source>Attachments</source><target>附件</target>
      </trans-unit>
      <trans-unit id="74" resname="text_Guidelines" restype="string" datatype="x-android-resource">
        <source>Guidelines</source><target>指南</target>
      </trans-unit>
      <trans-unit id="75" resname="text_Additional_Information" restype="string" datatype="x-android-resource">
        <source>Additional Information</source><target>附加信息</target>
      </trans-unit>
    </body>
  </file>
  <file original="res/layout/fragment_subscribe.xml" source-language="en-US" target-language="zh-Hans-CN" product-name="ht-androidapp">
    <body>
      <trans-unit id="79" resname="text_Later" restype="string" datatype="x-android-resource">
        <source>Later</source><target>稍后</target>
      </trans-unit>
    </body>
  </file>
  <file original="res/layout/fragment_splash_prime.xml" source-language="en-US" target-language="zh-Hans-CN" product-name="ht-androidapp">
    <body>
      <trans-unit id="80" resname="text_Start_your_free_month" restype="string" datatype="x-android-resource">
        <source>Start your free month</source><target>开始一个月的免费试用</target>
      </trans-unit>
      <trans-unit id="81" resname="text_30_Day_Free_Trial_" restype="string" datatype="x-android-resource">
        <source>30-Day Free Trial!</source><target>30天免费试用！</target>
      </trans-unit>
    </body>
  </file>
  <file original="res/layout/fragment_rate_app.xml" source-language="en-US" target-language="zh-Hans-CN" product-name="ht-androidapp">
    <body>
      <trans-unit id="82" resname="text_Not_now" restype="string" datatype="x-android-resource">
        <source>Not now</source><target>暂不</target>
      </trans-unit>
    </body>
  </file>
  <file original="res/layout/fragment_prime_bundle_success.xml" source-language="en-US" target-language="zh-Hans-CN" product-name="ht-androidapp">
    <body>
      <trans-unit id="83" resname="text_Here_s_your_promo_code_" restype="string" datatype="x-android-resource">
        <source>Here's your promo code:</source><target>这是您的优惠码</target>
      </trans-unit>
    </body>
  </file>
  <file original="res/layout/fragment_pay_once_payment.xml" source-language="en-US" target-language="zh-Hans-CN" product-name="ht-androidapp">
    <body>
      <trans-unit id="84" resname="text_Regularly__44" restype="string" datatype="x-android-resource">
        <source>Regularly $44</source><target>定期地44$</target>
      </trans-unit>
      <trans-unit id="85" resname="text_Change_the_card_ending_in___1122" restype="string" datatype="x-android-resource">
        <source>Change the card ending in   1122</source><target>更改银行卡尾号1122</target>
      </trans-unit>
      <trans-unit id="86" resname="text_No_thanks" restype="string" datatype="x-android-resource">
        <source>No thanks</source><target>不，谢谢</target>
      </trans-unit>
    </body>
  </file>
  <file original="res/layout/fragment_nux_profile.xml" source-language="en-US" target-language="zh-Hans-CN" product-name="ht-androidapp">
    <body>
      <trans-unit id="87" resname="hint_Your_name" restype="string" datatype="x-android-resource">
        <source>Your name</source><target>您的姓名</target>
      </trans-unit>
    </body>
  </file>
  <file original="res/layout/fragment_nux_demographics.xml" source-language="en-US" target-language="zh-Hans-CN" product-name="ht-androidapp">
    <body>
      <trans-unit id="88" resname="text_Back" restype="string" datatype="x-android-resource">
        <source>Back</source><target>返回</target>
      </trans-unit>
    </body>
  </file>
  <file original="res/layout/fragment_news.xml" source-language="en-US" target-language="zh-Hans-CN" product-name="ht-androidapp">
    <body>
      <trans-unit id="89" resname="text_Thank" restype="string" datatype="x-android-resource">
        <source>Thank</source><target>谢谢</target>
      </trans-unit>
      <trans-unit id="90" resname="text_Share" restype="string" datatype="x-android-resource">
        <source>Share</source><target>分享</target>
      </trans-unit>
    </body>
  </file>
  <file original="res/layout/fragment_goal_search.xml" source-language="en-US" target-language="zh-Hans-CN" product-name="ht-androidapp">
    <body>
      <trans-unit id="91" resname="text__browse_goals" restype="string" datatype="x-android-resource">
        <source> browse goals</source><target> 浏览目标</target>
      </trans-unit>
    </body>
  </file>
  <file original="res/layout/fragment_doctor_out_of_office.xml" source-language="en-US" target-language="zh-Hans-CN" product-name="ht-androidapp">
    <body>
      <trans-unit id="92" resname="text_is_out_of_office_until_" restype="string" datatype="x-android-resource">
        <source>is out of office until </source><target>不在办公室直到 </target>
      </trans-unit>
    </body>
  </file>
  <file original="res/layout/fragment_concierge_success.xml" source-language="en-US" target-language="zh-Hans-CN" product-name="ht-androidapp">
    <body>
      <trans-unit id="93" resname="text_Want_to_see_a_doctor_on_HealthTap_immediately_" restype="string" datatype="x-android-resource">
        <source>Want to see a doctor on HealthTap immediately?</source><target>想要立刻在HealthTap上会见医生</target>
      </trans-unit>
    </body>
  </file>
  <file original="res/layout/fragment_concierge_location.xml" source-language="en-US" target-language="zh-Hans-CN" product-name="ht-androidapp">
    <body>
      <trans-unit id="94" resname="text_Where_are_you_currently_located_" restype="string" datatype="x-android-resource">
        <source>Where are you currently located?</source><target>您现在的居住地？</target>
      </trans-unit>
    </body>
  </file>
  <file original="res/layout/fragment_check_mail.xml" source-language="en-US" target-language="zh-Hans-CN" product-name="ht-androidapp">
    <body>
      <trans-unit id="95" resname="text_Check_your_email" restype="string" datatype="x-android-resource">
        <source>Check your email</source><target>查看您的邮箱</target>
      </trans-unit>
    </body>
  </file>
  <file original="res/layout/fragment_app_detail.xml" source-language="en-US" target-language="zh-Hans-CN" product-name="ht-androidapp">
    <body>
      <trans-unit id="96" resname="text_Free" restype="string" datatype="x-android-resource">
        <source>Free</source><target>免费</target>
      </trans-unit>
      <trans-unit id="97" resname="text_Related_topics" restype="string" datatype="x-android-resource">
        <source>Related topics</source><target>相关主题</target>
      </trans-unit>
    </body>
  </file>
  <file original="res/layout/fragment_add_others_to_subsciption.xml" source-language="en-US" target-language="zh-Hans-CN" product-name="ht-androidapp">
    <body>
      <trans-unit id="98" resname="text_Continue_just_for_me" restype="string" datatype="x-android-resource">
        <source>Continue just for me</source><target>只为我继续</target>
      </trans-unit>
      <trans-unit id="99" resname="text_Great" restype="string" datatype="x-android-resource">
        <source>Great</source><target>太棒了</target>
      </trans-unit>
      <trans-unit id="100" resname="text_Would_you_like_to_add_anyone_else_to_your_plan_" restype="string" datatype="x-android-resource">
        <source>Would you like to add anyone else to your plan?</source><target>您愿意在您的计划中添加其他人吗？</target>
      </trans-unit>
      <trans-unit id="101" resname="text_Only" restype="string" datatype="x-android-resource">
        <source>Only</source><target>只有</target>
      </trans-unit>
    </body>
  </file>
  <file original="res/layout/dialog_unfollow_layer.xml" source-language="en-US" target-language="zh-Hans-CN" product-name="ht-androidapp">
    <body>
      <trans-unit id="102" resname="text_Unfollow" restype="string" datatype="x-android-resource">
        <source>Unfollow</source><target>取消关注</target>
      </trans-unit>
    </body>
  </file>
  <file original="res/layout/dialog_feature_demo.xml" source-language="en-US" target-language="zh-Hans-CN" product-name="ht-androidapp">
    <body>
      <trans-unit id="103" resname="text_What_s_new_" restype="string" datatype="x-android-resource">
        <source>What's new!</source><target>新的是！</target>
      </trans-unit>
    </body>
  </file>
  <file original="res/layout/dialog_consult_rating.xml" source-language="en-US" target-language="zh-Hans-CN" product-name="ht-androidapp">
    <body>
      <trans-unit id="104" resname="text_Your_doctor_has_flagged_this_consult_and_ended_it_" restype="string" datatype="x-android-resource">
        <source>Your doctor has flagged this consult and ended it.</source><target>您的医生已经标记并结束了此次咨询。</target>
      </trans-unit>
      <trans-unit id="105" resname="text_Great__glad_to_hear_it_" restype="string" datatype="x-android-resource">
        <source>Great, glad to hear it!</source><target>太棒了，很高兴听到它！</target>
        
      <note>This is shown to users after they rate consult experiences with high ratings.</note></trans-unit>
      <trans-unit id="106" resname="text_What_was_the_issue_" restype="string" datatype="x-android-resource">
        <source>What was the issue?</source><target>问题是什么？</target>
        
      <note>This is shown to users after they rate consult experiences with low ratings.</note></trans-unit>
    </body>
  </file>
  <file original="src/com/healthtap/userhtexpress/util/HealthTapUtil.java" source-language="en-US" target-language="zh-Hans-CN" product-name="ht-androidapp">
    <body>
      <trans-unit id="107" resname="r856653907" restype="string" datatype="java">
        <source>Languages spoken</source><target>语言</target>
      </trans-unit>
      <trans-unit id="108" resname="r752624070" restype="string" datatype="java">
        <source>Languages read or write</source><target>读或写的语言</target>
      </trans-unit>
      <trans-unit id="109" resname="r807395056" restype="string" datatype="java">
        <source>NHI</source><target>NHI</target>
      </trans-unit>
      <trans-unit id="110" resname="r113282183" restype="string" datatype="java">
        <source>Talk to a doctor now</source><target>现在与一位医生交流</target>
      </trans-unit>
      <trans-unit id="111" resname="r23416475" restype="string" datatype="java">
        <source>Request consult</source><target>请求咨询</target>
      </trans-unit>
      <trans-unit id="112" resname="r464373219" restype="string" datatype="java">
        <source>Share Feedback</source><target>分享反馈</target>
      </trans-unit>
    </body>
  </file>
  <file original="src/com/healthtap/userhtexpress/util/ConciergeUtil.java" source-language="en-US" target-language="zh-Hans-CN" product-name="ht-androidapp">
    <body>
      <trans-unit id="113" resname="r713817396" restype="string" datatype="java">
        <source>{start_time} - {end_time}</source><target>{start_time} - {end_time}</target>
        
      <note>This refers to a time slot</note></trans-unit>
    </body>
  </file>
  <file original="src/com/healthtap/userhtexpress/transcript/messages/ReferIndividualMessage.java" source-language="en-US" target-language="zh-Hans-CN" product-name="ht-androidapp">
    <body>
      <trans-unit id="114" resname="r1055944314" restype="string" datatype="java">
        <source>Error: </source><target>错误： </target>
      </trans-unit>
    </body>
  </file>
  <file original="src/com/healthtap/userhtexpress/transcript/messages/ConsultLabTestMessage.java" source-language="en-US" target-language="zh-Hans-CN" product-name="ht-androidapp">
    <body>
      <trans-unit id="115" resname="r495471755" restype="string" datatype="java">
        <source>Test Name: </source><target>测试姓名： </target>
      </trans-unit>
    </body>
  </file>
  <file original="src/com/healthtap/userhtexpress/model/ReviewableAppModel.java" source-language="en-US" target-language="zh-Hans-CN" product-name="ht-androidapp">
    <body>
      <trans-unit id="116" resname="r840539820" restype="string" datatype="java">
        <source>Current Version: </source><target>当前版本： </target>
      </trans-unit>
      <trans-unit id="117" resname="r398757758" restype="string" datatype="java">
        <source>Size: </source><target>大小： </target>
      </trans-unit>
    </body>
  </file>
  <file original="src/com/healthtap/userhtexpress/fragments/talktodoctor/SimilarQuestionsFragment.java" source-language="en-US" target-language="zh-Hans-CN" product-name="ht-androidapp">
    <body>
      <trans-unit id="118" resname="r300878474" restype="string" datatype="java">
        <source>In brief: </source><target>概要： </target>
      </trans-unit>
    </body>
  </file>
  <file original="src/com/healthtap/userhtexpress/fragments/payment/SubscriptionUpdatePayment.java" source-language="en-US" target-language="zh-Hans-CN" product-name="ht-androidapp">
    <body>
      <trans-unit id="119" resname="r723089520" restype="string" datatype="java">
        <source>Change PayPal: </source><target>更换PayPal： </target>
      </trans-unit>
    </body>
  </file>
  <file original="src/com/healthtap/userhtexpress/fragments/nux/NUXProfileFragment.java" source-language="en-US" target-language="zh-Hans-CN" product-name="ht-androidapp">
    <body>
      <trans-unit id="120" resname="r271666120" restype="string" datatype="java">
        <source>Failed while take picture: </source><target>拍照时错误： </target>
      </trans-unit>
    </body>
  </file>
  <file original="src/com/healthtap/userhtexpress/fragments/main/TipsDetailFragment.java" source-language="en-US" target-language="zh-Hans-CN" product-name="ht-androidapp">
    <body>
      <trans-unit id="121" resname="r205431071" restype="string" datatype="java">
        <source>What to Ask Your Doc: </source><target>向您的医生咨询什么： </target>
      </trans-unit>
      <trans-unit id="122" resname="r175388555" restype="string" datatype="java">
        <source>Haiku: </source><target>俳句： </target>
      </trans-unit>
      <trans-unit id="123" resname="r624129269" restype="string" datatype="java">
        <source>Myth: </source><target>误区： </target>
      </trans-unit>
    </body>
  </file>
  <file original="src/com/healthtap/userhtexpress/fragments/main/SendKudosFragment.java" source-language="en-US" target-language="zh-Hans-CN" product-name="ht-androidapp">
    <body>
      <trans-unit id="124" resname="r304629477" restype="string" datatype="java">
        <source>Failed to send kudos! </source><target>发送荣誉失败！ </target>
      </trans-unit>
    </body>
  </file>
  <file original="src/com/healthtap/userhtexpress/fragments/main/SearchResultsFragment.java" source-language="en-US" target-language="zh-Hans-CN" product-name="ht-androidapp">
    <body>
      <trans-unit id="125" resname="r144782424" restype="string" datatype="java">
        <source>Not finding what you need? </source><target>没有找到您需要的？ </target>
      </trans-unit>
    </body>
  </file>
  <file original="src/com/healthtap/userhtexpress/fragments/main/AskQuestionToDocFragment.java" source-language="en-US" target-language="zh-Hans-CN" product-name="ht-androidapp">
    <body>
      <trans-unit id="126" resname="r156634543" restype="string" datatype="java">
        <source>Question not posted </source><target>问题未发布 </target>
      </trans-unit>
    </body>
  </file>
  <file original="src/com/healthtap/userhtexpress/fragments/concierge/ConciergeInviteFragment.java" source-language="en-US" target-language="zh-Hans-CN" product-name="ht-androidapp">
    <body>
      <trans-unit id="127" resname="r762730546" restype="string" datatype="java">
        <source>Dr. </source><target>医生 </target>
      </trans-unit>
    </body>
  </file>
  <file original="src/com/healthtap/userhtexpress/fragments/concierge/ConciergeConnectFragment.java" source-language="en-US" target-language="zh-Hans-CN" product-name="ht-androidapp">
    <body>
      <trans-unit id="128" resname="r49042582" restype="string" datatype="java">
        <source>Failed updating profile! </source><target>无法更新个人资料！ </target>
      </trans-unit>
      <trans-unit id="129" resname="r303034997" restype="string" datatype="java">
        <source>Failed sending request! </source><target>发送请求失败！ </target>
      </trans-unit>
    </body>
  </file>
  <file original="src/com/healthtap/userhtexpress/customviews/dynamic_list_items/TopicDetailHeaderItem.java" source-language="en-US" target-language="zh-Hans-CN" product-name="ht-androidapp">
    <body>
      <trans-unit id="130" resname="r375052400" restype="string" datatype="java">
        <source> and </source><target> 和 </target>
      </trans-unit>
      <trans-unit id="131" resname="r989347001" restype="string" datatype="java">
        <source>, </source><target>, </target>
      </trans-unit>
    </body>
  </file>
  <file original="src/com/healthtap/userhtexpress/customviews/dynamic_list_items/QuestionDetailAnswerItem.java" source-language="en-US" target-language="zh-Hans-CN" product-name="ht-androidapp">
    <body>
      <trans-unit id="132" resname="r964861592" restype="string" datatype="java">
        <source>  Do you have a follow-up question? Ask a doctor online now:</source><target>  您有后续问题吗？在线咨询医生：</target>
      </trans-unit>
    </body>
  </file>
  <file original="src/com/healthtap/userhtexpress/customviews/dynamic_list_items/GoalTakeActionListItem.java" source-language="en-US" target-language="zh-Hans-CN" product-name="ht-androidapp">
    <body>
      <trans-unit id="133" resname="r626562476" restype="string" datatype="java">
        <source>Checklist: </source><target>清单： </target>
      </trans-unit>
    </body>
  </file>
  <file original="src/com/healthtap/userhtexpress/customviews/customdialogboxes/profiles/ProfilesEditLanguageSpokenDialog.java" source-language="en-US" target-language="zh-Hans-CN" product-name="ht-androidapp">
    <body>
      <trans-unit id="134" resname="r460484776" restype="string" datatype="java">
        <source>Which langugages do you read or write?</source><target>您可以读或写哪种语言？</target>
      </trans-unit>
      <trans-unit id="135" resname="r1025444242" restype="string" datatype="java">
        <source>Which langugages do you speak?</source><target>您可以说哪种语言？</target>
      </trans-unit>
      <trans-unit id="136" resname="r989778094" restype="string" datatype="java">
        <source>Which languages does {first_name} speak?</source><target>{First_name}可以说哪种语言？</target>
      </trans-unit>
    </body>
  </file>
  <file original="src/com/healthtap/userhtexpress/customviews/customdialogboxes/ThankLayerDialogBox.java" source-language="en-US" target-language="zh-Hans-CN" product-name="ht-androidapp">
    <body>
      <trans-unit id="137" resname="r60757773" restype="string" datatype="java">
        <source>Thank you! </source><target>谢谢您！ </target>
      </trans-unit>
      <trans-unit id="138" resname="r808907878" restype="string" datatype="java">
        <source>Please don't include a followup question in your note. {start}To do so, ask a question.{end}</source><target>请不要在您的备注中包含后续问题。{start}这样做，咨询一个问题。{end}</target>
      </trans-unit>
    </body>
  </file>
  <file original="src/com/healthtap/userhtexpress/customviews/customdialogboxes/SettingsDeactivateAccountDialog.java" source-language="en-US" target-language="zh-Hans-CN" product-name="ht-androidapp">
    <body>
      <trans-unit id="139" resname="r180611118" restype="string" datatype="java">
        <source> Thank you!</source><target> 谢谢您！</target>
      </trans-unit>
    </body>
  </file>
  <file original="src/com/healthtap/userhtexpress/customviews/customdialogboxes/SettingConfirmDeactivateDialog.java" source-language="en-US" target-language="zh-Hans-CN" product-name="ht-androidapp">
    <body>
      <trans-unit id="140" resname="r1053853380" restype="string" datatype="java">
        <source> Sorry, there was a problem</source><target> 对不起，这里有一个问题</target>
      </trans-unit>
    </body>
  </file>
  <file original="src/com/healthtap/userhtexpress/customviews/customdialogboxes/EditQuestionDialogBox.java" source-language="en-US" target-language="zh-Hans-CN" product-name="ht-androidapp">
    <body>
      <trans-unit id="141" resname="r528066642" restype="string" datatype="java">
        <source>Question: </source><target>问题： </target>
        
      <note>Refers to a question previously posted by the user, followed by an error message.</note></trans-unit>
    </body>
  </file>
  <file original="src/com/healthtap/userhtexpress/customviews/ProfileInsuranceCustomView.java" source-language="en-US" target-language="zh-Hans-CN" product-name="ht-androidapp">
    <body>
      <trans-unit id="142" resname="r729325316" restype="string" datatype="java">
        <source> Are you sure?</source><target> 您确定吗？</target>
      </trans-unit>
    </body>
  </file>
  <file original="src/com/healthtap/userhtexpress/customviews/CreditCardEditView.java" source-language="en-US" target-language="zh-Hans-CN" product-name="ht-androidapp">
    <body>
      <trans-unit id="143" resname="r419405630" restype="string" datatype="java">
        <source>Failed performing payment request. Error code: </source><target>执行付款要求失败。错误编码： </target>
      </trans-unit>
    </body>
  </file>
  <file original="src/com/healthtap/userhtexpress/customviews/CollectBasicInfoView.java" source-language="en-US" target-language="zh-Hans-CN" product-name="ht-androidapp">
    <body>
      <trans-unit id="144" resname="r542212145" restype="string" datatype="java">
        <source>gender</source><target>性别</target>
      </trans-unit>
      <trans-unit id="145" resname="r534730822" restype="string" datatype="java">
        <source>zipcode</source><target>邮递区号</target>
      </trans-unit>
    </body>
  </file>
  <file original="src/com/healthtap/userhtexpress/click_listeners/FollowItemListener.java" source-language="en-US" target-language="zh-Hans-CN" product-name="ht-androidapp">
    <body>
      <trans-unit id="146" resname="r50538946" restype="string" datatype="java">
        <source> We'll highlight this influencer's insights for you on your feed.</source><target> 我们将在您的主页突出该影响者的见解。</target>
      </trans-unit>
    </body>
  </file>
  <file original="src/com/healthtap/userhtexpress/adapters/ConsultsAnswersAdapter.java" source-language="en-US" target-language="zh-Hans-CN" product-name="ht-androidapp">
    <body>
      <trans-unit id="147" resname="r478701910" restype="string" datatype="java">
        <source>You asked for {start}{0}{end} on {1}. No responses yet.</source><target>您在{start}{0}{end}上要求{1}。至今还没有回应</target>
        
      <note>This is a notification message. {0} is a doctor name. {1} is a date.</note></trans-unit>
    </body>
  </file>
  <file original="src/com/healthtap/userhtexpress/adapters/ConciergeAppointmentAdapter.java" source-language="en-US" target-language="zh-Hans-CN" product-name="ht-androidapp">
    <body>
      <trans-unit id="148" resname="r881802551" restype="string" datatype="java">
        <source>Appointment canceled with {doctor_name} on {date} at {time_slot}</source><target>取消预约&lt;/b&gt; 和 {doctor_name} 在 {date} {time_slot}。</target>
        
      <note>This is a notification message for appointment cancellation.</note></trans-unit>
      <trans-unit id="149" resname="r88451716" restype="string" datatype="java">
        <source> As this appointment is less than 24 hours away, it cannot be refunded if cancelled now.</source><target> 由于此预约不到24小时，如果现在取消预订，将不予退还。</target>
      </trans-unit>
    </body>
  </file>
  <file original="src/com/healthtap/userhtexpress/activity/MainActivity.java" source-language="en-US" target-language="zh-Hans-CN" product-name="ht-androidapp">
    <body>
      <trans-unit id="150" resname="r777231780" restype="string" datatype="java">
        <source>Failed to share on Facebook: </source><target>无法在Facebook上分享： </target>
      </trans-unit>
    </body>
  </file>
  <file original="res/values-sw720dp-land/strings.xml" source-language="en-US" target-language="zh-Hans-CN" product-name="ht-androidapp">
    <body>
      <trans-unit id="151" resname="splash_create_gethelp_desc" restype="string" datatype="x-android-resource" x-context="sw720dp-land">
        <source>Talk to a doctor whenever, wherever, share photos or test results, and get immediate answers, prescriptions, and referrals to help you feel good!</source><target>随时随地与医生进行交谈、分享照片或检验结果，即时获得回答、处方和转介，以帮助您保持感觉良好！</target>
      </trans-unit>
      <trans-unit id="152" resname="splash_create_learn_desc" restype="string" datatype="x-android-resource" x-context="sw720dp-land">
        <source>Helpful and personalized answers, tips, news, and app recommendations from top doctors!</source><target>从顶级医生处获得有用的个性化回答、小贴士、新闻和应用程序的建议!</target>
      </trans-unit>
      <trans-unit id="153" resname="splash_create_takeaction_desc" restype="string" datatype="x-android-resource" x-context="sw720dp-land">
        <source>Doctor-prescribed checklists and reminders help you live well, manage your health, and take action to feel good everyday!</source><target>医生开具的检查清单和注意事项将帮助您更好地生活、管理您的健康并且付诸行动，使您每天都能保持感觉良好！</target>
      </trans-unit>
    </body>
  </file>
  <file original="res/values-sw720dp/strings.xml" source-language="en-US" target-language="zh-Hans-CN" product-name="ht-androidapp">
    <body>
      <trans-unit id="154" resname="concierge_doctor_detail_on_careteam" restype="string" datatype="x-android-resource" x-context="sw720dp">
        <source>On your Care-Team</source><target>在您的医护团队中</target>
      </trans-unit>
      <trans-unit id="155" resname="splash_create_learn_desc" restype="string" datatype="x-android-resource" x-context="sw720dp">
        <source>Helpful and personalized answers, tips, news, and app recommendations from top doctors!\n</source><target>从顶级医生处获得有用的个性化回答、小贴士、新闻和应用程序的建议!\n</target>
      </trans-unit>
      <trans-unit id="156" resname="footer_help_text" restype="string" datatype="x-android-resource" x-context="sw720dp">
        <source>Questions about HealthTap? Call our customer care team at 1–650-376-6110</source><target>关于HealthTap的问题？请致电我们的客户服务团队1-650-376-6110</target>
      </trans-unit>
    </body>
  </file>
  <file original="res/values-sw600dp-land/strings.xml" source-language="en-US" target-language="zh-Hans-CN" product-name="ht-androidapp">
    <body>
      <trans-unit id="157" resname="splash_create_gethelp_desc" restype="string" datatype="x-android-resource" x-context="sw600dp-land">
        <source>Talk to a doctor whenever, wherever, share photos or test results,\nand get immediate answers, prescriptions, and referrals to help you feel good!</source><target>随时随地与医生进行交谈、分享照片或检验结果，即时获得回答、处方和转介，以帮助您保持感觉良好！</target>
      </trans-unit>
      <trans-unit id="158" resname="splash_create_learn_desc" restype="string" datatype="x-android-resource" x-context="sw600dp-land">
        <source>Helpful and personalized answers, tips, news, and app recommendations from top doctors!\n</source><target>从顶级医生处获得有用的个性化回答、小贴士、新闻和应用程序的建议!\n</target>
      </trans-unit>
      <trans-unit id="159" resname="splash_create_takeaction_desc" restype="string" datatype="x-android-resource" x-context="sw600dp-land">
        <source>Doctor-prescribed checklists and reminders help you live well, manage your health, and take action to feel good everyday!\n</source><target>医生开具的检查清单和注意事项将帮助您更好地生活、管理您的健康并且付诸行动，使您每天都能保持感觉良好！\n</target>
      </trans-unit>
    </body>
  </file>
  <file original="res/values-sw600dp/strings.xml" source-language="en-US" target-language="zh-Hans-CN" product-name="ht-androidapp">
    <body>
      <trans-unit id="160" resname="concierge_doctor_detail_on_careteam" restype="string" datatype="x-android-resource" x-context="sw600dp">
        <source>On your Care-Team</source><target>在您的医护团队中</target>
      </trans-unit>
      <trans-unit id="161" resname="search_hint" restype="string" datatype="x-android-resource" x-context="sw600dp">
        <source>Search answers, topics, experts</source><target>搜索回答，主题，专家</target>
      </trans-unit>
      <trans-unit id="162" resname="nux_invite_doctor_search_hint" restype="string" datatype="x-android-resource" x-context="sw600dp">
        <source>Find doctor by name, specialty</source><target>按姓名、专业查找医生</target>
      </trans-unit>
      <trans-unit id="163" resname="change_plan_payasyougo_subtitle" restype="string" datatype="x-android-resource" x-context="sw600dp">
        <source>Lower monthly fee, pay per consult</source><target>更低的月费，每次咨询支付</target>
      </trans-unit>
      <trans-unit id="164" resname="change_plan_basic_subtitle" restype="string" datatype="x-android-resource" x-context="sw600dp">
        <source>Brief anonymous text questions</source><target>简要的匿名文本问题</target>
      </trans-unit>
      <trans-unit id="165" resname="nux_feature_title" restype="string" datatype="x-android-resource" x-context="sw600dp">
        <source>The way to visit top U.S. doctors 24/7 from \nanywhere - no waiting room!</source><target>24/7全天候不受地区限制地向美国顶级医生\n进行咨询——不设候诊室！</target>
      </trans-unit>
      <trans-unit id="166" resname="splash_prime_intro_title" restype="string" datatype="x-android-resource" x-context="sw600dp">
        <source>Unlimited Peace of Mind</source><target>内心的无比平静</target>
      </trans-unit>
    </body>
  </file>
  <file original="res/values/strings.xml" source-language="en-US" target-language="zh-Hans-CN" product-name="ht-androidapp">
    <body>
      <trans-unit id="167" resname="search_hint" restype="string" datatype="x-android-resource">
        <source>Search expert insights…</source><target>搜索专家建议...</target>
      </trans-unit>
      <trans-unit id="168" resname="signup_doctor_download_app_text" restype="string" datatype="x-android-resource">
        <source>Are you a doctor? {start}Download the doctor app\u00A0›{end}</source><target>您是一名医生吗？{start}下载医生应用程序{end}</target>
      </trans-unit>
      <trans-unit id="169" resname="splash_create_gethelp_desc" restype="string" datatype="x-android-resource">
        <source>Talk to a doctor whenever, wherever, share photos or test results, and get immediate answers, prescriptions, and referrals to help you feel good!</source><target>随时随地与医生进行交谈、分享照片或检验结果，即时获得回答、处方和转介，以帮助您保持感觉良好！</target>
      </trans-unit>
      <trans-unit id="170" resname="splash_create_learn_desc" restype="string" datatype="x-android-resource">
        <source>Helpful and personalized answers, tips, news, and app recommendations from top doctors!</source><target>从顶级医生处获得有用的个性化回答、小贴士、新闻和应用程序的建议!</target>
      </trans-unit>
      <trans-unit id="171" resname="splash_create_takeaction_desc" restype="string" datatype="x-android-resource">
        <source>Doctor-prescribed checklists and reminders help you live well, manage your health, and take action to feel good everyday!</source><target>医生开具的检查清单和注意事项将帮助您更好地生活、管理您的健康并且付诸行动，使您每天都能保持感觉良好！</target>
      </trans-unit>
      <trans-unit id="172" resname="forgotPasswordSupportText" restype="string" datatype="x-android-resource">
        <source>Questions? Email %s</source><target>问题？电子邮件%s</target>
        
      <note>%s is the email address</note></trans-unit>
      <trans-unit id="173" resname="concierge_doctor_detail_on_careteam" restype="string" datatype="x-android-resource">
        <source>On your\nCare-Team</source><target>在您的\n医护团队中</target>
      </trans-unit>
      <trans-unit id="174" resname="nux_invite_doctor_search_hint" restype="string" datatype="x-android-resource">
        <source>Find a doctor</source><target>查找医生</target>
      </trans-unit>
      <trans-unit id="175" resname="change_plan_payasyougo_subtitle" restype="string" datatype="x-android-resource">
        <source>Lower monthly fee,\npay per consult</source><target>更低的月费，\n每次咨询支付</target>
      </trans-unit>
      <trans-unit id="176" resname="change_plan_basic_subtitle" restype="string" datatype="x-android-resource">
        <source>Brief anonymous text\nquestions</source><target>简要的匿名文本\n问题</target>
      </trans-unit>
      <trans-unit id="177" resname="prime_plan_updated_body_more" restype="string" datatype="x-android-resource">
        <source>Your Prime plan now covers you and {name_list}.</source><target>您的Prime计划现在只包括您和{name_list}。</target>
      </trans-unit>
      <trans-unit id="178" resname="nux_feature_title" restype="string" datatype="x-android-resource">
        <source>The way to visit top U.S. doctors 24/7 from anywhere - no waiting room!</source><target>24/7全天候不受地区限制地向美国顶级医生\n进行咨询——不设候诊室！</target>
      </trans-unit>
      <trans-unit id="179" resname="rating_please_rate_consult" restype="string" datatype="x-android-resource">
        <source>Please rate your {start}\nconsult with {doc_name} on {date}\n{end}</source><target>请评价{start}\n您和{doc_name}在{date}的咨询\n{end}</target>
        
      <note>Subtitle message. Rating refers to consult experiences.</note></trans-unit>
      <trans-unit id="180" resname="footer_help_text" restype="string" datatype="x-android-resource">
        <source>Questions about HealthTap?\nCall our customer care team at 1–650-376-6110</source><target>对HealthTap有问题？\n请致电我们的客户服务团队1-650-376-6110</target>
      </trans-unit>
      <trans-unit id="181" resname="splash_prime_intro_title" restype="string" datatype="x-android-resource">
        <source>Unlimited Peace\nof Mind</source><target>内心无比平静</target>
      </trans-unit>
      <trans-unit id="182" resname="upcoming_appointment_subaccount_row_text" restype="string" datatype="x-android-resource">
        <source>{subaccount_name}\'s consult</source><target>{Subaccount_name}\’s 咨询</target>
      </trans-unit>
    </body>
  </file>
  <file original="res/values/plurals.xml" source-language="en-US" target-language="zh-Hans-CN" product-name="ht-androidapp">
    <body>
      <trans-unit id="183" resname="app_recommend" restype="plural" datatype="x-android-resource" extype="one">
        <source>{start}1{end} doctor recommends</source><target>{start}1{end}医生建议</target>
        
      <note>Make sure {start} and {end} are surrounding the translated words of '1 doctor' or '%d doctors'.</note></trans-unit>
      <trans-unit id="184" resname="app_recommend" restype="plural" datatype="x-android-resource" extype="other">
        <source>{start}%d{end} doctors recommend</source><target>{start}%d{end}医生建议</target>
        
      <note>Make sure {start} and {end} are surrounding the translated words of '1 doctor' or '%d doctors'.</note></trans-unit>
      <trans-unit id="185" resname="app_recommend2" restype="plural" datatype="x-android-resource" extype="one">
        <source>{start}1 doctor{end} recommends this app</source><target>{start}1位医生{end}推荐这款应用程序</target>
        
      <note>Make sure {start} and {end} are surrounding the translated words of '1 doctor' or '%d doctors'.</note></trans-unit>
      <trans-unit id="186" resname="app_recommend2" restype="plural" datatype="x-android-resource" extype="other">
        <source>{start}%d doctors{end} recommend this app</source><target>{start}%d医生{end}推荐这款应用程序</target>
        
      <note>Make sure {start} and {end} are surrounding the translated words of '1 doctor' or '%d doctors'.</note></trans-unit>
      <trans-unit id="187" resname="doctor_comment" restype="plural" datatype="x-android-resource" extype="one">
        <source>{start}1 doctor{end} commented</source><target>{start}1位医生{end}建议</target>
      </trans-unit>
      <trans-unit id="188" resname="doctor_comment" restype="plural" datatype="x-android-resource" extype="other">
        <source>{start}%d doctors{end} commented</source><target>{start}%d医生{end}建议</target>
      </trans-unit>
      <trans-unit id="189" resname="doctor_weighed_in" restype="plural" datatype="x-android-resource" extype="one">
        <source>{doctor_name} and {start}1 doctor{end} weighed in</source><target>{doctor_name}和{start}1名医生{end}称重</target>
        
      <note>Make sure {start} and {end} are surrounding the translated words of '1 doctor' or '%d doctors'.</note></trans-unit>
      <trans-unit id="190" resname="doctor_weighed_in" restype="plural" datatype="x-android-resource" extype="other">
        <source>{doctor_name} and {start}%d doctors{end} weighed in</source><target>{doctor_name}和{start}%d名医生{end}称重</target>
        
      <note>Make sure {start} and {end} are surrounding the translated words of '1 doctor' or '%d doctors'.</note></trans-unit>
      <trans-unit id="191" resname="from_top_doctors" restype="plural" datatype="x-android-resource" extype="one">
        <source>Get answers to your health questions from top doctors</source><target>从顶级医生那里获取对您的健康问题的回答</target>
      </trans-unit>
      <trans-unit id="192" resname="from_top_doctors" restype="plural" datatype="x-android-resource" extype="other">
        <source>Get answers to your health questions from %d top doctors</source><target>从%d名顶级医生那里获取对您的健康问题的回答</target>
      </trans-unit>
      <trans-unit id="193" resname="question_detail_related_question_adapter" restype="plural" datatype="x-android-resource" extype="one">
        <source>1 doctor answered</source><target>1位医生已回答</target>
      </trans-unit>
      <trans-unit id="194" resname="question_detail_related_question_adapter" restype="plural" datatype="x-android-resource" extype="other">
        <source>%d doctors answered</source><target>%d位医生已回答</target>
      </trans-unit>
      <trans-unit id="195" resname="similar_question_doctor_weighed_in" restype="plural" datatype="x-android-resource" extype="one">
        <source>{start}1 doctor{end} weighed in</source><target>{start}1位医生{end}称重</target>
        
      <note>Make sure {start} and {end} are surrounding the translated words of '1 doctor' or '%d doctors'.</note></trans-unit>
      <trans-unit id="196" resname="similar_question_doctor_weighed_in" restype="plural" datatype="x-android-resource" extype="other">
        <source>{start}%d doctors{end} weighed in</source><target>{start}%d医生{end}称重</target>
        
      <note>Make sure {start} and {end} are surrounding the translated words of '1 doctor' or '%d doctors'.</note></trans-unit>
      <trans-unit id="197" resname="subscribe_add_others_continue_multiple" restype="plural" datatype="x-android-resource" extype="one">
        <source>Continue for me and 1 other</source><target>继续为我和另外1个人</target>
        
      <note>This is a button text. It indicates moving on to the next step of the flow after user subscribing a member plan with sub account(s) included. %d is the number of sub accounts.</note></trans-unit>
      <trans-unit id="198" resname="subscribe_add_others_continue_multiple" restype="plural" datatype="x-android-resource" extype="other">
        <source>Continue for me and %d others</source><target>继续为我和另外%d个人</target>
        
      <note>This is a button text. It indicates moving on to the next step of the flow after user subscribing a member plan with sub account(s) included. %d is the number of sub accounts.</note></trans-unit>
      <trans-unit id="199" resname="years_in_practice" restype="plural" datatype="x-android-resource" extype="one">
        <source>1 year in practice</source><target>1年诊疗</target>
      </trans-unit>
      <trans-unit id="200" resname="years_in_practice" restype="plural" datatype="x-android-resource" extype="other">
        <source>%d years in practice</source><target>%d年诊疗</target>
      </trans-unit>
      <trans-unit id="201" resname="years" restype="plural" datatype="x-android-resource" extype="one">
        <source>1 year</source><target>1年</target>
      </trans-unit>
      <trans-unit id="202" resname="years" restype="plural" datatype="x-android-resource" extype="other">
        <source>%d years</source><target>%d年</target>
      </trans-unit>
      <trans-unit id="203" resname="feed_doc_online_title" restype="plural" datatype="x-android-resource" extype="one">
        <source>1 doctor available for you now</source><target>现在有1名医生可以为您服务</target>
      </trans-unit>
      <trans-unit id="204" resname="feed_doc_online_title" restype="plural" datatype="x-android-resource" extype="other">
        <source>%d doctors available for you now</source><target>%d名医生现在可以为您服务</target>
      </trans-unit>
      <trans-unit id="205" resname="share_talk_doc_online_title" restype="plural" datatype="x-android-resource" extype="one">
        <source>1 doctor available for you</source><target>1名医生现在可以为您服务</target>
      </trans-unit>
      <trans-unit id="206" resname="share_talk_doc_online_title" restype="plural" datatype="x-android-resource" extype="other">
        <source>%d doctors available for you</source><target>%d名医生现在可以为您服务</target>
      </trans-unit>
      <trans-unit id="207" resname="stand_by_doc" restype="plural" datatype="x-android-resource" extype="one">
        <source>1 top doctor standing by</source><target>1名顶级医生随时恭候</target>
      </trans-unit>
      <trans-unit id="208" resname="stand_by_doc" restype="plural" datatype="x-android-resource" extype="other">
        <source>%d top doctors standing by</source><target>%d名顶级医生随时恭候</target>
      </trans-unit>
      <trans-unit id="209" resname="doc_agree" restype="plural" datatype="x-android-resource" extype="one">
        <source>{start}1 doctor{end} agrees</source><target>{start} 1位医生{end}同意</target>
      </trans-unit>
      <trans-unit id="210" resname="doc_agree" restype="plural" datatype="x-android-resource" extype="other">
        <source>{start}%d doctors{end} agree</source><target>{start}%d医生{end}同意</target>
      </trans-unit>
      <trans-unit id="211" resname="found_this_helpful" restype="plural" datatype="x-android-resource" extype="one">
        <source>{start}1 doctor{end} found this helpful</source><target>{start} 1位医生{end}发现这个有帮助</target>
      </trans-unit>
      <trans-unit id="212" resname="found_this_helpful" restype="plural" datatype="x-android-resource" extype="other">
        <source>{start}%d doctors{end} found this helpful</source><target>{start} %d医生{end}发现这有帮助</target>
      </trans-unit>
      <trans-unit id="213" resname="more_action" restype="plural" datatype="x-android-resource" extype="one">
        <source>1 more action</source><target>另1次条建议</target>
      </trans-unit>
      <trans-unit id="214" resname="more_action" restype="plural" datatype="x-android-resource" extype="other">
        <source>%d more actions</source><target>更多的%d条建议</target>
      </trans-unit>
      <trans-unit id="215" resname="see_more_action" restype="plural" datatype="x-android-resource" extype="one">
        <source>See 1 more action</source><target>查看另1条建议</target>
      </trans-unit>
      <trans-unit id="216" resname="see_more_action" restype="plural" datatype="x-android-resource" extype="other">
        <source>See %d more actions</source><target>查看更多的%d条建议…</target>
      </trans-unit>
      <trans-unit id="217" resname="search_result_responded" restype="plural" datatype="x-android-resource" extype="one">
        <source>&lt;b&gt;1&lt;/b&gt; doctor responded</source><target>&lt;b&gt; 1 &lt;/ b&gt;医生回复</target>
      </trans-unit>
      <trans-unit id="218" resname="search_result_responded" restype="plural" datatype="x-android-resource" extype="other">
        <source>&lt;b&gt;%d&lt;/b&gt; doctors responded</source><target>&lt;b&gt; %d&lt;/ b&gt;医生回复</target>
      </trans-unit>
      <trans-unit id="219" resname="search_result_agreed" restype="plural" datatype="x-android-resource" extype="one">
        <source>&lt;b&gt;1&lt;/b&gt; doctor agreed</source><target>&lt;b&gt; 1 &lt;/ b&gt;医生同意</target>
      </trans-unit>
      <trans-unit id="220" resname="search_result_agreed" restype="plural" datatype="x-android-resource" extype="other">
        <source>&lt;b&gt;%d&lt;/b&gt; doctors agreed</source><target>&lt;b&gt; %d&lt;/ b&gt;医生同意</target>
      </trans-unit>
      <trans-unit id="221" resname="search_result_recommended" restype="plural" datatype="x-android-resource" extype="one">
        <source>&lt;b&gt;1&lt;/b&gt; doctor recommended</source><target>&lt;b&gt; 1 &lt;/ b&gt;医生建议</target>
      </trans-unit>
      <trans-unit id="222" resname="search_result_recommended" restype="plural" datatype="x-android-resource" extype="other">
        <source>&lt;b&gt;%d&lt;/b&gt; doctors recommended</source><target>&lt;b&gt; %d&lt;/ b&gt;医生建议</target>
      </trans-unit>
      <trans-unit id="223" resname="search_result_endorsed" restype="plural" datatype="x-android-resource" extype="one">
        <source>&lt;b&gt;1&lt;/b&gt; doctor endorsed</source><target>&lt;b&gt; 1 &lt;/ b&gt;医生认可</target>
      </trans-unit>
      <trans-unit id="224" resname="search_result_endorsed" restype="plural" datatype="x-android-resource" extype="other">
        <source>&lt;b&gt;%d&lt;/b&gt; doctors endorsed</source><target>&lt;b&gt; %d&lt;/ b&gt;医生认可</target>
      </trans-unit>
      <trans-unit id="225" resname="search_result_shared_insights" restype="plural" datatype="x-android-resource" extype="one">
        <source>&lt;b&gt;1&lt;/b&gt; doctor shared insights</source><target>&lt;b&gt; 1 &lt;/ b&gt;医生分享了见解</target>
      </trans-unit>
      <trans-unit id="226" resname="search_result_shared_insights" restype="plural" datatype="x-android-resource" extype="other">
        <source>&lt;b&gt;%d&lt;/b&gt; doctors shared insights</source><target>&lt;b&gt; %d&lt;/ b&gt;医生分享了见解</target>
      </trans-unit>
      <trans-unit id="227" resname="search_result_available" restype="plural" datatype="x-android-resource" extype="one">
        <source>&lt;b&gt;1&lt;/b&gt; doctor available</source><target>&lt;b&gt; 1 &lt;/ b&gt;名医生现在可以为您服务</target>
      </trans-unit>
      <trans-unit id="228" resname="search_result_available" restype="plural" datatype="x-android-resource" extype="other">
        <source>&lt;b&gt;%d&lt;/b&gt; doctors available</source><target>&lt;b&gt; %d&lt;/ b&gt;名医生现在可以为您服务</target>
      </trans-unit>
      <trans-unit id="229" resname="doctor_available" restype="plural" datatype="x-android-resource" extype="one">
        <source>1 doctor available</source><target>1名医生现在可以为您服务</target>
      </trans-unit>
      <trans-unit id="230" resname="doctor_available" restype="plural" datatype="x-android-resource" extype="other">
        <source>%d doctors available</source><target>%d名医生现在可以为您服务</target>
      </trans-unit>
      <trans-unit id="231" resname="doctor_answers_count" restype="plural" datatype="x-android-resource" extype="one">
        <source>1 doctor answer</source><target>1位医生回答</target>
      </trans-unit>
      <trans-unit id="232" resname="doctor_answers_count" restype="plural" datatype="x-android-resource" extype="other">
        <source>%d doctor answers</source><target>%d医生回答</target>
      </trans-unit>
      <trans-unit id="233" resname="upsell1" restype="plural" datatype="x-android-resource" extype="one">
        <source>Do you have a follow-up question? Consult {expert_name}, a &lt;b&gt;{expert_specialty}&lt;/b&gt; specialist with 1 year in practice:</source><target>您有后续问题吗？咨询{expert_name}，&lt;b&gt; {expert_specialty} &lt;/ b&gt;1年诊疗经验的专家：</target>
      </trans-unit>
      <trans-unit id="234" resname="upsell1" restype="plural" datatype="x-android-resource" extype="other">
        <source>Do you have a follow-up question? Consult {expert_name}, a &lt;b&gt;{expert_specialty}&lt;/b&gt; specialist with %d years in practice:</source><target>您有后续问题吗？咨询{expert_name}，&lt;b&gt; {expert_specialty} &lt;/ b&gt;%d年诊疗经验的专家：</target>
      </trans-unit>
      <trans-unit id="235" resname="see_more_answer" restype="plural" datatype="x-android-resource" extype="one">
        <source>See one more answer</source><target>请查看另一个回答</target>
      </trans-unit>
      <trans-unit id="236" resname="see_more_answer" restype="plural" datatype="x-android-resource" extype="other">
        <source>See %d more answers</source><target>查看%@个回答</target>
      </trans-unit>
      <trans-unit id="237" resname="doctors" restype="plural" datatype="x-android-resource" extype="one">
        <source>1 doctor</source><target>1位医生</target>
      </trans-unit>
      <trans-unit id="238" resname="doctors" restype="plural" datatype="x-android-resource" extype="other">
        <source>%d doctors</source><target>%d医生</target>
      </trans-unit>
      <trans-unit id="239" resname="members" restype="plural" datatype="x-android-resource" extype="one">
        <source>1 member</source><target>1位会员</target>
      </trans-unit>
      <trans-unit id="240" resname="members" restype="plural" datatype="x-android-resource" extype="other">
        <source>%d members</source><target>%d会员</target>
      </trans-unit>
      <trans-unit id="241" resname="member_thanked" restype="plural" datatype="x-android-resource" extype="one">
        <source>{start}1 member{end} thanked</source><target>{start} 1位会员{end}感谢</target>
      </trans-unit>
      <trans-unit id="242" resname="member_thanked" restype="plural" datatype="x-android-resource" extype="other">
        <source>{start}%d members{end} thanked</source><target>{start}%d会员{end}感谢</target>
      </trans-unit>
      <trans-unit id="243" resname="checklist" restype="plural" datatype="x-android-resource" extype="one">
        <source>1 checklist</source><target>1个清单</target>
      </trans-unit>
      <trans-unit id="244" resname="checklist" restype="plural" datatype="x-android-resource" extype="other">
        <source>%d checklists</source><target>%d个清单</target>
      </trans-unit>
      <trans-unit id="245" resname="doctor_responded" restype="plural" datatype="x-android-resource" extype="one">
        <source>1 doctor responded</source><target>1位医生回复</target>
      </trans-unit>
      <trans-unit id="246" resname="doctor_responded" restype="plural" datatype="x-android-resource" extype="other">
        <source>%d doctors responded</source><target>%d医生回复</target>
      </trans-unit>
      <trans-unit id="247" resname="news_share_helpful" restype="plural" datatype="x-android-resource" extype="one">
        <source>{doctor_name}, {sharer_name} and {start}1 other doctor found this helpful{end}</source><target>{doctor_name}，{sharer_name}和{start}另1位医生发现这个有帮助{end}</target>
      </trans-unit>
      <trans-unit id="248" resname="news_share_helpful" restype="plural" datatype="x-android-resource" extype="other">
        <source>{doctor_name}, {sharer_name} and {start}%d other doctors found this helpful{end}</source><target>{doctor_name}，{sharer_name}和{start}另%d医生发现这个有帮助{end}</target>
      </trans-unit>
      <trans-unit id="249" resname="news_share_helpful1" restype="plural" datatype="x-android-resource" extype="one">
        <source>{sharer_name} and {start}1 other doctor found this helpful{end}</source><target>{sharer_name}和{start}另1位医生发现这个有帮助{end}</target>
      </trans-unit>
      <trans-unit id="250" resname="news_share_helpful1" restype="plural" datatype="x-android-resource" extype="other">
        <source>{sharer_name} and {start}%d other doctors found this helpful{end}</source><target>{sharer_name}和{start}另%d医生发现这个有帮助{end}</target>
      </trans-unit>
      <trans-unit id="251" resname="doctor_reviews" restype="plural" datatype="x-android-resource" extype="one">
        <source>1 doctor review</source><target>1位医生评论</target>
      </trans-unit>
      <trans-unit id="252" resname="doctor_reviews" restype="plural" datatype="x-android-resource" extype="other">
        <source>%d doctor reviews</source><target>%d医生评论</target>
      </trans-unit>
      <trans-unit id="253" resname="doctor_reviews_html_format" restype="plural" datatype="x-android-resource" extype="one">
        <source>{start}1 doctor{end} review</source><target>{start} 1位医生{end}评论</target>
      </trans-unit>
      <trans-unit id="254" resname="doctor_reviews_html_format" restype="plural" datatype="x-android-resource" extype="other">
        <source>{start}%d doctor{end} reviews</source><target>{start}%d医生{end}评论</target>
      </trans-unit>
      <trans-unit id="255" resname="prime_bundle_success" restype="plural" datatype="x-android-resource" extype="one">
        <source>Share this code with loved ones, or use it for up to 1 doctor consult</source><target>与您的喜爱的人分享这个（优惠）码，或者通过这个（优惠）码最多可以咨询1位医生。</target>
      </trans-unit>
      <trans-unit id="256" resname="prime_bundle_success" restype="plural" datatype="x-android-resource" extype="other">
        <source>Share this code with loved ones, or use it for up to %d doctor consults</source><target>与您的喜爱的人分享这个（优惠）码，或者通过这个（优惠）码最多可以咨询%d医生。</target>
      </trans-unit>
      <trans-unit id="257" resname="doctor_about_saved" restype="plural" datatype="x-android-resource" extype="one">
        <source>Saved {start}1{end} life</source><target>挽救{start} 1 {end}生命</target>
      </trans-unit>
      <trans-unit id="258" resname="doctor_about_saved" restype="plural" datatype="x-android-resource" extype="other">
        <source>Saved {start}%d{end} lives</source><target>挽救{start} %d{end}生命</target>
      </trans-unit>
      <trans-unit id="259" resname="doctor_about_helped" restype="plural" datatype="x-android-resource" extype="one">
        <source>Helped {start}1{end} person</source><target>已帮助{start} 1 {end}人</target>
      </trans-unit>
      <trans-unit id="260" resname="doctor_about_helped" restype="plural" datatype="x-android-resource" extype="other">
        <source>Helped {start}%d{end} people</source><target>已帮助{start} %d{end}人</target>
      </trans-unit>
      <trans-unit id="261" resname="doctor_about_agees" restype="plural" datatype="x-android-resource" extype="one">
        <source>Received {start}1{end} doctor agree</source><target>已收到{start}1位{end}医生同意</target>
      </trans-unit>
      <trans-unit id="262" resname="doctor_about_agees" restype="plural" datatype="x-android-resource" extype="other">
        <source>Received {start}%d{end} doctor agrees</source><target>已收到{start}%d{end}医生同意</target>
      </trans-unit>
      <trans-unit id="263" resname="doctor_about_thanks" restype="plural" datatype="x-android-resource" extype="one">
        <source>Received {start}1{end} thank</source><target>已收到{start}1封{end}感谢</target>
      </trans-unit>
      <trans-unit id="264" resname="doctor_about_thanks" restype="plural" datatype="x-android-resource" extype="other">
        <source>Received {start}%d{end} thanks</source><target>已收到{start}%d{end}感谢</target>
      </trans-unit>
      <trans-unit id="265" resname="share_feed" restype="plural" datatype="x-android-resource" extype="one">
        <source>1 member is interested in this goal. Inspire this member by sharing a {start}FeelGood Moment{end}</source><target>1位会员对这个目标感兴趣通过分享一个{start}FeelGood 时刻{end}激励这个会员</target>
      </trans-unit>
      <trans-unit id="266" resname="share_feed" restype="plural" datatype="x-android-resource" extype="other">
        <source>%d members are interested in this goal. Inspire them by sharing a {start}FeelGood Moment{end}</source><target>%d会员对这个目标感兴趣通过分享一个{start}FeelGood 时刻{end}激励他们</target>
      </trans-unit>
      <trans-unit id="267" resname="saved_n_lives" restype="plural" datatype="x-android-resource" extype="one">
        <source>Saved {start}1{end} life</source><target>挽救{start} 1 {end}生活</target>
      </trans-unit>
      <trans-unit id="268" resname="saved_n_lives" restype="plural" datatype="x-android-resource" extype="other">
        <source>Saved {start}%d{end} lives</source><target>挽救{start} %d{end}生活</target>
      </trans-unit>
      <trans-unit id="269" resname="helped_n_people" restype="plural" datatype="x-android-resource" extype="one">
        <source>Helped {start}1{end} person</source><target>已帮助{start} 1 {end}人</target>
      </trans-unit>
      <trans-unit id="270" resname="helped_n_people" restype="plural" datatype="x-android-resource" extype="other">
        <source>Helped {start}%d{end} people</source><target>已帮助{start} %d{end}人</target>
      </trans-unit>
      <trans-unit id="271" resname="received_n_doctor_agrees" restype="plural" datatype="x-android-resource" extype="one">
        <source>Received {start}1{end} doctor agree</source><target>已收到{start}1位{end}医生同意</target>
      </trans-unit>
      <trans-unit id="272" resname="received_n_doctor_agrees" restype="plural" datatype="x-android-resource" extype="other">
        <source>Received {start}%d{end} doctor agrees</source><target>已收到{start}%d{end}医生同意</target>
      </trans-unit>
      <trans-unit id="273" resname="received_n_thanks" restype="plural" datatype="x-android-resource" extype="one">
        <source>Received {start}1{end} thank</source><target>已收到{start}1封{end}感谢</target>
      </trans-unit>
      <trans-unit id="274" resname="received_n_thanks" restype="plural" datatype="x-android-resource" extype="other">
        <source>Received {start}%d{end} thanks</source><target>已收到{start}%d{end}感谢</target>
      </trans-unit>
      <trans-unit id="275" resname="age" restype="plural" datatype="x-android-resource" extype="one">
        <source>1 year old</source><target>1岁</target>
      </trans-unit>
      <trans-unit id="276" resname="age" restype="plural" datatype="x-android-resource" extype="other">
        <source>%d years old</source><target>%d岁</target>
      </trans-unit>
    </body>
  </file>
  <file original="res/values/arrays.xml" source-language="en-US" target-language="zh-Hans-CN" product-name="ht-androidapp">
    <body>
      <trans-unit id="277" resname="subaccount_questions" restype="array" datatype="x-android-resource" extype="0">
        <source>How many times has {first_name} been pregnant?</source><target>{first_name}怀孕过多少次？</target>
      </trans-unit>
      <trans-unit id="278" resname="subaccount_questions" restype="array" datatype="x-android-resource" extype="1">
        <source>How many deliveries did {first_name} have?</source><target>{first_name}分娩过多少次？</target>
      </trans-unit>
      <trans-unit id="279" resname="subaccount_questions" restype="array" datatype="x-android-resource" extype="2">
        <source>How many times did {first_name} have a pre-term deliveries?</source><target>{first_name}流产过多少次？</target>
      </trans-unit>
      <trans-unit id="280" resname="subaccount_questions" restype="array" datatype="x-android-resource" extype="3">
        <source>How many times did {first_name} have a miscarriage or termination?</source><target>{first_name}流产过多少次？</target>
      </trans-unit>
      <trans-unit id="281" resname="subaccount_questions" restype="array" datatype="x-android-resource" extype="4">
        <source>How many living children does {first_name} have?</source><target>{first_name}有几个孩子？</target>
      </trans-unit>
      <trans-unit id="282" resname="subaccount_questions" restype="array" datatype="x-android-resource" extype="5">
        <source>When was {first_name} last menstrual period?</source><target>{first_name}上一次生理周期是什么时候？</target>
      </trans-unit>
      <trans-unit id="283" resname="self_questions" restype="array" datatype="x-android-resource" extype="0">
        <source>How many times have you been pregnant?</source><target>您怀孕过多少次？</target>
      </trans-unit>
      <trans-unit id="284" resname="self_questions" restype="array" datatype="x-android-resource" extype="1">
        <source>How many deliveries did you have?</source><target>您分娩过多少次？</target>
      </trans-unit>
      <trans-unit id="285" resname="self_questions" restype="array" datatype="x-android-resource" extype="2">
        <source>How many times did you have a pre-term deliveries?</source><target>您早产过多少次？</target>
      </trans-unit>
      <trans-unit id="286" resname="self_questions" restype="array" datatype="x-android-resource" extype="3">
        <source>How many times did you have a miscarriage or termination?</source><target>您流产过多少次？</target>
      </trans-unit>
      <trans-unit id="287" resname="self_questions" restype="array" datatype="x-android-resource" extype="4">
        <source>How many living children do you have?</source><target>您有几个孩子</target>
      </trans-unit>
      <trans-unit id="288" resname="self_questions" restype="array" datatype="x-android-resource" extype="5">
        <source>When was {first_name}\'s last menstrual period?</source><target>您上一次生理周期是什么时候？</target>
      </trans-unit>
      <trans-unit id="289" resname="bmi" restype="array" datatype="x-android-resource" extype="0">
        <source>Severely Underweight</source><target>体重严重偏轻</target>
        
      <note>This refers to a patient's health condition according to his or her BMI(Body mass index) number.</note></trans-unit>
      <trans-unit id="290" resname="bmi" restype="array" datatype="x-android-resource" extype="1">
        <source>Underweight</source><target>体重偏轻</target>
        
      <note>This refers to a patient's health condition according to his or her BMI(Body mass index) number.</note></trans-unit>
      <trans-unit id="291" resname="bmi" restype="array" datatype="x-android-resource" extype="2">
        <source>Normal</source><target>正常</target>
        
      <note>This refers to a patient's health condition according to his or her BMI(Body mass index) number.</note></trans-unit>
      <trans-unit id="292" resname="bmi" restype="array" datatype="x-android-resource" extype="3">
        <source>Overweight</source><target>超重</target>
        
      <note>This refers to a patient's health condition according to his or her BMI(Body mass index) number.</note></trans-unit>
      <trans-unit id="293" resname="bmi" restype="array" datatype="x-android-resource" extype="4">
        <source>Obese</source><target>肥胖</target>
        
      <note>This refers to a patient's health condition according to his or her BMI(Body mass index) number.</note></trans-unit>
      <trans-unit id="294" resname="bmi" restype="array" datatype="x-android-resource" extype="5">
        <source>Severely Obese</source><target>严重肥胖</target>
        
      <note>This refers to a patient's health condition according to his or her BMI(Body mass index) number.</note></trans-unit>
      <trans-unit id="295" resname="living_relationship_age" restype="array" datatype="x-android-resource" extype="0">
        <source>How old is your mother?</source><target>您母亲的年龄？</target>
      </trans-unit>
      <trans-unit id="296" resname="living_relationship_age" restype="array" datatype="x-android-resource" extype="1">
        <source>How old is your father?</source><target>您父亲的年龄？</target>
      </trans-unit>
      <trans-unit id="297" resname="living_relationship_age" restype="array" datatype="x-android-resource" extype="2">
        <source>How old is your brother?</source><target>您兄/弟的年龄？</target>
      </trans-unit>
      <trans-unit id="298" resname="living_relationship_age" restype="array" datatype="x-android-resource" extype="3">
        <source>How old is your sister?</source><target>您姐/妹的年龄？</target>
      </trans-unit>
      <trans-unit id="299" resname="living_relationship_age" restype="array" datatype="x-android-resource" extype="4">
        <source>How old is your son?</source><target>您儿子的年龄？</target>
      </trans-unit>
      <trans-unit id="300" resname="living_relationship_age" restype="array" datatype="x-android-resource" extype="5">
        <source>How old is your daughter?</source><target>您女儿的年龄？</target>
      </trans-unit>
      <trans-unit id="301" resname="living_relationship_age" restype="array" datatype="x-android-resource" extype="6">
        <source>How old is your grandfather?</source><target>您祖父的年龄？</target>
      </trans-unit>
      <trans-unit id="302" resname="living_relationship_age" restype="array" datatype="x-android-resource" extype="7">
        <source>How old is your grandmother?</source><target>您祖母的年龄？</target>
      </trans-unit>
      <trans-unit id="303" resname="living_relationship_age" restype="array" datatype="x-android-resource" extype="8">
        <source>How old is your firend?</source><target>您朋友的年龄？</target>
      </trans-unit>
      <trans-unit id="304" resname="living_relationship_age" restype="array" datatype="x-android-resource" extype="9">
        <source>How old is your wife?</source><target>您妻子的年龄？</target>
      </trans-unit>
      <trans-unit id="305" resname="living_relationship_age" restype="array" datatype="x-android-resource" extype="10">
        <source>How old is your husband?</source><target>您丈夫的年龄？</target>
      </trans-unit>
      <trans-unit id="306" resname="living_relationship_age" restype="array" datatype="x-android-resource" extype="11">
        <source>How old is your boyfriend?</source><target>您男朋友的年龄？</target>
      </trans-unit>
      <trans-unit id="307" resname="living_relationship_age" restype="array" datatype="x-android-resource" extype="12">
        <source>How old is your girlfriend?</source><target>您女朋友的年龄？</target>
      </trans-unit>
      <trans-unit id="308" resname="living_relationship_age" restype="array" datatype="x-android-resource" extype="13">
        <source>How old is your cousin?</source><target>您表兄/弟/姐/妹的年龄？</target>
      </trans-unit>
      <trans-unit id="309" resname="living_relationship_age" restype="array" datatype="x-android-resource" extype="14">
        <source>How old is your aunt?</source><target>您姨姨的年龄？</target>
      </trans-unit>
      <trans-unit id="310" resname="living_relationship_age" restype="array" datatype="x-android-resource" extype="15">
        <source>How old is your uncle?</source><target>您叔叔的年龄？</target>
      </trans-unit>
      <trans-unit id="311" resname="living_relationship_age" restype="array" datatype="x-android-resource" extype="16">
        <source>How old is your patient (for Professional Caregivers)?</source><target>您患者的年龄（专业护理人员）？</target>
      </trans-unit>
      <trans-unit id="312" resname="living_relationship_age" restype="array" datatype="x-android-resource" extype="17">
        <source>How old is your other?</source><target>您相关其他人的年龄？</target>
      </trans-unit>
      <trans-unit id="313" resname="dead_relationship_age" restype="array" datatype="x-android-resource" extype="0">
        <source>How old was your mother?</source><target>您母亲当时的年龄？</target>
      </trans-unit>
      <trans-unit id="314" resname="dead_relationship_age" restype="array" datatype="x-android-resource" extype="1">
        <source>How old was your father?</source><target>您父亲当时的年龄？</target>
      </trans-unit>
      <trans-unit id="315" resname="dead_relationship_age" restype="array" datatype="x-android-resource" extype="2">
        <source>How old was your brother?</source><target>您兄/弟当时的年龄？</target>
      </trans-unit>
      <trans-unit id="316" resname="dead_relationship_age" restype="array" datatype="x-android-resource" extype="3">
        <source>How old was your sister?</source><target>您姐/妹当时的年龄？</target>
      </trans-unit>
      <trans-unit id="317" resname="dead_relationship_age" restype="array" datatype="x-android-resource" extype="4">
        <source>How old was your son?</source><target>您儿子当时的年龄？</target>
      </trans-unit>
      <trans-unit id="318" resname="dead_relationship_age" restype="array" datatype="x-android-resource" extype="5">
        <source>How old was your daughter?</source><target>您女儿当时的年龄？</target>
      </trans-unit>
      <trans-unit id="319" resname="dead_relationship_age" restype="array" datatype="x-android-resource" extype="6">
        <source>How old was your grandfather?</source><target>您祖父当时的年龄？</target>
      </trans-unit>
      <trans-unit id="320" resname="dead_relationship_age" restype="array" datatype="x-android-resource" extype="7">
        <source>How old was your grandmother?</source><target>您祖母当时的年龄？</target>
      </trans-unit>
      <trans-unit id="321" resname="dead_relationship_age" restype="array" datatype="x-android-resource" extype="8">
        <source>How old was your firend?</source><target>您朋友当时的年龄？</target>
      </trans-unit>
      <trans-unit id="322" resname="dead_relationship_age" restype="array" datatype="x-android-resource" extype="9">
        <source>How old was your wife?</source><target>您妻子当时的年龄？</target>
      </trans-unit>
      <trans-unit id="323" resname="dead_relationship_age" restype="array" datatype="x-android-resource" extype="10">
        <source>How old was your husband?</source><target>您丈夫当时的年龄？</target>
      </trans-unit>
      <trans-unit id="324" resname="dead_relationship_age" restype="array" datatype="x-android-resource" extype="11">
        <source>How old was your boyfriend?</source><target>您男朋友当时的年龄？</target>
      </trans-unit>
      <trans-unit id="325" resname="dead_relationship_age" restype="array" datatype="x-android-resource" extype="12">
        <source>How old was your girlfriend?</source><target>您女朋友当时的年龄？</target>
      </trans-unit>
      <trans-unit id="326" resname="dead_relationship_age" restype="array" datatype="x-android-resource" extype="13">
        <source>How old was your cousin?</source><target>您表兄/弟/姐/妹当时的年龄？</target>
      </trans-unit>
      <trans-unit id="327" resname="dead_relationship_age" restype="array" datatype="x-android-resource" extype="14">
        <source>How old was your aunt?</source><target>您姨姨当时的年龄？</target>
      </trans-unit>
      <trans-unit id="328" resname="dead_relationship_age" restype="array" datatype="x-android-resource" extype="15">
        <source>How old was your uncle?</source><target>您叔叔当时的年龄？</target>
      </trans-unit>
      <trans-unit id="329" resname="dead_relationship_age" restype="array" datatype="x-android-resource" extype="16">
        <source>How old was your patient (for Professional Caregivers)?</source><target>您患者当时的年龄（专业护理人员）？</target>
      </trans-unit>
      <trans-unit id="330" resname="dead_relationship_age" restype="array" datatype="x-android-resource" extype="17">
        <source>How old was your other?</source><target>您相关其他人当时的年龄？</target>
      </trans-unit>
      <trans-unit id="331" resname="living_relationship_age_subaccount" restype="array" datatype="x-android-resource" extype="0">
        <source>How old is {first_name}\'s mother?</source><target>{first_name}母亲的年龄？</target>
      </trans-unit>
      <trans-unit id="332" resname="living_relationship_age_subaccount" restype="array" datatype="x-android-resource" extype="1">
        <source>How old is {first_name}\'s father?</source><target>{first_name}父亲的年龄？</target>
      </trans-unit>
      <trans-unit id="333" resname="living_relationship_age_subaccount" restype="array" datatype="x-android-resource" extype="2">
        <source>How old is {first_name}\'s brother?</source><target>{first_name}兄/弟的年龄？</target>
      </trans-unit>
      <trans-unit id="334" resname="living_relationship_age_subaccount" restype="array" datatype="x-android-resource" extype="3">
        <source>How old is {first_name}\'s sister?</source><target>{first_name}姐/妹的年龄？</target>
      </trans-unit>
      <trans-unit id="335" resname="living_relationship_age_subaccount" restype="array" datatype="x-android-resource" extype="4">
        <source>How old is {first_name}\'s son?</source><target>{first_name}儿子的年龄？</target>
      </trans-unit>
      <trans-unit id="336" resname="living_relationship_age_subaccount" restype="array" datatype="x-android-resource" extype="5">
        <source>How old is {first_name}\'s daughter?</source><target>{first_name}女儿的年龄？</target>
      </trans-unit>
      <trans-unit id="337" resname="living_relationship_age_subaccount" restype="array" datatype="x-android-resource" extype="6">
        <source>How old is {first_name}\'s grandfather?</source><target>{first_name}祖母的年龄？</target>
      </trans-unit>
      <trans-unit id="338" resname="living_relationship_age_subaccount" restype="array" datatype="x-android-resource" extype="7">
        <source>How old is {first_name}\'s grandmother?</source><target>{first_name}祖父的年龄？</target>
      </trans-unit>
      <trans-unit id="339" resname="living_relationship_age_subaccount" restype="array" datatype="x-android-resource" extype="8">
        <source>How old is {first_name}\'s firend?</source><target>{first_name}朋友的年龄？</target>
      </trans-unit>
      <trans-unit id="340" resname="living_relationship_age_subaccount" restype="array" datatype="x-android-resource" extype="9">
        <source>How old is {first_name}\'s wife?</source><target>{first_name}妻子的年龄？</target>
      </trans-unit>
      <trans-unit id="341" resname="living_relationship_age_subaccount" restype="array" datatype="x-android-resource" extype="10">
        <source>How old is {first_name}\'s husband?</source><target>{first_name}丈夫的年龄？</target>
      </trans-unit>
      <trans-unit id="342" resname="living_relationship_age_subaccount" restype="array" datatype="x-android-resource" extype="11">
        <source>How old is {first_name}\'s boyfriend?</source><target>{first_name}男朋友的年龄？</target>
      </trans-unit>
      <trans-unit id="343" resname="living_relationship_age_subaccount" restype="array" datatype="x-android-resource" extype="12">
        <source>How old is {first_name}\'s girlfriend?</source><target>{first_name}女朋友的年龄？</target>
      </trans-unit>
      <trans-unit id="344" resname="living_relationship_age_subaccount" restype="array" datatype="x-android-resource" extype="13">
        <source>How old is {first_name}\'s cousin?</source><target>{first_name}表兄/弟/姐/妹的年龄？</target>
      </trans-unit>
      <trans-unit id="345" resname="living_relationship_age_subaccount" restype="array" datatype="x-android-resource" extype="14">
        <source>How old is {first_name}\'s aunt?</source><target>{first_name}姨姨的年龄？</target>
      </trans-unit>
      <trans-unit id="346" resname="living_relationship_age_subaccount" restype="array" datatype="x-android-resource" extype="15">
        <source>How old is {first_name}\'s uncle?</source><target>{first_name}叔叔的年龄？</target>
      </trans-unit>
      <trans-unit id="347" resname="living_relationship_age_subaccount" restype="array" datatype="x-android-resource" extype="16">
        <source>How old is {first_name}\'s patient (for Professional Caregivers)?</source><target>{first_name}患者的年龄（专业护理人员）？</target>
      </trans-unit>
      <trans-unit id="348" resname="living_relationship_age_subaccount" restype="array" datatype="x-android-resource" extype="17">
        <source>How old is {first_name}\'s other?</source><target>{first_name}相关其他人的年龄？</target>
      </trans-unit>
      <trans-unit id="349" resname="dead_relationship_age_subaccount" restype="array" datatype="x-android-resource" extype="0">
        <source>How old was {first_name}\'s mother?</source><target>{first_name}母亲当时的年龄？</target>
      </trans-unit>
      <trans-unit id="350" resname="dead_relationship_age_subaccount" restype="array" datatype="x-android-resource" extype="1">
        <source>How old was {first_name}\'s father?</source><target>{first_name}父亲当时的年龄？</target>
      </trans-unit>
      <trans-unit id="351" resname="dead_relationship_age_subaccount" restype="array" datatype="x-android-resource" extype="2">
        <source>How old was {first_name}\'s brother?</source><target>{first_name}兄/弟当时的年龄？</target>
      </trans-unit>
      <trans-unit id="352" resname="dead_relationship_age_subaccount" restype="array" datatype="x-android-resource" extype="3">
        <source>How old was {first_name}\'s sister?</source><target>{first_name}姐/妹当时的年龄？</target>
      </trans-unit>
      <trans-unit id="353" resname="dead_relationship_age_subaccount" restype="array" datatype="x-android-resource" extype="4">
        <source>How old was {first_name}\'s son?</source><target>{first_name}儿子当时的年龄？</target>
      </trans-unit>
      <trans-unit id="354" resname="dead_relationship_age_subaccount" restype="array" datatype="x-android-resource" extype="5">
        <source>How old was {first_name}\'s daughter?</source><target>{first_name}女儿当时的年龄？</target>
      </trans-unit>
      <trans-unit id="355" resname="dead_relationship_age_subaccount" restype="array" datatype="x-android-resource" extype="6">
        <source>How old was {first_name}\'s grandfather?</source><target>{first_name}祖父当时的年龄？</target>
      </trans-unit>
      <trans-unit id="356" resname="dead_relationship_age_subaccount" restype="array" datatype="x-android-resource" extype="7">
        <source>How old was {first_name}\'s grandmother?</source><target>{first_name}祖母当时的年龄？</target>
      </trans-unit>
      <trans-unit id="357" resname="dead_relationship_age_subaccount" restype="array" datatype="x-android-resource" extype="8">
        <source>How old was {first_name}\'s firend?</source><target>{first_name}朋友当时的年龄？</target>
      </trans-unit>
      <trans-unit id="358" resname="dead_relationship_age_subaccount" restype="array" datatype="x-android-resource" extype="9">
        <source>How old was {first_name}\'s wife?</source><target>{first_name}妻子当时的年龄？</target>
      </trans-unit>
      <trans-unit id="359" resname="dead_relationship_age_subaccount" restype="array" datatype="x-android-resource" extype="10">
        <source>How old was {first_name}\'s husband?</source><target>{first_name}丈夫当时的年龄？</target>
      </trans-unit>
      <trans-unit id="360" resname="dead_relationship_age_subaccount" restype="array" datatype="x-android-resource" extype="11">
        <source>How old was {first_name}\'s boyfriend?</source><target>{first_name}男朋友当时的年龄？</target>
      </trans-unit>
      <trans-unit id="361" resname="dead_relationship_age_subaccount" restype="array" datatype="x-android-resource" extype="12">
        <source>How old was {first_name}\'s girlfriend?</source><target>{first_name}女朋友当时的年龄？</target>
      </trans-unit>
      <trans-unit id="362" resname="dead_relationship_age_subaccount" restype="array" datatype="x-android-resource" extype="13">
        <source>How old was {first_name}\'s cousin?</source><target>{first_name}表兄/弟/姐/妹当时的年龄？</target>
      </trans-unit>
      <trans-unit id="363" resname="dead_relationship_age_subaccount" restype="array" datatype="x-android-resource" extype="14">
        <source>How old was {first_name}\'s aunt?</source><target>{first_name}姨姨当时的年龄？</target>
      </trans-unit>
      <trans-unit id="364" resname="dead_relationship_age_subaccount" restype="array" datatype="x-android-resource" extype="15">
        <source>How old was {first_name}\'s uncle?</source><target>{first_name}叔叔当时的年龄？</target>
      </trans-unit>
      <trans-unit id="365" resname="dead_relationship_age_subaccount" restype="array" datatype="x-android-resource" extype="16">
        <source>How old was {first_name}\'s patient (for Professional Caregivers)?</source><target>{first_name}患者当时的年龄（专业护理人员）？</target>
      </trans-unit>
      <trans-unit id="366" resname="dead_relationship_age_subaccount" restype="array" datatype="x-android-resource" extype="17">
        <source>How old was {first_name}\'s other?</source><target>{first_name}相关其他人当时的年龄？</target>
      </trans-unit>
      <trans-unit id="367" resname="prime_benefits" restype="array" datatype="x-android-resource" extype="0">
        <source>&lt;b&gt;Unlimited&lt;/b&gt; consults with top doctors</source><target>&lt;b&gt;无限制&lt;/b&gt;咨询顶级医生</target>
        
      <note>List of Prime membership benefits. Don't translate HTML tags. Keep consistency.</note></trans-unit>
      <trans-unit id="368" resname="prime_benefits" restype="array" datatype="x-android-resource" extype="1">
        <source>Video/text chat &lt;b&gt;anywhere, anytime&lt;/b&gt;</source><target>视频/文本聊天&lt;b&gt;在任何时候，任何地点&lt;/b&gt;</target>
        
      <note>List of Prime membership benefits. Don't translate HTML tags. Keep consistency.</note></trans-unit>
      <trans-unit id="369" resname="prime_benefits" restype="array" datatype="x-android-resource" extype="2">
        <source>Referral to &lt;b&gt;specialists&lt;/b&gt;</source><target>推荐给&lt;b&gt;专家&lt;/ b&gt;</target>
        
      <note>List of Prime membership benefits. Don't translate HTML tags. Keep consistency.</note></trans-unit>
      <trans-unit id="370" resname="prime_benefits" restype="array" datatype="x-android-resource" extype="3">
        <source>Prescriptions sent to &lt;b&gt;your pharmacy&lt;/b&gt;</source><target>处方已发送到&lt;b&gt;您的药房&lt;/ b&gt;</target>
        
      <note>List of Prime membership benefits. Don't translate HTML tags. Keep consistency.</note></trans-unit>
      <trans-unit id="371" resname="prime_benefits" restype="array" datatype="x-android-resource" extype="4">
        <source>Personalized, timely &lt;b&gt;advice &amp; reminders&lt;/b&gt;</source><target>个性化的，及时的&lt;b&gt;建议和提醒&lt;/b&gt;</target>
        
      <note>List of Prime membership benefits. Don't translate HTML tags. Keep consistency.</note></trans-unit>
      <trans-unit id="372" resname="congratulatory_text" restype="array" datatype="x-android-resource" extype="0">
        <source>Great Work!</source><target>干得漂亮！</target>
      </trans-unit>
      <trans-unit id="373" resname="congratulatory_text" restype="array" datatype="x-android-resource" extype="1">
        <source>Nice one!</source><target>很好！</target>
      </trans-unit>
      <trans-unit id="374" resname="congratulatory_text" restype="array" datatype="x-android-resource" extype="2">
        <source>Awesome job!</source><target>出色的工作！</target>
      </trans-unit>
      <trans-unit id="375" resname="congratulatory_text" restype="array" datatype="x-android-resource" extype="3">
        <source>Super job!</source><target>出色的完成任务！</target>
      </trans-unit>
      <trans-unit id="376" resname="congratulatory_text" restype="array" datatype="x-android-resource" extype="4">
        <source>Excellent!</source><target>极好的！</target>
      </trans-unit>
      <trans-unit id="377" resname="congratulatory_text" restype="array" datatype="x-android-resource" extype="5">
        <source>Keep it up!</source><target>坚持努力！</target>
      </trans-unit>
      <trans-unit id="378" resname="congratulatory_text" restype="array" datatype="x-android-resource" extype="6">
        <source>That\'s amazing!</source><target>太棒了！</target>
      </trans-unit>
      <trans-unit id="379" resname="congratulatory_text" restype="array" datatype="x-android-resource" extype="7">
        <source>You\'re awesome!</source><target>您真棒！</target>
      </trans-unit>
      <trans-unit id="380" resname="congratulatory_text" restype="array" datatype="x-android-resource" extype="8">
        <source>Good going!</source><target>好运！</target>
      </trans-unit>
      <trans-unit id="381" resname="congratulatory_text" restype="array" datatype="x-android-resource" extype="9">
        <source>Kudos!</source><target>点赞！</target>
      </trans-unit>
      <trans-unit id="382" resname="congratulatory_text" restype="array" datatype="x-android-resource" extype="10">
        <source>So nice!</source><target>太好了！</target>
      </trans-unit>
      <trans-unit id="383" resname="congratulatory_text_format" restype="array" datatype="x-android-resource" extype="0">
        <source>Great Work, {name}</source><target>干得漂亮！{name}</target>
      </trans-unit>
      <trans-unit id="384" resname="congratulatory_text_format" restype="array" datatype="x-android-resource" extype="1">
        <source>Nice one, {name}</source><target>很好！{name}</target>
      </trans-unit>
      <trans-unit id="385" resname="congratulatory_text_format" restype="array" datatype="x-android-resource" extype="2">
        <source>Awesome job, {name}</source><target>出色的工作！{name}</target>
      </trans-unit>
      <trans-unit id="386" resname="congratulatory_text_format" restype="array" datatype="x-android-resource" extype="3">
        <source>Super job, {name}</source><target>极好的！{name}</target>
      </trans-unit>
      <trans-unit id="387" resname="congratulatory_text_format" restype="array" datatype="x-android-resource" extype="4">
        <source>Excellent, {name}</source><target>极好的！{name}</target>
      </trans-unit>
      <trans-unit id="388" resname="congratulatory_text_format" restype="array" datatype="x-android-resource" extype="5">
        <source>Keep it up, {name}</source><target>坚持努力！{name}</target>
      </trans-unit>
      <trans-unit id="389" resname="congratulatory_text_format" restype="array" datatype="x-android-resource" extype="6">
        <source>That\'s amazing, {name}</source><target>坚持努力！{name}</target>
      </trans-unit>
      <trans-unit id="390" resname="congratulatory_text_format" restype="array" datatype="x-android-resource" extype="7">
        <source>You\'re awesome, {name}</source><target>您真棒！{name}</target>
      </trans-unit>
      <trans-unit id="391" resname="congratulatory_text_format" restype="array" datatype="x-android-resource" extype="8">
        <source>Good going, {name}</source><target>好运！{name}</target>
      </trans-unit>
      <trans-unit id="392" resname="congratulatory_text_format" restype="array" datatype="x-android-resource" extype="9">
        <source>Kudos, {name}</source><target>点赞，{name}</target>
      </trans-unit>
      <trans-unit id="393" resname="congratulatory_text_format" restype="array" datatype="x-android-resource" extype="10">
        <source>So nice, {name}</source><target>好运！{name}</target>
      </trans-unit>
      <trans-unit id="394" resname="frequency" restype="array" datatype="x-android-resource" extype="0">
        <source>days in a row</source><target>连续多天</target>
      </trans-unit>
      <trans-unit id="395" resname="frequency" restype="array" datatype="x-android-resource" extype="1">
        <source>weeks in a row</source><target>连续多周</target>
      </trans-unit>
      <trans-unit id="396" resname="frequency" restype="array" datatype="x-android-resource" extype="2">
        <source>months in a row</source><target>连续多月</target>
      </trans-unit>
      <trans-unit id="397" resname="frequency" restype="array" datatype="x-android-resource" extype="3">
        <source>years in a row</source><target>连续多年</target>
      </trans-unit>
      <trans-unit id="398" resname="frequency" restype="array" datatype="x-android-resource" extype="4">
        <source>times in a row</source><target>连续多次</target>
      </trans-unit>
      <trans-unit id="399" resname="notification_settings" restype="array" datatype="x-android-resource" extype="0">
        <source>Email \&amp; push</source><target>电子邮件和推送</target>
      </trans-unit>
      <trans-unit id="400" resname="notification_settings" restype="array" datatype="x-android-resource" extype="1">
        <source>Email only</source><target>只发送电子邮件</target>
      </trans-unit>
      <trans-unit id="401" resname="notification_settings" restype="array" datatype="x-android-resource" extype="2">
        <source>Push only</source><target>只推送</target>
      </trans-unit>
      <trans-unit id="402" resname="notification_settings" restype="array" datatype="x-android-resource" extype="3">
        <source>Disabled</source><target>禁用</target>
      </trans-unit>
      <trans-unit id="403" resname="languages" restype="array" datatype="x-android-resource" extype="0">
        <source>Afrikaans</source><target>南非语</target>
      </trans-unit>
      <trans-unit id="404" resname="languages" restype="array" datatype="x-android-resource" extype="1">
        <source>Albanian</source><target>阿尔巴尼亚语</target>
      </trans-unit>
      <trans-unit id="405" resname="languages" restype="array" datatype="x-android-resource" extype="2">
        <source>Amharic</source><target>阿姆哈拉语</target>
      </trans-unit>
      <trans-unit id="406" resname="languages" restype="array" datatype="x-android-resource" extype="3">
        <source>Arabic</source><target>阿拉伯语</target>
      </trans-unit>
      <trans-unit id="407" resname="languages" restype="array" datatype="x-android-resource" extype="4">
        <source>Armenian</source><target>亚美尼亚语</target>
      </trans-unit>
      <trans-unit id="408" resname="languages" restype="array" datatype="x-android-resource" extype="5">
        <source>Assamese</source><target>阿萨姆语</target>
      </trans-unit>
      <trans-unit id="409" resname="languages" restype="array" datatype="x-android-resource" extype="6">
        <source>Aymara</source><target>艾马拉语</target>
      </trans-unit>
      <trans-unit id="410" resname="languages" restype="array" datatype="x-android-resource" extype="7">
        <source>Azeri</source><target>阿塞拜疆语</target>
      </trans-unit>
      <trans-unit id="411" resname="languages" restype="array" datatype="x-android-resource" extype="8">
        <source>Belarusian</source><target>白俄罗斯语</target>
      </trans-unit>
      <trans-unit id="412" resname="languages" restype="array" datatype="x-android-resource" extype="9">
        <source>Bengali</source><target>孟加拉语</target>
      </trans-unit>
      <trans-unit id="413" resname="languages" restype="array" datatype="x-android-resource" extype="10">
        <source>Bislama</source><target>比斯拉马语</target>
      </trans-unit>
      <trans-unit id="414" resname="languages" restype="array" datatype="x-android-resource" extype="11">
        <source>Bosnian</source><target>波斯尼亚语</target>
      </trans-unit>
      <trans-unit id="415" resname="languages" restype="array" datatype="x-android-resource" extype="12">
        <source>Bulgarian</source><target>保加利亚语</target>
      </trans-unit>
      <trans-unit id="416" resname="languages" restype="array" datatype="x-android-resource" extype="13">
        <source>Burmese</source><target>缅甸语</target>
      </trans-unit>
      <trans-unit id="417" resname="languages" restype="array" datatype="x-android-resource" extype="14">
        <source>Catalan</source><target>加泰罗尼亚语</target>
      </trans-unit>
      <trans-unit id="418" resname="languages" restype="array" datatype="x-android-resource" extype="15">
        <source>Chinese</source><target>汉语</target>
      </trans-unit>
      <trans-unit id="419" resname="languages" restype="array" datatype="x-android-resource" extype="16">
        <source>Croatian</source><target>克罗地亚语</target>
      </trans-unit>
      <trans-unit id="420" resname="languages" restype="array" datatype="x-android-resource" extype="17">
        <source>Czech</source><target>捷克语</target>
      </trans-unit>
      <trans-unit id="421" resname="languages" restype="array" datatype="x-android-resource" extype="18">
        <source>Danish</source><target>丹麦语</target>
      </trans-unit>
      <trans-unit id="422" resname="languages" restype="array" datatype="x-android-resource" extype="19">
        <source>Dari</source><target>达里语</target>
      </trans-unit>
      <trans-unit id="423" resname="languages" restype="array" datatype="x-android-resource" extype="20">
        <source>Dhivehi</source><target>迪维希语</target>
      </trans-unit>
      <trans-unit id="424" resname="languages" restype="array" datatype="x-android-resource" extype="21">
        <source>Dutch</source><target>荷兰语</target>
      </trans-unit>
      <trans-unit id="425" resname="languages" restype="array" datatype="x-android-resource" extype="22">
        <source>Dzongkha</source><target>不丹语</target>
      </trans-unit>
      <trans-unit id="426" resname="languages" restype="array" datatype="x-android-resource" extype="23">
        <source>English</source><target>英语</target>
      </trans-unit>
      <trans-unit id="427" resname="languages" restype="array" datatype="x-android-resource" extype="24">
        <source>Estonian</source><target>爱沙尼亚语</target>
      </trans-unit>
      <trans-unit id="428" resname="languages" restype="array" datatype="x-android-resource" extype="25">
        <source>Fijian</source><target>斐济语</target>
      </trans-unit>
      <trans-unit id="429" resname="languages" restype="array" datatype="x-android-resource" extype="26">
        <source>Filipino</source><target>菲律宾语</target>
      </trans-unit>
      <trans-unit id="430" resname="languages" restype="array" datatype="x-android-resource" extype="27">
        <source>Finnish</source><target>芬兰语</target>
      </trans-unit>
      <trans-unit id="431" resname="languages" restype="array" datatype="x-android-resource" extype="28">
        <source>French</source><target>法语</target>
      </trans-unit>
      <trans-unit id="432" resname="languages" restype="array" datatype="x-android-resource" extype="29">
        <source>Gagauz</source><target>加告兹语</target>
      </trans-unit>
      <trans-unit id="433" resname="languages" restype="array" datatype="x-android-resource" extype="30">
        <source>Georgian</source><target>格鲁吉亚语</target>
      </trans-unit>
      <trans-unit id="434" resname="languages" restype="array" datatype="x-android-resource" extype="31">
        <source>German</source><target>德语</target>
      </trans-unit>
      <trans-unit id="435" resname="languages" restype="array" datatype="x-android-resource" extype="32">
        <source>Greek</source><target>希腊语</target>
      </trans-unit>
      <trans-unit id="436" resname="languages" restype="array" datatype="x-android-resource" extype="33">
        <source>Gujarati</source><target>古吉拉特语</target>
      </trans-unit>
      <trans-unit id="437" resname="languages" restype="array" datatype="x-android-resource" extype="34">
        <source>Haitian Creole</source><target>海地克里奥尔语</target>
      </trans-unit>
      <trans-unit id="438" resname="languages" restype="array" datatype="x-android-resource" extype="35">
        <source>Hebrew</source><target>希伯来语</target>
      </trans-unit>
      <trans-unit id="439" resname="languages" restype="array" datatype="x-android-resource" extype="36">
        <source>Hindi</source><target>印地语</target>
      </trans-unit>
      <trans-unit id="440" resname="languages" restype="array" datatype="x-android-resource" extype="37">
        <source>Hiri Motu</source><target>希里摩图语</target>
      </trans-unit>
      <trans-unit id="441" resname="languages" restype="array" datatype="x-android-resource" extype="38">
        <source>Hungarian</source><target>匈牙利语</target>
      </trans-unit>
      <trans-unit id="442" resname="languages" restype="array" datatype="x-android-resource" extype="39">
        <source>Icelandic</source><target>冰岛语</target>
      </trans-unit>
      <trans-unit id="443" resname="languages" restype="array" datatype="x-android-resource" extype="40">
        <source>Indonesian</source><target>印尼语</target>
      </trans-unit>
      <trans-unit id="444" resname="languages" restype="array" datatype="x-android-resource" extype="41">
        <source>Irish Gaelic</source><target>爱尔兰语</target>
      </trans-unit>
      <trans-unit id="445" resname="languages" restype="array" datatype="x-android-resource" extype="42">
        <source>Italian</source><target>意大利语</target>
      </trans-unit>
      <trans-unit id="446" resname="languages" restype="array" datatype="x-android-resource" extype="43">
        <source>Japanese</source><target>日语</target>
      </trans-unit>
      <trans-unit id="447" resname="languages" restype="array" datatype="x-android-resource" extype="44">
        <source>Kannada</source><target>卡纳达语</target>
      </trans-unit>
      <trans-unit id="448" resname="languages" restype="array" datatype="x-android-resource" extype="45">
        <source>Kashmiri</source><target>克什米尔语</target>
      </trans-unit>
      <trans-unit id="449" resname="languages" restype="array" datatype="x-android-resource" extype="46">
        <source>Kazakh</source><target>哈萨克语</target>
      </trans-unit>
      <trans-unit id="450" resname="languages" restype="array" datatype="x-android-resource" extype="47">
        <source>Khmer</source><target>高棉语</target>
      </trans-unit>
      <trans-unit id="451" resname="languages" restype="array" datatype="x-android-resource" extype="48">
        <source>Korean</source><target>韩语</target>
      </trans-unit>
      <trans-unit id="452" resname="languages" restype="array" datatype="x-android-resource" extype="49">
        <source>Kurdish</source><target>库尔德语</target>
      </trans-unit>
      <trans-unit id="453" resname="languages" restype="array" datatype="x-android-resource" extype="50">
        <source>Kyrgyz</source><target>吉尔吉斯坦语</target>
      </trans-unit>
      <trans-unit id="454" resname="languages" restype="array" datatype="x-android-resource" extype="51">
        <source>Lao</source><target>老挝语</target>
      </trans-unit>
      <trans-unit id="455" resname="languages" restype="array" datatype="x-android-resource" extype="52">
        <source>Latvian</source><target>拉脱维亚语</target>
      </trans-unit>
      <trans-unit id="456" resname="languages" restype="array" datatype="x-android-resource" extype="53">
        <source>Lithuanian</source><target>立陶宛语</target>
      </trans-unit>
      <trans-unit id="457" resname="languages" restype="array" datatype="x-android-resource" extype="54">
        <source>Luxembourgish</source><target>卢森堡语</target>
      </trans-unit>
      <trans-unit id="458" resname="languages" restype="array" datatype="x-android-resource" extype="55">
        <source>Macedonian</source><target>马其顿语</target>
      </trans-unit>
      <trans-unit id="459" resname="languages" restype="array" datatype="x-android-resource" extype="56">
        <source>Malagasy</source><target>马拉加斯语</target>
      </trans-unit>
      <trans-unit id="460" resname="languages" restype="array" datatype="x-android-resource" extype="57">
        <source>Malay</source><target>马来语</target>
      </trans-unit>
      <trans-unit id="461" resname="languages" restype="array" datatype="x-android-resource" extype="58">
        <source>Malayalam</source><target>马拉雅拉姆语</target>
      </trans-unit>
      <trans-unit id="462" resname="languages" restype="array" datatype="x-android-resource" extype="59">
        <source>Maltese</source><target>马耳他语</target>
      </trans-unit>
      <trans-unit id="463" resname="languages" restype="array" datatype="x-android-resource" extype="60">
        <source>Marathi</source><target>马拉地语</target>
      </trans-unit>
      <trans-unit id="464" resname="languages" restype="array" datatype="x-android-resource" extype="61">
        <source>Moldovan</source><target>摩尔多瓦语</target>
      </trans-unit>
      <trans-unit id="465" resname="languages" restype="array" datatype="x-android-resource" extype="62">
        <source>Mongolian</source><target>蒙古语</target>
      </trans-unit>
      <trans-unit id="466" resname="languages" restype="array" datatype="x-android-resource" extype="63">
        <source>Montenegrin</source><target>蒙特内哥罗语</target>
      </trans-unit>
      <trans-unit id="467" resname="languages" restype="array" datatype="x-android-resource" extype="64">
        <source>Ndebele</source><target>恩德贝勒语</target>
      </trans-unit>
      <trans-unit id="468" resname="languages" restype="array" datatype="x-android-resource" extype="65">
        <source>Nepali</source><target>尼泊尔语</target>
      </trans-unit>
      <trans-unit id="469" resname="languages" restype="array" datatype="x-android-resource" extype="66">
        <source>New Zealand Sign Language</source><target>新西兰手语</target>
      </trans-unit>
      <trans-unit id="470" resname="languages" restype="array" datatype="x-android-resource" extype="67">
        <source>Northern Sotho</source><target>北索托语</target>
      </trans-unit>
      <trans-unit id="471" resname="languages" restype="array" datatype="x-android-resource" extype="68">
        <source>Norwegian</source><target>挪威语</target>
      </trans-unit>
      <trans-unit id="472" resname="languages" restype="array" datatype="x-android-resource" extype="69">
        <source>Oriya</source><target>奥里亚语</target>
      </trans-unit>
      <trans-unit id="473" resname="languages" restype="array" datatype="x-android-resource" extype="70">
        <source>Papiamento</source><target>帕皮阿门托语</target>
      </trans-unit>
      <trans-unit id="474" resname="languages" restype="array" datatype="x-android-resource" extype="71">
        <source>Pashto</source><target>普什图语</target>
      </trans-unit>
      <trans-unit id="475" resname="languages" restype="array" datatype="x-android-resource" extype="72">
        <source>Persian</source><target>波斯语</target>
      </trans-unit>
      <trans-unit id="476" resname="languages" restype="array" datatype="x-android-resource" extype="73">
        <source>Polish</source><target>波兰语</target>
      </trans-unit>
      <trans-unit id="477" resname="languages" restype="array" datatype="x-android-resource" extype="74">
        <source>Portuguese</source><target>葡萄牙语</target>
      </trans-unit>
      <trans-unit id="478" resname="languages" restype="array" datatype="x-android-resource" extype="75">
        <source>Punjabi</source><target>旁遮普语</target>
      </trans-unit>
      <trans-unit id="479" resname="languages" restype="array" datatype="x-android-resource" extype="76">
        <source>Quechua</source><target>克丘亚语</target>
      </trans-unit>
      <trans-unit id="480" resname="languages" restype="array" datatype="x-android-resource" extype="77">
        <source>Romanian</source><target>罗马尼亚语</target>
      </trans-unit>
      <trans-unit id="481" resname="languages" restype="array" datatype="x-android-resource" extype="78">
        <source>Russian</source><target>俄语</target>
      </trans-unit>
      <trans-unit id="482" resname="languages" restype="array" datatype="x-android-resource" extype="79">
        <source>Somali</source><target>索马里语</target>
      </trans-unit>
      <trans-unit id="483" resname="languages" restype="array" datatype="x-android-resource" extype="80">
        <source>Sotho</source><target>索托语</target>
      </trans-unit>
      <trans-unit id="484" resname="languages" restype="array" datatype="x-android-resource" extype="81">
        <source>Spanish</source><target>西班牙语</target>
      </trans-unit>
      <trans-unit id="485" resname="languages" restype="array" datatype="x-android-resource" extype="82">
        <source>Swahili</source><target>斯瓦希里语</target>
      </trans-unit>
      <trans-unit id="486" resname="languages" restype="array" datatype="x-android-resource" extype="83">
        <source>Swati</source><target>斯瓦特语</target>
      </trans-unit>
      <trans-unit id="487" resname="languages" restype="array" datatype="x-android-resource" extype="84">
        <source>Swedish</source><target>瑞典语</target>
      </trans-unit>
      <trans-unit id="488" resname="languages" restype="array" datatype="x-android-resource" extype="85">
        <source>Tajik</source><target>塔吉克语</target>
      </trans-unit>
      <trans-unit id="489" resname="languages" restype="array" datatype="x-android-resource" extype="86">
        <source>Tamil</source><target>泰米尔语</target>
      </trans-unit>
      <trans-unit id="490" resname="languages" restype="array" datatype="x-android-resource" extype="87">
        <source>Telugu</source><target>泰卢固语</target>
      </trans-unit>
      <trans-unit id="491" resname="languages" restype="array" datatype="x-android-resource" extype="88">
        <source>Tetum</source><target>德顿语</target>
      </trans-unit>
      <trans-unit id="492" resname="languages" restype="array" datatype="x-android-resource" extype="89">
        <source>Thai</source><target>泰语</target>
      </trans-unit>
      <trans-unit id="493" resname="languages" restype="array" datatype="x-android-resource" extype="90">
        <source>Tok Pisin</source><target>托克皮辛语</target>
      </trans-unit>
      <trans-unit id="494" resname="languages" restype="array" datatype="x-android-resource" extype="91">
        <source>Tsonga</source><target>聪加语</target>
      </trans-unit>
      <trans-unit id="495" resname="languages" restype="array" datatype="x-android-resource" extype="92">
        <source>Tswana</source><target>茨瓦纳语</target>
      </trans-unit>
      <trans-unit id="496" resname="languages" restype="array" datatype="x-android-resource" extype="93">
        <source>West Frisian</source><target>西弗里斯语</target>
      </trans-unit>
      <trans-unit id="497" resname="languages" restype="array" datatype="x-android-resource" extype="94">
        <source>Yiddish</source><target>意第绪语</target>
      </trans-unit>
      <trans-unit id="498" resname="states" restype="array" datatype="x-android-resource" extype="0">
        <source>Alabama</source><target>阿拉巴马州</target>
      </trans-unit>
      <trans-unit id="499" resname="states" restype="array" datatype="x-android-resource" extype="1">
        <source>Alaska</source><target>阿拉斯加州</target>
      </trans-unit>
      <trans-unit id="500" resname="states" restype="array" datatype="x-android-resource" extype="2">
        <source>American Samoa</source><target>美属萨摩亚</target>
      </trans-unit>
      <trans-unit id="501" resname="states" restype="array" datatype="x-android-resource" extype="3">
        <source>Arizona</source><target>亚利桑那州</target>
      </trans-unit>
      <trans-unit id="502" resname="states" restype="array" datatype="x-android-resource" extype="4">
        <source>Arkansas</source><target>阿肯色州</target>
      </trans-unit>
      <trans-unit id="503" resname="states" restype="array" datatype="x-android-resource" extype="5">
        <source>California</source><target>加利福尼亚州</target>
      </trans-unit>
      <trans-unit id="504" resname="states" restype="array" datatype="x-android-resource" extype="6">
        <source>Colorado</source><target>科罗拉多州</target>
      </trans-unit>
      <trans-unit id="505" resname="states" restype="array" datatype="x-android-resource" extype="7">
        <source>Connecticut</source><target>康涅狄格州</target>
      </trans-unit>
      <trans-unit id="506" resname="states" restype="array" datatype="x-android-resource" extype="8">
        <source>Delaware</source><target>特拉华州</target>
      </trans-unit>
      <trans-unit id="507" resname="states" restype="array" datatype="x-android-resource" extype="9">
        <source>District Of Columbia</source><target>哥伦比亚特区</target>
      </trans-unit>
      <trans-unit id="508" resname="states" restype="array" datatype="x-android-resource" extype="10">
        <source>Florida</source><target>佛罗里达州</target>
      </trans-unit>
      <trans-unit id="509" resname="states" restype="array" datatype="x-android-resource" extype="11">
        <source>Georgia</source><target>格鲁吉亚</target>
      </trans-unit>
      <trans-unit id="510" resname="states" restype="array" datatype="x-android-resource" extype="12">
        <source>Guam</source><target>关岛</target>
      </trans-unit>
      <trans-unit id="511" resname="states" restype="array" datatype="x-android-resource" extype="13">
        <source>Hawaii</source><target>夏威夷</target>
      </trans-unit>
      <trans-unit id="512" resname="states" restype="array" datatype="x-android-resource" extype="14">
        <source>Idaho</source><target>爱达荷州</target>
      </trans-unit>
      <trans-unit id="513" resname="states" restype="array" datatype="x-android-resource" extype="15">
        <source>Illinois</source><target>伊利诺伊州</target>
      </trans-unit>
      <trans-unit id="514" resname="states" restype="array" datatype="x-android-resource" extype="16">
        <source>Indiana</source><target>印第安纳州</target>
      </trans-unit>
      <trans-unit id="515" resname="states" restype="array" datatype="x-android-resource" extype="17">
        <source>Iowa</source><target>爱荷华州</target>
      </trans-unit>
      <trans-unit id="516" resname="states" restype="array" datatype="x-android-resource" extype="18">
        <source>Kansas</source><target>堪萨斯州</target>
      </trans-unit>
      <trans-unit id="517" resname="states" restype="array" datatype="x-android-resource" extype="19">
        <source>Kentucky</source><target>肯塔基州</target>
      </trans-unit>
      <trans-unit id="518" resname="states" restype="array" datatype="x-android-resource" extype="20">
        <source>Louisiana</source><target>路易斯安那州</target>
      </trans-unit>
      <trans-unit id="519" resname="states" restype="array" datatype="x-android-resource" extype="21">
        <source>Maine</source><target>缅因州</target>
      </trans-unit>
      <trans-unit id="520" resname="states" restype="array" datatype="x-android-resource" extype="22">
        <source>Maryland</source><target>马里兰</target>
      </trans-unit>
      <trans-unit id="521" resname="states" restype="array" datatype="x-android-resource" extype="23">
        <source>Massachusetts</source><target>马萨诸塞州</target>
      </trans-unit>
      <trans-unit id="522" resname="states" restype="array" datatype="x-android-resource" extype="24">
        <source>Michigan</source><target>密歇根州</target>
      </trans-unit>
      <trans-unit id="523" resname="states" restype="array" datatype="x-android-resource" extype="25">
        <source>Minnesota</source><target>明尼苏达州</target>
      </trans-unit>
      <trans-unit id="524" resname="states" restype="array" datatype="x-android-resource" extype="26">
        <source>Mississippi</source><target>密西西比州</target>
      </trans-unit>
      <trans-unit id="525" resname="states" restype="array" datatype="x-android-resource" extype="27">
        <source>Missouri</source><target>密苏里州</target>
      </trans-unit>
      <trans-unit id="526" resname="states" restype="array" datatype="x-android-resource" extype="28">
        <source>Montana</source><target>蒙大拿州</target>
      </trans-unit>
      <trans-unit id="527" resname="states" restype="array" datatype="x-android-resource" extype="29">
        <source>Nebraska</source><target>内布拉斯加州</target>
      </trans-unit>
      <trans-unit id="528" resname="states" restype="array" datatype="x-android-resource" extype="30">
        <source>Nevada</source><target>内布拉斯加州</target>
      </trans-unit>
      <trans-unit id="529" resname="states" restype="array" datatype="x-android-resource" extype="31">
        <source>New Jersey</source><target>新泽西州</target>
      </trans-unit>
      <trans-unit id="530" resname="states" restype="array" datatype="x-android-resource" extype="32">
        <source>New Mexico</source><target>新泽西州</target>
      </trans-unit>
      <trans-unit id="531" resname="states" restype="array" datatype="x-android-resource" extype="33">
        <source>New York</source><target>纽约</target>
      </trans-unit>
      <trans-unit id="532" resname="states" restype="array" datatype="x-android-resource" extype="34">
        <source>North Carolina</source><target>北卡罗来纳</target>
      </trans-unit>
      <trans-unit id="533" resname="states" restype="array" datatype="x-android-resource" extype="35">
        <source>North Dakota</source><target>北达科他州</target>
      </trans-unit>
      <trans-unit id="534" resname="states" restype="array" datatype="x-android-resource" extype="36">
        <source>Ohio</source><target>俄亥俄州</target>
      </trans-unit>
      <trans-unit id="535" resname="states" restype="array" datatype="x-android-resource" extype="37">
        <source>Oklahoma</source><target>俄克拉荷马州</target>
      </trans-unit>
      <trans-unit id="536" resname="states" restype="array" datatype="x-android-resource" extype="38">
        <source>Oregon</source><target>俄勒冈州</target>
      </trans-unit>
      <trans-unit id="537" resname="states" restype="array" datatype="x-android-resource" extype="39">
        <source>Pennsylvania</source><target>宾夕法尼亚州</target>
      </trans-unit>
      <trans-unit id="538" resname="states" restype="array" datatype="x-android-resource" extype="40">
        <source>Puerto Rico</source><target>波多黎各</target>
      </trans-unit>
      <trans-unit id="539" resname="states" restype="array" datatype="x-android-resource" extype="41">
        <source>Rhode Island</source><target>罗德岛</target>
      </trans-unit>
      <trans-unit id="540" resname="states" restype="array" datatype="x-android-resource" extype="42">
        <source>South Carolina</source><target>南卡罗来纳</target>
      </trans-unit>
      <trans-unit id="541" resname="states" restype="array" datatype="x-android-resource" extype="43">
        <source>South Dakota</source><target>南达科他州</target>
      </trans-unit>
      <trans-unit id="542" resname="states" restype="array" datatype="x-android-resource" extype="44">
        <source>Tennessee</source><target>田纳西州</target>
      </trans-unit>
      <trans-unit id="543" resname="states" restype="array" datatype="x-android-resource" extype="45">
        <source>Texas</source><target>德克萨斯州</target>
      </trans-unit>
      <trans-unit id="544" resname="states" restype="array" datatype="x-android-resource" extype="46">
        <source>Utah</source><target>犹他州</target>
      </trans-unit>
      <trans-unit id="545" resname="states" restype="array" datatype="x-android-resource" extype="47">
        <source>Vermont</source><target>佛蒙特州</target>
      </trans-unit>
      <trans-unit id="546" resname="states" restype="array" datatype="x-android-resource" extype="48">
        <source>Virgin Islands</source><target>维尔京群岛</target>
      </trans-unit>
      <trans-unit id="547" resname="states" restype="array" datatype="x-android-resource" extype="49">
        <source>Virginia</source><target>弗吉尼亚州</target>
      </trans-unit>
      <trans-unit id="548" resname="states" restype="array" datatype="x-android-resource" extype="50">
        <source>Washington</source><target>华盛顿</target>
      </trans-unit>
      <trans-unit id="549" resname="states" restype="array" datatype="x-android-resource" extype="51">
        <source>West Virginia</source><target>西弗吉尼亚州</target>
      </trans-unit>
      <trans-unit id="550" resname="states" restype="array" datatype="x-android-resource" extype="52">
        <source>Wisconsin</source><target>威斯康星州</target>
      </trans-unit>
      <trans-unit id="551" resname="states" restype="array" datatype="x-android-resource" extype="53">
        <source>Wyoming</source><target>怀俄明州</target>
      </trans-unit>
      <trans-unit id="552" resname="expert_specialties" restype="array" datatype="x-android-resource" extype="0">
        <source>ADHD and Autism</source><target>多动症和自闭症</target>
      </trans-unit>
      <trans-unit id="553" resname="expert_specialties" restype="array" datatype="x-android-resource" extype="1">
        <source>Addiction Medicine</source><target>成瘾性药</target>
      </trans-unit>
      <trans-unit id="554" resname="expert_specialties" restype="array" datatype="x-android-resource" extype="2">
        <source>Adolescent Medicine</source><target>青少年医学</target>
      </trans-unit>
      <trans-unit id="555" resname="expert_specialties" restype="array" datatype="x-android-resource" extype="3">
        <source>Aerospace Medicine</source><target>航空航天医学</target>
      </trans-unit>
      <trans-unit id="556" resname="expert_specialties" restype="array" datatype="x-android-resource" extype="4">
        <source>Aesthetic Medicine</source><target>美容医学</target>
      </trans-unit>
      <trans-unit id="557" resname="expert_specialties" restype="array" datatype="x-android-resource" extype="5">
        <source>Allergy</source><target>过敏</target>
      </trans-unit>
      <trans-unit id="558" resname="expert_specialties" restype="array" datatype="x-android-resource" extype="6">
        <source>Allergy and Immunology</source><target>过敏和免疫学</target>
      </trans-unit>
      <trans-unit id="559" resname="expert_specialties" restype="array" datatype="x-android-resource" extype="7">
        <source>Anesthesiology</source><target>麻醉学</target>
      </trans-unit>
      <trans-unit id="560" resname="expert_specialties" restype="array" datatype="x-android-resource" extype="8">
        <source>Anti-Aging Medicine</source><target>抗衰老医学</target>
      </trans-unit>
      <trans-unit id="561" resname="expert_specialties" restype="array" datatype="x-android-resource" extype="9">
        <source>Bariatrics</source><target>肥胖病学</target>
      </trans-unit>
      <trans-unit id="562" resname="expert_specialties" restype="array" datatype="x-android-resource" extype="10">
        <source>Breast Surgery</source><target>乳房整形</target>
      </trans-unit>
      <trans-unit id="563" resname="expert_specialties" restype="array" datatype="x-android-resource" extype="11">
        <source>Cardiac Electrophysiology</source><target>心脏电生理学</target>
      </trans-unit>
      <trans-unit id="564" resname="expert_specialties" restype="array" datatype="x-android-resource" extype="12">
        <source>Cardiology</source><target>心脏病</target>
      </trans-unit>
      <trans-unit id="565" resname="expert_specialties" restype="array" datatype="x-android-resource" extype="13">
        <source>Child Psychiatry</source><target>儿童心理学</target>
      </trans-unit>
      <trans-unit id="566" resname="expert_specialties" restype="array" datatype="x-android-resource" extype="14">
        <source>Clinical Genetics</source><target>临床遗传学</target>
      </trans-unit>
      <trans-unit id="567" resname="expert_specialties" restype="array" datatype="x-android-resource" extype="15">
        <source>Clinical Lipidology</source><target>临床脂质学</target>
      </trans-unit>
      <trans-unit id="568" resname="expert_specialties" restype="array" datatype="x-android-resource" extype="16">
        <source>Clinical Psychology</source><target>临床心理学</target>
      </trans-unit>
      <trans-unit id="569" resname="expert_specialties" restype="array" datatype="x-android-resource" extype="17">
        <source>Colon and Rectal Surgery</source><target>结肠和直肠手术</target>
      </trans-unit>
      <trans-unit id="570" resname="expert_specialties" restype="array" datatype="x-android-resource" extype="18">
        <source>Cosmetic Dentistry</source><target>美容牙医学</target>
      </trans-unit>
      <trans-unit id="571" resname="expert_specialties" restype="array" datatype="x-android-resource" extype="19">
        <source>Cosmetic Surgery</source><target>整容外科</target>
      </trans-unit>
      <trans-unit id="572" resname="expert_specialties" restype="array" datatype="x-android-resource" extype="20">
        <source>Critical Care</source><target>急救护理</target>
      </trans-unit>
      <trans-unit id="573" resname="expert_specialties" restype="array" datatype="x-android-resource" extype="21">
        <source>Dentistry</source><target>牙医学</target>
      </trans-unit>
      <trans-unit id="574" resname="expert_specialties" restype="array" datatype="x-android-resource" extype="22">
        <source>Dermatology</source><target>皮肤病学</target>
      </trans-unit>
      <trans-unit id="575" resname="expert_specialties" restype="array" datatype="x-android-resource" extype="23">
        <source>Dermatopathology</source><target>皮肤病理学</target>
      </trans-unit>
      <trans-unit id="576" resname="expert_specialties" restype="array" datatype="x-android-resource" extype="24">
        <source>Developmental and Behavioral Pediatrics</source><target>发育和行为儿科学</target>
      </trans-unit>
      <trans-unit id="577" resname="expert_specialties" restype="array" datatype="x-android-resource" extype="25">
        <source>Diabetology</source><target>糖尿病学</target>
      </trans-unit>
      <trans-unit id="578" resname="expert_specialties" restype="array" datatype="x-android-resource" extype="26">
        <source>Diagnostic Radiology</source><target>放射诊断学</target>
      </trans-unit>
      <trans-unit id="579" resname="expert_specialties" restype="array" datatype="x-android-resource" extype="27">
        <source>ENT and Head and Neck Surgery</source><target>耳鼻喉科和头颈外科</target>
      </trans-unit>
      <trans-unit id="580" resname="expert_specialties" restype="array" datatype="x-android-resource" extype="28">
        <source>Emergency Medicine</source><target>急诊医学</target>
      </trans-unit>
      <trans-unit id="581" resname="expert_specialties" restype="array" datatype="x-android-resource" extype="29">
        <source>Endocrinology</source><target>内分泌学</target>
      </trans-unit>
      <trans-unit id="582" resname="expert_specialties" restype="array" datatype="x-android-resource" extype="30">
        <source>Endodontics</source><target>牙髓学</target>
      </trans-unit>
      <trans-unit id="583" resname="expert_specialties" restype="array" datatype="x-android-resource" extype="31">
        <source>Environmental Health</source><target>环境健康学</target>
      </trans-unit>
      <trans-unit id="584" resname="expert_specialties" restype="array" datatype="x-android-resource" extype="32">
        <source>Facial Plastic Surgery</source><target>形外科</target>
      </trans-unit>
      <trans-unit id="585" resname="expert_specialties" restype="array" datatype="x-android-resource" extype="33">
        <source>Family Medicine</source><target>家庭医学</target>
      </trans-unit>
      <trans-unit id="586" resname="expert_specialties" restype="array" datatype="x-android-resource" extype="34">
        <source>Fertility Medicine</source><target>生殖医学</target>
      </trans-unit>
      <trans-unit id="587" resname="expert_specialties" restype="array" datatype="x-android-resource" extype="35">
        <source>Gastroenterology</source><target>肠胃病学</target>
      </trans-unit>
      <trans-unit id="588" resname="expert_specialties" restype="array" datatype="x-android-resource" extype="36">
        <source>General Practice</source><target>普通全科</target>
      </trans-unit>
      <trans-unit id="589" resname="expert_specialties" restype="array" datatype="x-android-resource" extype="37">
        <source>General Surgery</source><target>普外科</target>
      </trans-unit>
      <trans-unit id="590" resname="expert_specialties" restype="array" datatype="x-android-resource" extype="38">
        <source>Genetics Counseling</source><target>遗传咨询</target>
      </trans-unit>
      <trans-unit id="591" resname="expert_specialties" restype="array" datatype="x-android-resource" extype="39">
        <source>Geriatric Psychiatry</source><target>老年精神病学</target>
      </trans-unit>
      <trans-unit id="592" resname="expert_specialties" restype="array" datatype="x-android-resource" extype="40">
        <source>Geriatrics</source><target>老年病学</target>
      </trans-unit>
      <trans-unit id="593" resname="expert_specialties" restype="array" datatype="x-android-resource" extype="41">
        <source>Gynecologic Oncology</source><target>妇癌科</target>
      </trans-unit>
      <trans-unit id="594" resname="expert_specialties" restype="array" datatype="x-android-resource" extype="42">
        <source>Gynecology</source><target>妇科</target>
      </trans-unit>
      <trans-unit id="595" resname="expert_specialties" restype="array" datatype="x-android-resource" extype="43">
        <source>Hair Restoration</source><target>生发疗程</target>
      </trans-unit>
      <trans-unit id="596" resname="expert_specialties" restype="array" datatype="x-android-resource" extype="44">
        <source>Hand Surgery</source><target>手外科</target>
      </trans-unit>
      <trans-unit id="597" resname="expert_specialties" restype="array" datatype="x-android-resource" extype="45">
        <source>Head and Neck Surgery</source><target>头颈外科</target>
      </trans-unit>
      <trans-unit id="598" resname="expert_specialties" restype="array" datatype="x-android-resource" extype="46">
        <source>Hematology</source><target>血液学</target>
      </trans-unit>
      <trans-unit id="599" resname="expert_specialties" restype="array" datatype="x-android-resource" extype="47">
        <source>Hematology and Oncology</source><target>血液肿瘤科</target>
      </trans-unit>
      <trans-unit id="600" resname="expert_specialties" restype="array" datatype="x-android-resource" extype="48">
        <source>Hepatology</source><target>肝脏病</target>
      </trans-unit>
      <trans-unit id="601" resname="expert_specialties" restype="array" datatype="x-android-resource" extype="49">
        <source>Holistic Medicine</source><target>整体医学</target>
      </trans-unit>
      <trans-unit id="602" resname="expert_specialties" restype="array" datatype="x-android-resource" extype="50">
        <source>Hospital-based practice</source><target>医院为基础的实践</target>
      </trans-unit>
      <trans-unit id="603" resname="expert_specialties" restype="array" datatype="x-android-resource" extype="51">
        <source>Immunology</source><target>免疫学</target>
      </trans-unit>
      <trans-unit id="604" resname="expert_specialties" restype="array" datatype="x-android-resource" extype="52">
        <source>Infectious Disease</source><target>传染病</target>
      </trans-unit>
      <trans-unit id="605" resname="expert_specialties" restype="array" datatype="x-android-resource" extype="53">
        <source>Integrative Medicine</source><target>整合医学</target>
      </trans-unit>
      <trans-unit id="606" resname="expert_specialties" restype="array" datatype="x-android-resource" extype="54">
        <source>Internal Medicine</source><target>内科</target>
      </trans-unit>
      <trans-unit id="607" resname="expert_specialties" restype="array" datatype="x-android-resource" extype="55">
        <source>Internal Medicine and Pediatrics</source><target>内科和儿科</target>
      </trans-unit>
      <trans-unit id="608" resname="expert_specialties" restype="array" datatype="x-android-resource" extype="56">
        <source>Interventional Radiology</source><target>介入放射学</target>
      </trans-unit>
      <trans-unit id="609" resname="expert_specialties" restype="array" datatype="x-android-resource" extype="57">
        <source>LASIK Surgery</source><target>激光眼角膜手术</target>
      </trans-unit>
      <trans-unit id="610" resname="expert_specialties" restype="array" datatype="x-android-resource" extype="58">
        <source>Maternal-Fetal Medicine</source><target>母胎医学</target>
      </trans-unit>
      <trans-unit id="611" resname="expert_specialties" restype="array" datatype="x-android-resource" extype="59">
        <source>Medical Oncology</source><target>内科肿瘤学</target>
      </trans-unit>
      <trans-unit id="612" resname="expert_specialties" restype="array" datatype="x-android-resource" extype="60">
        <source>Neonatology</source><target>新生儿学</target>
      </trans-unit>
      <trans-unit id="613" resname="expert_specialties" restype="array" datatype="x-android-resource" extype="61">
        <source>Nephrology and Dialysis</source><target>肾脏学和透析</target>
      </trans-unit>
      <trans-unit id="614" resname="expert_specialties" restype="array" datatype="x-android-resource" extype="62">
        <source>Neurology</source><target>神经学</target>
      </trans-unit>
      <trans-unit id="615" resname="expert_specialties" restype="array" datatype="x-android-resource" extype="63">
        <source>Neuroradiology</source><target>神经放射学</target>
      </trans-unit>
      <trans-unit id="616" resname="expert_specialties" restype="array" datatype="x-android-resource" extype="64">
        <source>Neurosurgery</source><target>神经外科</target>
      </trans-unit>
      <trans-unit id="617" resname="expert_specialties" restype="array" datatype="x-android-resource" extype="65">
        <source>Nuclear Medicine</source><target>核医学</target>
      </trans-unit>
      <trans-unit id="618" resname="expert_specialties" restype="array" datatype="x-android-resource" extype="66">
        <source>Obstetric Medicine</source><target>产科医学</target>
      </trans-unit>
      <trans-unit id="619" resname="expert_specialties" restype="array" datatype="x-android-resource" extype="67">
        <source>Obstetrics and Gynecology</source><target>妇产科学</target>
      </trans-unit>
      <trans-unit id="620" resname="expert_specialties" restype="array" datatype="x-android-resource" extype="68">
        <source>Occupational Medicine</source><target>职业医学</target>
      </trans-unit>
      <trans-unit id="621" resname="expert_specialties" restype="array" datatype="x-android-resource" extype="69">
        <source>Ophthalmology</source><target>眼科学</target>
      </trans-unit>
      <trans-unit id="622" resname="expert_specialties" restype="array" datatype="x-android-resource" extype="70">
        <source>Oral and Maxillofacial Surgery</source><target>口腔颌面外科学</target>
      </trans-unit>
      <trans-unit id="623" resname="expert_specialties" restype="array" datatype="x-android-resource" extype="71">
        <source>Orthodontics</source><target>畸齿矫正学</target>
      </trans-unit>
      <trans-unit id="624" resname="expert_specialties" restype="array" datatype="x-android-resource" extype="72">
        <source>Orthopedic Foot and Ankle Surgery</source><target>足部和踝部整形手术</target>
      </trans-unit>
      <trans-unit id="625" resname="expert_specialties" restype="array" datatype="x-android-resource" extype="73">
        <source>Orthopedic Reconstructive Surgery</source><target>整形修复手术</target>
      </trans-unit>
      <trans-unit id="626" resname="expert_specialties" restype="array" datatype="x-android-resource" extype="74">
        <source>Orthopedic Spine Surgery</source><target>骨科脊柱手术</target>
      </trans-unit>
      <trans-unit id="627" resname="expert_specialties" restype="array" datatype="x-android-resource" extype="75">
        <source>Orthopedic Surgery</source><target>矫形外科</target>
      </trans-unit>
      <trans-unit id="628" resname="expert_specialties" restype="array" datatype="x-android-resource" extype="76">
        <source>Pain Management</source><target>疼痛科</target>
      </trans-unit>
      <trans-unit id="629" resname="expert_specialties" restype="array" datatype="x-android-resource" extype="77">
        <source>Palliative Care</source><target>姑息治疗</target>
      </trans-unit>
      <trans-unit id="630" resname="expert_specialties" restype="array" datatype="x-android-resource" extype="78">
        <source>Pathology</source><target>病理学</target>
      </trans-unit>
      <trans-unit id="631" resname="expert_specialties" restype="array" datatype="x-android-resource" extype="79">
        <source>Pediatric Allergy</source><target>小儿科</target>
      </trans-unit>
      <trans-unit id="632" resname="expert_specialties" restype="array" datatype="x-android-resource" extype="80">
        <source>Pediatric Allergy and Asthma</source><target>儿科过敏和哮喘</target>
      </trans-unit>
      <trans-unit id="633" resname="expert_specialties" restype="array" datatype="x-android-resource" extype="81">
        <source>Pediatric Cardiology</source><target>小儿心脏科</target>
      </trans-unit>
      <trans-unit id="634" resname="expert_specialties" restype="array" datatype="x-android-resource" extype="82">
        <source>Pediatric Critical Care</source><target>儿科重症监护</target>
      </trans-unit>
      <trans-unit id="635" resname="expert_specialties" restype="array" datatype="x-android-resource" extype="83">
        <source>Pediatric Dentistry</source><target>儿童牙科</target>
      </trans-unit>
      <trans-unit id="636" resname="expert_specialties" restype="array" datatype="x-android-resource" extype="84">
        <source>Pediatric Dermatology</source><target>儿童皮肤病</target>
      </trans-unit>
      <trans-unit id="637" resname="expert_specialties" restype="array" datatype="x-android-resource" extype="85">
        <source>Pediatric ENT and Head and Neck Surgery</source><target>儿科ENT和头颈外科</target>
      </trans-unit>
      <trans-unit id="638" resname="expert_specialties" restype="array" datatype="x-android-resource" extype="86">
        <source>Pediatric Emergency Medicine</source><target>小儿急救医学</target>
      </trans-unit>
      <trans-unit id="639" resname="expert_specialties" restype="array" datatype="x-android-resource" extype="87">
        <source>Pediatric Endocrinology</source><target>儿科内分泌学</target>
      </trans-unit>
      <trans-unit id="640" resname="expert_specialties" restype="array" datatype="x-android-resource" extype="88">
        <source>Pediatric Gastroenterology</source><target>儿科胃肠病学</target>
      </trans-unit>
      <trans-unit id="641" resname="expert_specialties" restype="array" datatype="x-android-resource" extype="89">
        <source>Pediatric Hematology and Oncology</source><target>小儿血液肿瘤科</target>
      </trans-unit>
      <trans-unit id="642" resname="expert_specialties" restype="array" datatype="x-android-resource" extype="90">
        <source>Pediatric Infectious Disease</source><target>小儿传染病</target>
      </trans-unit>
      <trans-unit id="643" resname="expert_specialties" restype="array" datatype="x-android-resource" extype="91">
        <source>Pediatric Nephrology and Dialysis</source><target>小儿肾脏学和透析</target>
      </trans-unit>
      <trans-unit id="644" resname="expert_specialties" restype="array" datatype="x-android-resource" extype="92">
        <source>Pediatric Neurology</source><target>小儿神经科</target>
      </trans-unit>
      <trans-unit id="645" resname="expert_specialties" restype="array" datatype="x-android-resource" extype="93">
        <source>Pediatric Oncology</source><target>儿科肿瘤学</target>
      </trans-unit>
      <trans-unit id="646" resname="expert_specialties" restype="array" datatype="x-android-resource" extype="94">
        <source>Pediatric Ophthalmology</source><target>小儿眼科</target>
      </trans-unit>
      <trans-unit id="647" resname="expert_specialties" restype="array" datatype="x-android-resource" extype="95">
        <source>Pediatric Orthopedic Surgery</source><target>小儿骨科手术</target>
      </trans-unit>
      <trans-unit id="648" resname="expert_specialties" restype="array" datatype="x-android-resource" extype="96">
        <source>Pediatric Pulmonology</source><target>小儿肺学</target>
      </trans-unit>
      <trans-unit id="649" resname="expert_specialties" restype="array" datatype="x-android-resource" extype="97">
        <source>Pediatric Rehabilitation Medicine</source><target>儿科康复医学</target>
      </trans-unit>
      <trans-unit id="650" resname="expert_specialties" restype="array" datatype="x-android-resource" extype="98">
        <source>Pediatric Rheumatology</source><target>儿科风湿病学</target>
      </trans-unit>
      <trans-unit id="651" resname="expert_specialties" restype="array" datatype="x-android-resource" extype="99">
        <source>Pediatric Sports Medicine</source><target>儿科运动医学</target>
      </trans-unit>
      <trans-unit id="652" resname="expert_specialties" restype="array" datatype="x-android-resource" extype="100">
        <source>Pediatric Surgery</source><target>小儿外科</target>
      </trans-unit>
      <trans-unit id="653" resname="expert_specialties" restype="array" datatype="x-android-resource" extype="101">
        <source>Pediatric Urology</source><target>小儿泌尿外科</target>
      </trans-unit>
      <trans-unit id="654" resname="expert_specialties" restype="array" datatype="x-android-resource" extype="102">
        <source>Pediatrics</source><target>小儿科</target>
      </trans-unit>
      <trans-unit id="655" resname="expert_specialties" restype="array" datatype="x-android-resource" extype="103">
        <source>Periodontics</source><target>牙周病科</target>
      </trans-unit>
      <trans-unit id="656" resname="expert_specialties" restype="array" datatype="x-android-resource" extype="104">
        <source>Pharmacology</source><target>牙周病科</target>
      </trans-unit>
      <trans-unit id="657" resname="expert_specialties" restype="array" datatype="x-android-resource" extype="105">
        <source>Phlebology</source><target>静脉学</target>
      </trans-unit>
      <trans-unit id="658" resname="expert_specialties" restype="array" datatype="x-android-resource" extype="106">
        <source>Physical Medicine and Rehabilitation</source><target>复健医学</target>
      </trans-unit>
      <trans-unit id="659" resname="expert_specialties" restype="array" datatype="x-android-resource" extype="107">
        <source>Plastic Surgery</source><target>整形外科</target>
      </trans-unit>
      <trans-unit id="660" resname="expert_specialties" restype="array" datatype="x-android-resource" extype="108">
        <source>Podiatry</source><target>足科</target>
      </trans-unit>
      <trans-unit id="661" resname="expert_specialties" restype="array" datatype="x-android-resource" extype="109">
        <source>Preventive Medicine</source><target>预防医学</target>
      </trans-unit>
      <trans-unit id="662" resname="expert_specialties" restype="array" datatype="x-android-resource" extype="110">
        <source>Prosthodontics</source><target>口腔修复</target>
      </trans-unit>
      <trans-unit id="663" resname="expert_specialties" restype="array" datatype="x-android-resource" extype="111">
        <source>Psychiatry</source><target>精神病</target>
      </trans-unit>
      <trans-unit id="664" resname="expert_specialties" restype="array" datatype="x-android-resource" extype="112">
        <source>Public Health</source><target>公共卫生</target>
      </trans-unit>
      <trans-unit id="665" resname="expert_specialties" restype="array" datatype="x-android-resource" extype="113">
        <source>Pulmonary Critical Care</source><target>肺急救护理</target>
      </trans-unit>
      <trans-unit id="666" resname="expert_specialties" restype="array" datatype="x-android-resource" extype="114">
        <source>Pulmonology</source><target>肺病学</target>
      </trans-unit>
      <trans-unit id="667" resname="expert_specialties" restype="array" datatype="x-android-resource" extype="115">
        <source>Radiation Oncology</source><target>射线肿瘤学</target>
      </trans-unit>
      <trans-unit id="668" resname="expert_specialties" restype="array" datatype="x-android-resource" extype="116">
        <source>Radiology</source><target>放射学</target>
      </trans-unit>
      <trans-unit id="669" resname="expert_specialties" restype="array" datatype="x-android-resource" extype="117">
        <source>Retinal Surgery</source><target>视网膜手术</target>
      </trans-unit>
      <trans-unit id="670" resname="expert_specialties" restype="array" datatype="x-android-resource" extype="118">
        <source>Rheumatology</source><target>风湿病学</target>
      </trans-unit>
      <trans-unit id="671" resname="expert_specialties" restype="array" datatype="x-android-resource" extype="119">
        <source>Sleep Medicine</source><target>睡眠医学</target>
      </trans-unit>
      <trans-unit id="672" resname="expert_specialties" restype="array" datatype="x-android-resource" extype="120">
        <source>Sports Medicine</source><target>运动医学</target>
      </trans-unit>
      <trans-unit id="673" resname="expert_specialties" restype="array" datatype="x-android-resource" extype="121">
        <source>Surgical Oncology</source><target>肿瘤外科</target>
      </trans-unit>
      <trans-unit id="674" resname="expert_specialties" restype="array" datatype="x-android-resource" extype="122">
        <source>Thoracic Surgery</source><target>胸外科</target>
      </trans-unit>
      <trans-unit id="675" resname="expert_specialties" restype="array" datatype="x-android-resource" extype="123">
        <source>Toxicology</source><target>毒理学</target>
      </trans-unit>
      <trans-unit id="676" resname="expert_specialties" restype="array" datatype="x-android-resource" extype="124">
        <source>Transfusion Medicine</source><target>输血医学</target>
      </trans-unit>
      <trans-unit id="677" resname="expert_specialties" restype="array" datatype="x-android-resource" extype="125">
        <source>Transplant Surgery</source><target>移植手术</target>
      </trans-unit>
      <trans-unit id="678" resname="expert_specialties" restype="array" datatype="x-android-resource" extype="126">
        <source>Trauma Surgery</source><target>创伤外科</target>
      </trans-unit>
      <trans-unit id="679" resname="expert_specialties" restype="array" datatype="x-android-resource" extype="127">
        <source>Travel Medicine</source><target>旅行医学</target>
      </trans-unit>
      <trans-unit id="680" resname="expert_specialties" restype="array" datatype="x-android-resource" extype="128">
        <source>Undersea and Hyperbaric Medicine</source><target>海底和高压医学</target>
      </trans-unit>
      <trans-unit id="681" resname="expert_specialties" restype="array" datatype="x-android-resource" extype="129">
        <source>Urgent Care</source><target>急救</target>
      </trans-unit>
      <trans-unit id="682" resname="expert_specialties" restype="array" datatype="x-android-resource" extype="130">
        <source>Urogynecology</source><target>妇科泌尿学</target>
      </trans-unit>
      <trans-unit id="683" resname="expert_specialties" restype="array" datatype="x-android-resource" extype="131">
        <source>Urologic Oncology</source><target>泌尿肿瘤学</target>
      </trans-unit>
      <trans-unit id="684" resname="expert_specialties" restype="array" datatype="x-android-resource" extype="132">
        <source>Urology</source><target>泌尿学</target>
      </trans-unit>
      <trans-unit id="685" resname="expert_specialties" restype="array" datatype="x-android-resource" extype="133">
        <source>Vascular Surgery</source><target>血管外科</target>
      </trans-unit>
      <trans-unit id="686" resname="expert_specialties" restype="array" datatype="x-android-resource" extype="134">
        <source>Wilderness Medicine</source><target>荒野医学</target>
      </trans-unit>
      <trans-unit id="687" resname="expert_specialties" restype="array" datatype="x-android-resource" extype="135">
        <source>Wound care</source><target>伤口护理</target>
      </trans-unit>
      <trans-unit id="688" resname="question_prime_text_array" restype="array" datatype="x-android-resource" extype="0">
        <source>Need a more personalized answer?\u00a0›</source><target>需要一个更加个性化的答案吗？\u00a0›</target>
      </trans-unit>
      <trans-unit id="689" resname="question_prime_text_array" restype="array" datatype="x-android-resource" extype="1">
        <source>The doctor will see you now\u00a0›</source><target>医生将会看到您\u00a0&gt;</target>
      </trans-unit>
      <trans-unit id="690" resname="question_prime_text_array" restype="array" datatype="x-android-resource" extype="2">
        <source>A doctor will see you now\u00a0›</source><target>医生将会看到您\u00a0&gt;</target>
      </trans-unit>
      <trans-unit id="691" resname="question_prime_text_array" restype="array" datatype="x-android-resource" extype="3">
        <source>See a doctor now\u00a0›</source><target>现在就向医生了解\u00a0›</target>
      </trans-unit>
      <trans-unit id="692" resname="question_prime_text_array" restype="array" datatype="x-android-resource" extype="4">
        <source>Get help now\u00a0›</source><target>立即获得帮助\u00a0›</target>
      </trans-unit>
      <trans-unit id="693" resname="question_prime_text_array" restype="array" datatype="x-android-resource" extype="5">
        <source>Consult a doctor now\u00a0›</source><target>现在就咨询医生\u00a0›</target>
      </trans-unit>
      <trans-unit id="694" resname="question_concierge_1_text_array" restype="array" datatype="x-android-resource" extype="0">
        <source>Talk with me now\u00a0›</source><target>现在与我交流\u00a0›</target>
      </trans-unit>
      <trans-unit id="695" resname="question_concierge_1_text_array" restype="array" datatype="x-android-resource" extype="1">
        <source>Get your question answered live\u00a0›</source><target>回答您生活中的问题\u00a0›</target>
      </trans-unit>
      <trans-unit id="696" resname="question_concierge_1_text_array" restype="array" datatype="x-android-resource" extype="2">
        <source>Ask {doctor_last_name} now\u00a0›</source><target>询问{doctor_last_name}现在\u00a0›</target>
      </trans-unit>
      <trans-unit id="697" resname="question_concierge_1_text_array" restype="array" datatype="x-android-resource" extype="3">
        <source>Speak with {doctor_last_name} now\u00a0›</source><target>交流{doctor_last_name}现在\u00a0›</target>
      </trans-unit>
      <trans-unit id="698" resname="question_concierge_1_text_array" restype="array" datatype="x-android-resource" extype="4">
        <source>Get help now\u00a0›</source><target>立即获得帮助\u00a0›</target>
      </trans-unit>
      <trans-unit id="699" resname="question_prime_with_user_name" restype="array" datatype="x-android-resource" extype="0">
        <source>{user_first_name}, would you like to talk to a doctor?\u00a0›</source><target>{user_first_name}, 您想与您的医生交流吗？</target>
      </trans-unit>
      <trans-unit id="700" resname="question_prime_with_user_name" restype="array" datatype="x-android-resource" extype="1">
        <source>{user_first_name}, do you have a follow-up question?\u00a0›</source><target>{user_first_name}, 您有后续问题吗？\u00a0›</target>
      </trans-unit>
      <trans-unit id="701" resname="question_prime_with_user_name" restype="array" datatype="x-android-resource" extype="2">
        <source>{user_first_name}, would you like to send doctors a secure message?\u00a0›</source><target>{user_first_name}, 您想给医生发送安全消息吗？\u00a0›</target>
      </trans-unit>
      <trans-unit id="702" resname="question_prime_with_user_name" restype="array" datatype="x-android-resource" extype="3">
        <source>{user_first_name}, would you like to video chat with a doctor?\u00a0›</source><target>{user_first_name}, 您想通过视频与医生聊天吗？\u00a0›</target>
      </trans-unit>
      <trans-unit id="703" resname="question_prime_with_user_name" restype="array" datatype="x-android-resource" extype="4">
        <source>{user_first_name}, would you like to text chat with a doctor?\u00a0›</source><target>{user_first_name}, 您想通过文本与医生聊天吗？\u00a0›</target>
      </trans-unit>
      <trans-unit id="704" resname="question_prime_with_user_name" restype="array" datatype="x-android-resource" extype="5">
        <source>{user_first_name}, need to ask another question?\u00a0›</source><target>{user_first_name}, 需要询问另一个问题吗？\u00a0›</target>
      </trans-unit>
      <trans-unit id="705" resname="downgrade_survey_reasons" restype="array" datatype="x-android-resource" extype="0">
        <source>Can\'t find the right doctor</source><target>没有为您找到合适的医生</target>
      </trans-unit>
      <trans-unit id="706" resname="downgrade_survey_reasons" restype="array" datatype="x-android-resource" extype="1">
        <source>Can\'t get the prescriptions I want/need</source><target>没有得到我想要/需要的处方</target>
      </trans-unit>
      <trans-unit id="707" resname="downgrade_survey_reasons" restype="array" datatype="x-android-resource" extype="2">
        <source>Too expensive</source><target>太贵</target>
      </trans-unit>
      <trans-unit id="708" resname="downgrade_survey_reasons" restype="array" datatype="x-android-resource" extype="3">
        <source>Technical Issues</source><target>技术问题</target>
      </trans-unit>
      <trans-unit id="709" resname="downgrade_survey_reasons" restype="array" datatype="x-android-resource" extype="4">
        <source>The service did not meet my needs</source><target>这项服务没有满足我的要求</target>
      </trans-unit>
      <trans-unit id="710" resname="downgrade_survey_reasons" restype="array" datatype="x-android-resource" extype="5">
        <source>Other</source><target>其它</target>
      </trans-unit>
      <trans-unit id="711" resname="downgrade_survey_reasons_hint" restype="array" datatype="x-android-resource" extype="0">
        <source>What doctor were you looking for?</source><target>您在寻找什么医生？</target>
      </trans-unit>
      <trans-unit id="712" resname="downgrade_survey_reasons_hint" restype="array" datatype="x-android-resource" extype="1">
        <source>What medication were you looking for?</source><target>您在寻找什么药物？</target>
      </trans-unit>
      <trans-unit id="713" resname="downgrade_survey_reasons_hint" restype="array" datatype="x-android-resource" extype="2">
        <source>What would you be willing to pay?</source><target>您愿意支付什么？</target>
      </trans-unit>
      <trans-unit id="714" resname="downgrade_survey_reasons_hint" restype="array" datatype="x-android-resource" extype="3">
        <source>What went wrong with your experience?</source><target>您的体验出了什么问题？</target>
      </trans-unit>
      <trans-unit id="715" resname="downgrade_survey_reasons_hint" restype="array" datatype="x-android-resource" extype="4">
        <source>What can we do to improve?</source><target>我们怎么做可以提高？</target>
      </trans-unit>
      <trans-unit id="716" resname="downgrade_survey_reasons_hint" restype="array" datatype="x-android-resource" extype="5">
        <source>What can we do to improve?</source><target>我们怎么做可以提高？</target>
      </trans-unit>
      <trans-unit id="717" resname="downgrade_survey_reasons_event" restype="array" datatype="x-android-resource" extype="0">
        <source>cannot_find_doctor</source><target>没有找到医生</target>
      </trans-unit>
      <trans-unit id="718" resname="downgrade_survey_reasons_event" restype="array" datatype="x-android-resource" extype="1">
        <source>prescription_issue</source><target>处方问题</target>
      </trans-unit>
      <trans-unit id="719" resname="downgrade_survey_reasons_event" restype="array" datatype="x-android-resource" extype="2">
        <source>too_expensive</source><target>太贵</target>
      </trans-unit>
      <trans-unit id="720" resname="downgrade_survey_reasons_event" restype="array" datatype="x-android-resource" extype="3">
        <source>technical_issue</source><target>技术问题</target>
      </trans-unit>
      <trans-unit id="721" resname="downgrade_survey_reasons_event" restype="array" datatype="x-android-resource" extype="4">
        <source>service_nothelpful</source><target>服务没有帮助</target>
      </trans-unit>
      <trans-unit id="722" resname="downgrade_survey_reasons_event" restype="array" datatype="x-android-resource" extype="5">
        <source>other</source><target>其它</target>
      </trans-unit>
      <trans-unit id="723" resname="deactivate_survey_reasons" restype="array" datatype="x-android-resource" extype="0">
        <source>Couldn\'t find the answer I was looking for</source><target>没有找到我需要的答案</target>
      </trans-unit>
      <trans-unit id="724" resname="deactivate_survey_reasons" restype="array" datatype="x-android-resource" extype="1">
        <source>Received too many notifications</source><target>收到太多通知</target>
      </trans-unit>
      <trans-unit id="725" resname="deactivate_survey_reasons" restype="array" datatype="x-android-resource" extype="2">
        <source>Technical Issues</source><target>技术问题</target>
      </trans-unit>
      <trans-unit id="726" resname="deactivate_survey_reasons" restype="array" datatype="x-android-resource" extype="3">
        <source>The service did not meet my needs</source><target>这项服务没有满足我的要求</target>
      </trans-unit>
      <trans-unit id="727" resname="deactivate_survey_reasons" restype="array" datatype="x-android-resource" extype="4">
        <source>Other</source><target>其它</target>
      </trans-unit>
      <trans-unit id="728" resname="deactivate_survey_reasons_hint" restype="array" datatype="x-android-resource" extype="0">
        <source>What were you looking for?</source><target>您在寻找什么？</target>
      </trans-unit>
      <trans-unit id="729" resname="deactivate_survey_reasons_hint" restype="array" datatype="x-android-resource" extype="1">
        <source>How many were you receiving per day?</source><target>您每天收到多少？</target>
      </trans-unit>
      <trans-unit id="730" resname="deactivate_survey_reasons_hint" restype="array" datatype="x-android-resource" extype="2">
        <source>What went wrong with your experience?</source><target>您的体验出了什么问题？</target>
      </trans-unit>
      <trans-unit id="731" resname="deactivate_survey_reasons_hint" restype="array" datatype="x-android-resource" extype="3">
        <source>What can we do to improve?</source><target>我们怎么做可以提高？</target>
      </trans-unit>
      <trans-unit id="732" resname="deactivate_survey_reasons_hint" restype="array" datatype="x-android-resource" extype="4">
        <source>What can we do to improve?</source><target>我们怎么做可以提高？</target>
      </trans-unit>
      <trans-unit id="733" resname="deactivate_survey_reasons_event" restype="array" datatype="x-android-resource" extype="0">
        <source>cannot_find_answer</source><target>没有找到答案</target>
      </trans-unit>
      <trans-unit id="734" resname="deactivate_survey_reasons_event" restype="array" datatype="x-android-resource" extype="1">
        <source>too_many_notif</source><target>太多通知</target>
      </trans-unit>
      <trans-unit id="735" resname="deactivate_survey_reasons_event" restype="array" datatype="x-android-resource" extype="2">
        <source>technical_issue</source><target>技术问题</target>
      </trans-unit>
      <trans-unit id="736" resname="deactivate_survey_reasons_event" restype="array" datatype="x-android-resource" extype="3">
        <source>service_nothelpful</source><target>服务没有帮助</target>
      </trans-unit>
      <trans-unit id="737" resname="deactivate_survey_reasons_event" restype="array" datatype="x-android-resource" extype="4">
        <source>other</source><target>其它</target>
      </trans-unit>
      <trans-unit id="738" resname="dissatisfied_survey_reasons" restype="array" datatype="x-android-resource" extype="0">
        <source>Technical problem</source><target>技术问题</target>
        
      <note>This is a list of reasons shown to users when they rate the consult experiences dissatisfied.</note></trans-unit>
      <trans-unit id="739" resname="dissatisfied_survey_reasons" restype="array" datatype="x-android-resource" extype="1">
        <source>Needed a specialist</source><target>需要一个专家</target>
        
      <note>This is a list of reasons shown to users when they rate the consult experiences dissatisfied.</note></trans-unit>
      <trans-unit id="740" resname="dissatisfied_survey_reasons" restype="array" datatype="x-android-resource" extype="2">
        <source>Prescription issue</source><target>处方问题</target>
        
      <note>This is a list of reasons shown to users when they rate the consult experiences dissatisfied.</note></trans-unit>
      <trans-unit id="741" resname="dissatisfied_survey_reasons" restype="array" datatype="x-android-resource" extype="3">
        <source>Advice not helpful</source><target>建议没有帮助！</target>
        
      <note>This is a list of reasons shown to users when they rate the consult experiences dissatisfied.</note></trans-unit>
      <trans-unit id="742" resname="dissatisfied_survey_reasons" restype="array" datatype="x-android-resource" extype="4">
        <source>Other</source><target>其它</target>
        
      <note>This is a list of reasons shown to users when they rate the consult experiences dissatisfied.</note></trans-unit>
      <trans-unit id="743" resname="dissatisfied_tech_reasons" restype="array" datatype="x-android-resource" extype="0">
        <source>Video did not work</source><target>视频不可用</target>
        
      <note>This is a list of technique failures shown to users when they are dissatisfied with the consult experiences because of technique reasons</note></trans-unit>
      <trans-unit id="744" resname="dissatisfied_tech_reasons" restype="array" datatype="x-android-resource" extype="1">
        <source>Audio did not work</source><target>音频不可用</target>
        
      <note>This is a list of technique failures shown to users when they are dissatisfied with the consult experiences because of technique reasons</note></trans-unit>
      <trans-unit id="745" resname="dissatisfied_tech_reasons" restype="array" datatype="x-android-resource" extype="2">
        <source>Poor quality</source><target>质量太差</target>
        
      <note>This is a list of technique failures shown to users when they are dissatisfied with the consult experiences because of technique reasons</note></trans-unit>
      <trans-unit id="746" resname="dissatisfied_tech_reasons" restype="array" datatype="x-android-resource" extype="3">
        <source>Dropped call</source><target>掉线</target>
        
      <note>This is a list of technique failures shown to users when they are dissatisfied with the consult experiences because of technique reasons</note></trans-unit>
      <trans-unit id="747" resname="dissatisfied_tech_reasons" restype="array" datatype="x-android-resource" extype="4">
        <source>Text did not work</source><target>文本不可用</target>
        
      <note>This is a list of technique failures shown to users when they are dissatisfied with the consult experiences because of technique reasons</note></trans-unit>
      <trans-unit id="748" resname="dissatisfied_tech_reasons" restype="array" datatype="x-android-resource" extype="5">
        <source>Other</source><target>其它</target>
        
      <note>This is a list of technique failures shown to users when they are dissatisfied with the consult experiences because of technique reasons</note></trans-unit>
      <trans-unit id="749" resname="dissatisfied_advice_not_helpful_reasons" restype="array" datatype="x-android-resource" extype="0">
        <source>Advice too general</source><target>建议太笼统</target>
        
      <note>This is a list of reasons shown to users when they are dissatisfied with the consult experiences because they think the advice is not helpful.</note></trans-unit>
      <trans-unit id="750" resname="dissatisfied_advice_not_helpful_reasons" restype="array" datatype="x-android-resource" extype="1">
        <source>Doctor said I needed a Specialist</source><target>医生说我需要一个专家</target>
        
      <note>This is a list of reasons shown to users when they are dissatisfied with the consult experiences because they think the advice is not helpful.</note></trans-unit>
      <trans-unit id="751" resname="dissatisfied_advice_not_helpful_reasons" restype="array" datatype="x-android-resource" extype="2">
        <source>Doctor didn\'t answer my question</source><target>医生没有回答我的问题</target>
        
      <note>This is a list of reasons shown to users when they are dissatisfied with the consult experiences because they think the advice is not helpful.</note></trans-unit>
      <trans-unit id="752" resname="dissatisfied_advice_not_helpful_reasons" restype="array" datatype="x-android-resource" extype="3">
        <source>Doctor bedside manner</source><target>医生对患者的态度</target>
        
      <note>This is a list of reasons shown to users when they are dissatisfied with the consult experiences because they think the advice is not helpful.</note></trans-unit>
      <trans-unit id="753" resname="dissatisfied_advice_not_helpful_reasons" restype="array" datatype="x-android-resource" extype="4">
        <source>Other</source><target>其它</target>
        
      <note>This is a list of reasons shown to users when they are dissatisfied with the consult experiences because they think the advice is not helpful.</note></trans-unit>
      <trans-unit id="754" resname="countries" restype="array" datatype="x-android-resource" extype="0">
        <source>Afghanistan</source><target>阿富汗</target>
      </trans-unit>
      <trans-unit id="755" resname="countries" restype="array" datatype="x-android-resource" extype="1">
        <source>Albania</source><target>阿尔巴尼亚</target>
      </trans-unit>
      <trans-unit id="756" resname="countries" restype="array" datatype="x-android-resource" extype="2">
        <source>Algeria</source><target>阿尔及利亚</target>
      </trans-unit>
      <trans-unit id="757" resname="countries" restype="array" datatype="x-android-resource" extype="3">
        <source>Andorra</source><target>安道尔</target>
      </trans-unit>
      <trans-unit id="758" resname="countries" restype="array" datatype="x-android-resource" extype="4">
        <source>Angola</source><target>安哥拉</target>
      </trans-unit>
      <trans-unit id="759" resname="countries" restype="array" datatype="x-android-resource" extype="5">
        <source>Antigua and Barbuda</source><target>安提瓜和巴布达</target>
      </trans-unit>
      <trans-unit id="760" resname="countries" restype="array" datatype="x-android-resource" extype="6">
        <source>Argentina</source><target>阿根廷</target>
      </trans-unit>
      <trans-unit id="761" resname="countries" restype="array" datatype="x-android-resource" extype="7">
        <source>Armenia</source><target>亚美尼亚</target>
      </trans-unit>
      <trans-unit id="762" resname="countries" restype="array" datatype="x-android-resource" extype="8">
        <source>Aruba</source><target>阿鲁巴</target>
      </trans-unit>
      <trans-unit id="763" resname="countries" restype="array" datatype="x-android-resource" extype="9">
        <source>Australia</source><target>澳大利亚</target>
      </trans-unit>
      <trans-unit id="764" resname="countries" restype="array" datatype="x-android-resource" extype="10">
        <source>Austria</source><target>奥地利</target>
      </trans-unit>
      <trans-unit id="765" resname="countries" restype="array" datatype="x-android-resource" extype="11">
        <source>Azerbaijan</source><target>奥地利</target>
      </trans-unit>
      <trans-unit id="766" resname="countries" restype="array" datatype="x-android-resource" extype="12">
        <source>Bahamas, The</source><target>巴哈马的</target>
      </trans-unit>
      <trans-unit id="767" resname="countries" restype="array" datatype="x-android-resource" extype="13">
        <source>Bahrain</source><target>巴林</target>
      </trans-unit>
      <trans-unit id="768" resname="countries" restype="array" datatype="x-android-resource" extype="14">
        <source>Bangladesh</source><target>孟加拉国</target>
      </trans-unit>
      <trans-unit id="769" resname="countries" restype="array" datatype="x-android-resource" extype="15">
        <source>Barbados</source><target>巴巴多斯</target>
      </trans-unit>
      <trans-unit id="770" resname="countries" restype="array" datatype="x-android-resource" extype="16">
        <source>Belarus</source><target>白俄罗斯</target>
      </trans-unit>
      <trans-unit id="771" resname="countries" restype="array" datatype="x-android-resource" extype="17">
        <source>Belgium</source><target>比利时</target>
      </trans-unit>
      <trans-unit id="772" resname="countries" restype="array" datatype="x-android-resource" extype="18">
        <source>Belize</source><target>伯利兹</target>
      </trans-unit>
      <trans-unit id="773" resname="countries" restype="array" datatype="x-android-resource" extype="19">
        <source>Benin</source><target>贝宁</target>
      </trans-unit>
      <trans-unit id="774" resname="countries" restype="array" datatype="x-android-resource" extype="20">
        <source>Bhutan</source><target>不丹</target>
      </trans-unit>
      <trans-unit id="775" resname="countries" restype="array" datatype="x-android-resource" extype="21">
        <source>Bolivia</source><target>玻利维亚</target>
      </trans-unit>
      <trans-unit id="776" resname="countries" restype="array" datatype="x-android-resource" extype="22">
        <source>Bosnia and Herzegovina</source><target>波黑</target>
      </trans-unit>
      <trans-unit id="777" resname="countries" restype="array" datatype="x-android-resource" extype="23">
        <source>Botswana</source><target>博茨瓦纳</target>
      </trans-unit>
      <trans-unit id="778" resname="countries" restype="array" datatype="x-android-resource" extype="24">
        <source>Brazil</source><target>巴西</target>
      </trans-unit>
      <trans-unit id="779" resname="countries" restype="array" datatype="x-android-resource" extype="25">
        <source>Brunei</source><target>文莱</target>
      </trans-unit>
      <trans-unit id="780" resname="countries" restype="array" datatype="x-android-resource" extype="26">
        <source>Bulgaria</source><target>保加利亚</target>
      </trans-unit>
      <trans-unit id="781" resname="countries" restype="array" datatype="x-android-resource" extype="27">
        <source>Burkina Faso</source><target>布基纳法索</target>
      </trans-unit>
      <trans-unit id="782" resname="countries" restype="array" datatype="x-android-resource" extype="28">
        <source>Burma</source><target>缅甸</target>
      </trans-unit>
      <trans-unit id="783" resname="countries" restype="array" datatype="x-android-resource" extype="29">
        <source>Burundi</source><target>布隆迪</target>
      </trans-unit>
      <trans-unit id="784" resname="countries" restype="array" datatype="x-android-resource" extype="30">
        <source>Cambodia</source><target>柬埔寨</target>
      </trans-unit>
      <trans-unit id="785" resname="countries" restype="array" datatype="x-android-resource" extype="31">
        <source>Cameroon</source><target>喀麦隆</target>
      </trans-unit>
      <trans-unit id="786" resname="countries" restype="array" datatype="x-android-resource" extype="32">
        <source>Canada</source><target>加拿大</target>
      </trans-unit>
      <trans-unit id="787" resname="countries" restype="array" datatype="x-android-resource" extype="33">
        <source>Cape Verde</source><target>佛得角</target>
      </trans-unit>
      <trans-unit id="788" resname="countries" restype="array" datatype="x-android-resource" extype="34">
        <source>Central African Republic</source><target>中非共和国</target>
      </trans-unit>
      <trans-unit id="789" resname="countries" restype="array" datatype="x-android-resource" extype="35">
        <source>Chad</source><target>乍得</target>
      </trans-unit>
      <trans-unit id="790" resname="countries" restype="array" datatype="x-android-resource" extype="36">
        <source>Chile</source><target>智利</target>
      </trans-unit>
      <trans-unit id="791" resname="countries" restype="array" datatype="x-android-resource" extype="37">
        <source>China</source><target>中国</target>
      </trans-unit>
      <trans-unit id="792" resname="countries" restype="array" datatype="x-android-resource" extype="38">
        <source>Colombia</source><target>哥伦比亚</target>
      </trans-unit>
      <trans-unit id="793" resname="countries" restype="array" datatype="x-android-resource" extype="39">
        <source>Comoros</source><target>科摩罗</target>
      </trans-unit>
      <trans-unit id="794" resname="countries" restype="array" datatype="x-android-resource" extype="40">
        <source>Congo, Democratic Republic of the</source><target>刚果民主共和国</target>
      </trans-unit>
      <trans-unit id="795" resname="countries" restype="array" datatype="x-android-resource" extype="41">
        <source>Congo, Republic of the</source><target>刚果共和国</target>
      </trans-unit>
      <trans-unit id="796" resname="countries" restype="array" datatype="x-android-resource" extype="42">
        <source>Costa Rica</source><target>哥斯达黎加</target>
      </trans-unit>
      <trans-unit id="797" resname="countries" restype="array" datatype="x-android-resource" extype="43">
        <source>Cote d\'Ivoire</source><target>科特迪瓦</target>
      </trans-unit>
      <trans-unit id="798" resname="countries" restype="array" datatype="x-android-resource" extype="44">
        <source>Croatia</source><target>克罗地亚</target>
      </trans-unit>
      <trans-unit id="799" resname="countries" restype="array" datatype="x-android-resource" extype="45">
        <source>Cuba</source><target>古巴</target>
      </trans-unit>
      <trans-unit id="800" resname="countries" restype="array" datatype="x-android-resource" extype="46">
        <source>Curacao</source><target>库腊索岛</target>
      </trans-unit>
      <trans-unit id="801" resname="countries" restype="array" datatype="x-android-resource" extype="47">
        <source>Cyprus</source><target>塞浦路斯</target>
      </trans-unit>
      <trans-unit id="802" resname="countries" restype="array" datatype="x-android-resource" extype="48">
        <source>Czech Republic</source><target>捷克共和国</target>
      </trans-unit>
      <trans-unit id="803" resname="countries" restype="array" datatype="x-android-resource" extype="49">
        <source>Denmark</source><target>丹麦</target>
      </trans-unit>
      <trans-unit id="804" resname="countries" restype="array" datatype="x-android-resource" extype="50">
        <source>Djibouti</source><target>吉布提</target>
      </trans-unit>
      <trans-unit id="805" resname="countries" restype="array" datatype="x-android-resource" extype="51">
        <source>Dominica</source><target>多米尼加</target>
      </trans-unit>
      <trans-unit id="806" resname="countries" restype="array" datatype="x-android-resource" extype="52">
        <source>Dominican Republic</source><target>多明尼加共和国</target>
      </trans-unit>
      <trans-unit id="807" resname="countries" restype="array" datatype="x-android-resource" extype="53">
        <source>East Timor</source><target>东帝汶</target>
      </trans-unit>
      <trans-unit id="808" resname="countries" restype="array" datatype="x-android-resource" extype="54">
        <source>Ecuador</source><target>厄瓜多尔</target>
      </trans-unit>
      <trans-unit id="809" resname="countries" restype="array" datatype="x-android-resource" extype="55">
        <source>Egypt</source><target>埃及</target>
      </trans-unit>
      <trans-unit id="810" resname="countries" restype="array" datatype="x-android-resource" extype="56">
        <source>El Salvador</source><target>萨尔瓦多</target>
      </trans-unit>
      <trans-unit id="811" resname="countries" restype="array" datatype="x-android-resource" extype="57">
        <source>Equatorial Guinea</source><target>赤道几内亚</target>
      </trans-unit>
      <trans-unit id="812" resname="countries" restype="array" datatype="x-android-resource" extype="58">
        <source>Eritrea</source><target>厄立特里亚</target>
      </trans-unit>
      <trans-unit id="813" resname="countries" restype="array" datatype="x-android-resource" extype="59">
        <source>Estonia</source><target>爱沙尼亚</target>
      </trans-unit>
      <trans-unit id="814" resname="countries" restype="array" datatype="x-android-resource" extype="60">
        <source>Ethiopia</source><target>埃塞俄比亚</target>
      </trans-unit>
      <trans-unit id="815" resname="countries" restype="array" datatype="x-android-resource" extype="61">
        <source>Fiji</source><target>斐济</target>
      </trans-unit>
      <trans-unit id="816" resname="countries" restype="array" datatype="x-android-resource" extype="62">
        <source>Finland</source><target>芬兰</target>
      </trans-unit>
      <trans-unit id="817" resname="countries" restype="array" datatype="x-android-resource" extype="63">
        <source>France</source><target>法国</target>
      </trans-unit>
      <trans-unit id="818" resname="countries" restype="array" datatype="x-android-resource" extype="64">
        <source>Gabon</source><target>加蓬</target>
      </trans-unit>
      <trans-unit id="819" resname="countries" restype="array" datatype="x-android-resource" extype="65">
        <source>Gambia</source><target>冈比亚</target>
      </trans-unit>
      <trans-unit id="820" resname="countries" restype="array" datatype="x-android-resource" extype="66">
        <source>Georgia</source><target>格鲁吉亚</target>
      </trans-unit>
      <trans-unit id="821" resname="countries" restype="array" datatype="x-android-resource" extype="67">
        <source>Germany</source><target>德国</target>
      </trans-unit>
      <trans-unit id="822" resname="countries" restype="array" datatype="x-android-resource" extype="68">
        <source>Ghana</source><target>加纳</target>
      </trans-unit>
      <trans-unit id="823" resname="countries" restype="array" datatype="x-android-resource" extype="69">
        <source>Greece</source><target>希腊</target>
      </trans-unit>
      <trans-unit id="824" resname="countries" restype="array" datatype="x-android-resource" extype="70">
        <source>Grenada</source><target>格拉纳达</target>
      </trans-unit>
      <trans-unit id="825" resname="countries" restype="array" datatype="x-android-resource" extype="71">
        <source>Guatemala</source><target>危地马拉</target>
      </trans-unit>
      <trans-unit id="826" resname="countries" restype="array" datatype="x-android-resource" extype="72">
        <source>Guinea</source><target>几内亚</target>
      </trans-unit>
      <trans-unit id="827" resname="countries" restype="array" datatype="x-android-resource" extype="73">
        <source>Guinea</source><target>几内亚</target>
      </trans-unit>
      <trans-unit id="828" resname="countries" restype="array" datatype="x-android-resource" extype="74">
        <source>Bissau</source><target>几内亚比绍</target>
      </trans-unit>
      <trans-unit id="829" resname="countries" restype="array" datatype="x-android-resource" extype="75">
        <source>Guyana</source><target>圭亚那</target>
      </trans-unit>
      <trans-unit id="830" resname="countries" restype="array" datatype="x-android-resource" extype="76">
        <source>Haiti</source><target>海地</target>
      </trans-unit>
      <trans-unit id="831" resname="countries" restype="array" datatype="x-android-resource" extype="77">
        <source>Holy See</source><target>梵蒂冈</target>
      </trans-unit>
      <trans-unit id="832" resname="countries" restype="array" datatype="x-android-resource" extype="78">
        <source>Honduras</source><target>洪都拉斯</target>
      </trans-unit>
      <trans-unit id="833" resname="countries" restype="array" datatype="x-android-resource" extype="79">
        <source>Hong Kong</source><target>香港</target>
      </trans-unit>
      <trans-unit id="834" resname="countries" restype="array" datatype="x-android-resource" extype="80">
        <source>Hungary</source><target>匈牙利</target>
      </trans-unit>
      <trans-unit id="835" resname="countries" restype="array" datatype="x-android-resource" extype="81">
        <source>Iceland</source><target>冰岛</target>
      </trans-unit>
      <trans-unit id="836" resname="countries" restype="array" datatype="x-android-resource" extype="82">
        <source>India</source><target>印度</target>
      </trans-unit>
      <trans-unit id="837" resname="countries" restype="array" datatype="x-android-resource" extype="83">
        <source>Indonesia</source><target>印度尼西亚</target>
      </trans-unit>
      <trans-unit id="838" resname="countries" restype="array" datatype="x-android-resource" extype="84">
        <source>Iran</source><target>伊朗</target>
      </trans-unit>
      <trans-unit id="839" resname="countries" restype="array" datatype="x-android-resource" extype="85">
        <source>Iraq</source><target>伊拉克</target>
      </trans-unit>
      <trans-unit id="840" resname="countries" restype="array" datatype="x-android-resource" extype="86">
        <source>Ireland</source><target>爱尔兰</target>
      </trans-unit>
      <trans-unit id="841" resname="countries" restype="array" datatype="x-android-resource" extype="87">
        <source>Israel</source><target>以色列</target>
      </trans-unit>
      <trans-unit id="842" resname="countries" restype="array" datatype="x-android-resource" extype="88">
        <source>Italy</source><target>意大利</target>
      </trans-unit>
      <trans-unit id="843" resname="countries" restype="array" datatype="x-android-resource" extype="89">
        <source>Jamaica</source><target>牙买加</target>
      </trans-unit>
      <trans-unit id="844" resname="countries" restype="array" datatype="x-android-resource" extype="90">
        <source>Japan</source><target>日本</target>
      </trans-unit>
      <trans-unit id="845" resname="countries" restype="array" datatype="x-android-resource" extype="91">
        <source>Jordan</source><target>约旦</target>
      </trans-unit>
      <trans-unit id="846" resname="countries" restype="array" datatype="x-android-resource" extype="92">
        <source>Kazakhstan</source><target>哈萨克斯坦</target>
      </trans-unit>
      <trans-unit id="847" resname="countries" restype="array" datatype="x-android-resource" extype="93">
        <source>Kenya</source><target>肯尼亚</target>
      </trans-unit>
      <trans-unit id="848" resname="countries" restype="array" datatype="x-android-resource" extype="94">
        <source>Kiribati</source><target>基里巴斯</target>
      </trans-unit>
      <trans-unit id="849" resname="countries" restype="array" datatype="x-android-resource" extype="95">
        <source>Korea, North</source><target>北朝鲜</target>
      </trans-unit>
      <trans-unit id="850" resname="countries" restype="array" datatype="x-android-resource" extype="96">
        <source>Korea, South</source><target>南朝鲜</target>
      </trans-unit>
      <trans-unit id="851" resname="countries" restype="array" datatype="x-android-resource" extype="97">
        <source>Kosovo</source><target>科索沃</target>
      </trans-unit>
      <trans-unit id="852" resname="countries" restype="array" datatype="x-android-resource" extype="98">
        <source>Kuwait</source><target>科威特</target>
      </trans-unit>
      <trans-unit id="853" resname="countries" restype="array" datatype="x-android-resource" extype="99">
        <source>Kyrgyzstan</source><target>吉尔吉斯斯坦</target>
      </trans-unit>
      <trans-unit id="854" resname="countries" restype="array" datatype="x-android-resource" extype="100">
        <source>Laos</source><target>老挝</target>
      </trans-unit>
      <trans-unit id="855" resname="countries" restype="array" datatype="x-android-resource" extype="101">
        <source>Latvia</source><target>拉脱维亚</target>
      </trans-unit>
      <trans-unit id="856" resname="countries" restype="array" datatype="x-android-resource" extype="102">
        <source>Lebanon</source><target>黎巴嫩</target>
      </trans-unit>
      <trans-unit id="857" resname="countries" restype="array" datatype="x-android-resource" extype="103">
        <source>Lesotho</source><target>莱索托</target>
      </trans-unit>
      <trans-unit id="858" resname="countries" restype="array" datatype="x-android-resource" extype="104">
        <source>Liberia</source><target>利比里亚</target>
      </trans-unit>
      <trans-unit id="859" resname="countries" restype="array" datatype="x-android-resource" extype="105">
        <source>Libya</source><target>利比亚</target>
      </trans-unit>
      <trans-unit id="860" resname="countries" restype="array" datatype="x-android-resource" extype="106">
        <source>Liechtenstein</source><target>列支敦士登</target>
      </trans-unit>
      <trans-unit id="861" resname="countries" restype="array" datatype="x-android-resource" extype="107">
        <source>Lithuania</source><target>立陶宛</target>
      </trans-unit>
      <trans-unit id="862" resname="countries" restype="array" datatype="x-android-resource" extype="108">
        <source>Luxembourg</source><target>卢森堡</target>
      </trans-unit>
      <trans-unit id="863" resname="countries" restype="array" datatype="x-android-resource" extype="109">
        <source>Macau</source><target>澳门</target>
      </trans-unit>
      <trans-unit id="864" resname="countries" restype="array" datatype="x-android-resource" extype="110">
        <source>Macedonia</source><target>马其顿</target>
      </trans-unit>
      <trans-unit id="865" resname="countries" restype="array" datatype="x-android-resource" extype="111">
        <source>Madagascar</source><target>马达加斯加</target>
      </trans-unit>
      <trans-unit id="866" resname="countries" restype="array" datatype="x-android-resource" extype="112">
        <source>Malawi</source><target>马拉维</target>
      </trans-unit>
      <trans-unit id="867" resname="countries" restype="array" datatype="x-android-resource" extype="113">
        <source>Malaysia</source><target>马来西亚</target>
      </trans-unit>
      <trans-unit id="868" resname="countries" restype="array" datatype="x-android-resource" extype="114">
        <source>Maldives</source><target>马尔代夫</target>
      </trans-unit>
      <trans-unit id="869" resname="countries" restype="array" datatype="x-android-resource" extype="115">
        <source>Mali</source><target>马里</target>
      </trans-unit>
      <trans-unit id="870" resname="countries" restype="array" datatype="x-android-resource" extype="116">
        <source>Malta</source><target>马耳他</target>
      </trans-unit>
      <trans-unit id="871" resname="countries" restype="array" datatype="x-android-resource" extype="117">
        <source>Marshall Islands</source><target>马绍尔群岛</target>
      </trans-unit>
      <trans-unit id="872" resname="countries" restype="array" datatype="x-android-resource" extype="118">
        <source>Mauritania</source><target>毛里塔尼亚</target>
      </trans-unit>
      <trans-unit id="873" resname="countries" restype="array" datatype="x-android-resource" extype="119">
        <source>Mauritius</source><target>毛里求斯</target>
      </trans-unit>
      <trans-unit id="874" resname="countries" restype="array" datatype="x-android-resource" extype="120">
        <source>Mexico</source><target>墨西哥</target>
      </trans-unit>
      <trans-unit id="875" resname="countries" restype="array" datatype="x-android-resource" extype="121">
        <source>Micronesia</source><target>密克罗尼西亚</target>
      </trans-unit>
      <trans-unit id="876" resname="countries" restype="array" datatype="x-android-resource" extype="122">
        <source>Moldova</source><target>摩尔多瓦</target>
      </trans-unit>
      <trans-unit id="877" resname="countries" restype="array" datatype="x-android-resource" extype="123">
        <source>Monaco</source><target>摩纳哥</target>
      </trans-unit>
      <trans-unit id="878" resname="countries" restype="array" datatype="x-android-resource" extype="124">
        <source>Mongolia</source><target>蒙古</target>
      </trans-unit>
      <trans-unit id="879" resname="countries" restype="array" datatype="x-android-resource" extype="125">
        <source>Montenegro</source><target>黑山</target>
      </trans-unit>
      <trans-unit id="880" resname="countries" restype="array" datatype="x-android-resource" extype="126">
        <source>Morocco</source><target>摩洛哥</target>
      </trans-unit>
      <trans-unit id="881" resname="countries" restype="array" datatype="x-android-resource" extype="127">
        <source>Mozambique</source><target>莫桑比克</target>
      </trans-unit>
      <trans-unit id="882" resname="countries" restype="array" datatype="x-android-resource" extype="128">
        <source>Namibia</source><target>纳米比亚</target>
      </trans-unit>
      <trans-unit id="883" resname="countries" restype="array" datatype="x-android-resource" extype="129">
        <source>Nauru</source><target>瑙鲁</target>
      </trans-unit>
      <trans-unit id="884" resname="countries" restype="array" datatype="x-android-resource" extype="130">
        <source>Nepal</source><target>尼泊尔</target>
      </trans-unit>
      <trans-unit id="885" resname="countries" restype="array" datatype="x-android-resource" extype="131">
        <source>Netherlands</source><target>荷兰</target>
      </trans-unit>
      <trans-unit id="886" resname="countries" restype="array" datatype="x-android-resource" extype="132">
        <source>Netherlands Antilles</source><target>荷属安的列斯群岛</target>
      </trans-unit>
      <trans-unit id="887" resname="countries" restype="array" datatype="x-android-resource" extype="133">
        <source>New Zealand</source><target>新西兰</target>
      </trans-unit>
      <trans-unit id="888" resname="countries" restype="array" datatype="x-android-resource" extype="134">
        <source>Nicaragua</source><target>尼加拉瓜</target>
      </trans-unit>
      <trans-unit id="889" resname="countries" restype="array" datatype="x-android-resource" extype="135">
        <source>Niger</source><target>尼日尔</target>
      </trans-unit>
      <trans-unit id="890" resname="countries" restype="array" datatype="x-android-resource" extype="136">
        <source>Nigeria</source><target>尼日利亚</target>
      </trans-unit>
      <trans-unit id="891" resname="countries" restype="array" datatype="x-android-resource" extype="137">
        <source>North Korea</source><target>北朝鲜</target>
      </trans-unit>
      <trans-unit id="892" resname="countries" restype="array" datatype="x-android-resource" extype="138">
        <source>Norway</source><target>挪威</target>
      </trans-unit>
      <trans-unit id="893" resname="countries" restype="array" datatype="x-android-resource" extype="139">
        <source>Oman</source><target>阿曼</target>
      </trans-unit>
      <trans-unit id="894" resname="countries" restype="array" datatype="x-android-resource" extype="140">
        <source>Pakistan</source><target>巴基斯坦</target>
      </trans-unit>
      <trans-unit id="895" resname="countries" restype="array" datatype="x-android-resource" extype="141">
        <source>Palau</source><target>帕劳</target>
      </trans-unit>
      <trans-unit id="896" resname="countries" restype="array" datatype="x-android-resource" extype="142">
        <source>Palestinian Territories</source><target>巴勒斯坦</target>
      </trans-unit>
      <trans-unit id="897" resname="countries" restype="array" datatype="x-android-resource" extype="143">
        <source>Panama</source><target>巴拿马</target>
      </trans-unit>
      <trans-unit id="898" resname="countries" restype="array" datatype="x-android-resource" extype="144">
        <source>Papua New Guinea</source><target>巴布亚新几内亚</target>
      </trans-unit>
      <trans-unit id="899" resname="countries" restype="array" datatype="x-android-resource" extype="145">
        <source>Paraguay</source><target>巴拉圭</target>
      </trans-unit>
      <trans-unit id="900" resname="countries" restype="array" datatype="x-android-resource" extype="146">
        <source>Peru</source><target>秘鲁</target>
      </trans-unit>
      <trans-unit id="901" resname="countries" restype="array" datatype="x-android-resource" extype="147">
        <source>Philippines</source><target>菲律宾</target>
      </trans-unit>
      <trans-unit id="902" resname="countries" restype="array" datatype="x-android-resource" extype="148">
        <source>Poland</source><target>波兰</target>
      </trans-unit>
      <trans-unit id="903" resname="countries" restype="array" datatype="x-android-resource" extype="149">
        <source>Portugal</source><target>葡萄牙</target>
      </trans-unit>
      <trans-unit id="904" resname="countries" restype="array" datatype="x-android-resource" extype="150">
        <source>Qatar</source><target>卡塔尔</target>
      </trans-unit>
      <trans-unit id="905" resname="countries" restype="array" datatype="x-android-resource" extype="151">
        <source>Romania</source><target>罗马尼亚</target>
      </trans-unit>
      <trans-unit id="906" resname="countries" restype="array" datatype="x-android-resource" extype="152">
        <source>Russia</source><target>俄罗斯</target>
      </trans-unit>
      <trans-unit id="907" resname="countries" restype="array" datatype="x-android-resource" extype="153">
        <source>Rwanda</source><target>卢旺达</target>
      </trans-unit>
      <trans-unit id="908" resname="countries" restype="array" datatype="x-android-resource" extype="154">
        <source>Saint Kitts and Nevis</source><target>圣基茨和尼维斯</target>
      </trans-unit>
      <trans-unit id="909" resname="countries" restype="array" datatype="x-android-resource" extype="155">
        <source>Saint Lucia</source><target>圣卢西亚</target>
      </trans-unit>
      <trans-unit id="910" resname="countries" restype="array" datatype="x-android-resource" extype="156">
        <source>Saint Vincent and the Grenadines</source><target>圣文森特和格林纳丁斯</target>
      </trans-unit>
      <trans-unit id="911" resname="countries" restype="array" datatype="x-android-resource" extype="157">
        <source>Samoa</source><target>萨摩亚</target>
      </trans-unit>
      <trans-unit id="912" resname="countries" restype="array" datatype="x-android-resource" extype="158">
        <source>San Marino</source><target>圣马力诺</target>
      </trans-unit>
      <trans-unit id="913" resname="countries" restype="array" datatype="x-android-resource" extype="159">
        <source>Sao Tome and Principe</source><target>圣多美和普林西比</target>
      </trans-unit>
      <trans-unit id="914" resname="countries" restype="array" datatype="x-android-resource" extype="160">
        <source>Saudi Arabia</source><target>沙特阿拉伯</target>
      </trans-unit>
      <trans-unit id="915" resname="countries" restype="array" datatype="x-android-resource" extype="161">
        <source>Senegal</source><target>塞内加尔</target>
      </trans-unit>
      <trans-unit id="916" resname="countries" restype="array" datatype="x-android-resource" extype="162">
        <source>Serbia</source><target>塞尔维亚</target>
      </trans-unit>
      <trans-unit id="917" resname="countries" restype="array" datatype="x-android-resource" extype="163">
        <source>Seychelles</source><target>塞舌尔</target>
      </trans-unit>
      <trans-unit id="918" resname="countries" restype="array" datatype="x-android-resource" extype="164">
        <source>Sierra Leone</source><target>塞拉利昂</target>
      </trans-unit>
      <trans-unit id="919" resname="countries" restype="array" datatype="x-android-resource" extype="165">
        <source>Singapore</source><target>新加坡</target>
      </trans-unit>
      <trans-unit id="920" resname="countries" restype="array" datatype="x-android-resource" extype="166">
        <source>Sint Maarten</source><target>圣马丁</target>
      </trans-unit>
      <trans-unit id="921" resname="countries" restype="array" datatype="x-android-resource" extype="167">
        <source>Slovakia</source><target>斯洛伐克</target>
      </trans-unit>
      <trans-unit id="922" resname="countries" restype="array" datatype="x-android-resource" extype="168">
        <source>Slovenia</source><target>斯洛文尼亚</target>
      </trans-unit>
      <trans-unit id="923" resname="countries" restype="array" datatype="x-android-resource" extype="169">
        <source>Solomon Islands</source><target>所罗门群岛</target>
      </trans-unit>
      <trans-unit id="924" resname="countries" restype="array" datatype="x-android-resource" extype="170">
        <source>Somalia</source><target>索马里</target>
      </trans-unit>
      <trans-unit id="925" resname="countries" restype="array" datatype="x-android-resource" extype="171">
        <source>South Africa</source><target>南非</target>
      </trans-unit>
      <trans-unit id="926" resname="countries" restype="array" datatype="x-android-resource" extype="172">
        <source>South Korea</source><target>韩国</target>
      </trans-unit>
      <trans-unit id="927" resname="countries" restype="array" datatype="x-android-resource" extype="173">
        <source>South Sudan</source><target>南苏丹</target>
      </trans-unit>
      <trans-unit id="928" resname="countries" restype="array" datatype="x-android-resource" extype="174">
        <source>Spain</source><target>西班牙</target>
      </trans-unit>
      <trans-unit id="929" resname="countries" restype="array" datatype="x-android-resource" extype="175">
        <source>Sri Lanka</source><target>斯里兰卡</target>
      </trans-unit>
      <trans-unit id="930" resname="countries" restype="array" datatype="x-android-resource" extype="176">
        <source>Sudan</source><target>苏丹</target>
      </trans-unit>
      <trans-unit id="931" resname="countries" restype="array" datatype="x-android-resource" extype="177">
        <source>Suriname</source><target>苏里南</target>
      </trans-unit>
      <trans-unit id="932" resname="countries" restype="array" datatype="x-android-resource" extype="178">
        <source>Swaziland</source><target>斯威士兰</target>
      </trans-unit>
      <trans-unit id="933" resname="countries" restype="array" datatype="x-android-resource" extype="179">
        <source>Sweden</source><target>瑞典</target>
      </trans-unit>
      <trans-unit id="934" resname="countries" restype="array" datatype="x-android-resource" extype="180">
        <source>Switzerland</source><target>瑞士</target>
      </trans-unit>
      <trans-unit id="935" resname="countries" restype="array" datatype="x-android-resource" extype="181">
        <source>Syria</source><target>叙利亚</target>
      </trans-unit>
      <trans-unit id="936" resname="countries" restype="array" datatype="x-android-resource" extype="182">
        <source>Taiwan</source><target>台湾</target>
      </trans-unit>
      <trans-unit id="937" resname="countries" restype="array" datatype="x-android-resource" extype="183">
        <source>Tajikistan</source><target>塔吉克斯坦</target>
      </trans-unit>
      <trans-unit id="938" resname="countries" restype="array" datatype="x-android-resource" extype="184">
        <source>Tanzania</source><target>坦桑尼亚</target>
      </trans-unit>
      <trans-unit id="939" resname="countries" restype="array" datatype="x-android-resource" extype="185">
        <source>Thailand</source><target>泰国</target>
      </trans-unit>
      <trans-unit id="940" resname="countries" restype="array" datatype="x-android-resource" extype="186">
        <source>Timor</source><target>东帝汶</target>
      </trans-unit>
      <trans-unit id="941" resname="countries" restype="array" datatype="x-android-resource" extype="187">
        <source>Leste</source><target>东帝汶民主共和国</target>
      </trans-unit>
      <trans-unit id="942" resname="countries" restype="array" datatype="x-android-resource" extype="188">
        <source>Togo</source><target>多哥</target>
      </trans-unit>
      <trans-unit id="943" resname="countries" restype="array" datatype="x-android-resource" extype="189">
        <source>Tonga</source><target>汤加</target>
      </trans-unit>
      <trans-unit id="944" resname="countries" restype="array" datatype="x-android-resource" extype="190">
        <source>Trinidad and Tobago</source><target>特立尼达和多巴哥</target>
      </trans-unit>
      <trans-unit id="945" resname="countries" restype="array" datatype="x-android-resource" extype="191">
        <source>Tunisia</source><target>突尼斯</target>
      </trans-unit>
      <trans-unit id="946" resname="countries" restype="array" datatype="x-android-resource" extype="192">
        <source>Turkey</source><target>土耳其</target>
      </trans-unit>
      <trans-unit id="947" resname="countries" restype="array" datatype="x-android-resource" extype="193">
        <source>Turkmenistan</source><target>土库曼斯坦</target>
      </trans-unit>
      <trans-unit id="948" resname="countries" restype="array" datatype="x-android-resource" extype="194">
        <source>Tuvalu</source><target>图瓦卢</target>
      </trans-unit>
      <trans-unit id="949" resname="countries" restype="array" datatype="x-android-resource" extype="195">
        <source>Uganda</source><target>乌干达</target>
      </trans-unit>
      <trans-unit id="950" resname="countries" restype="array" datatype="x-android-resource" extype="196">
        <source>Ukraine</source><target>乌克兰</target>
      </trans-unit>
      <trans-unit id="951" resname="countries" restype="array" datatype="x-android-resource" extype="197">
        <source>United Arab Emirates</source><target>阿拉伯联合酋长国</target>
      </trans-unit>
      <trans-unit id="952" resname="countries" restype="array" datatype="x-android-resource" extype="198">
        <source>United Kingdom</source><target>英国</target>
      </trans-unit>
      <trans-unit id="953" resname="countries" restype="array" datatype="x-android-resource" extype="199">
        <source>@string/us</source><target>@string/us</target>
      </trans-unit>
      <trans-unit id="954" resname="countries" restype="array" datatype="x-android-resource" extype="200">
        <source>Uruguay</source><target>乌拉圭</target>
      </trans-unit>
      <trans-unit id="955" resname="countries" restype="array" datatype="x-android-resource" extype="201">
        <source>Uzbekistan</source><target>乌兹别克斯坦</target>
      </trans-unit>
      <trans-unit id="956" resname="countries" restype="array" datatype="x-android-resource" extype="202">
        <source>Vanuatu</source><target>瓦努阿图</target>
      </trans-unit>
      <trans-unit id="957" resname="countries" restype="array" datatype="x-android-resource" extype="203">
        <source>Venezuela</source><target>委内瑞拉</target>
      </trans-unit>
      <trans-unit id="958" resname="countries" restype="array" datatype="x-android-resource" extype="204">
        <source>Vietnam</source><target>越南</target>
      </trans-unit>
      <trans-unit id="959" resname="countries" restype="array" datatype="x-android-resource" extype="205">
        <source>Yemen</source><target>也门</target>
      </trans-unit>
      <trans-unit id="960" resname="countries" restype="array" datatype="x-android-resource" extype="206">
        <source>Zambia</source><target>赞比亚</target>
      </trans-unit>
      <trans-unit id="961" resname="countries" restype="array" datatype="x-android-resource" extype="207">
        <source>Zimbabwe</source><target>津巴布韦</target>
      </trans-unit>
      <trans-unit id="962" resname="kudos_radio_text" restype="array" datatype="x-android-resource" extype="0">
        <source>Great job!</source><target>干得漂亮！</target>
      </trans-unit>
      <trans-unit id="963" resname="kudos_radio_text" restype="array" datatype="x-android-resource" extype="1">
        <source>Keep it up!</source><target>坚持努力！</target>
      </trans-unit>
      <trans-unit id="964" resname="kudos_radio_text" restype="array" datatype="x-android-resource" extype="2">
        <source>Awesome!</source><target>令人敬畏的/极好的</target>
      </trans-unit>
      <trans-unit id="965" resname="kudos_radio_text" restype="array" datatype="x-android-resource" extype="3">
        <source>Other</source><target>其它</target>
      </trans-unit>
      <trans-unit id="966" resname="doctor_filter_availability" restype="array" datatype="x-android-resource" extype="0">
        <source>None</source><target>没有</target>
      </trans-unit>
      <trans-unit id="967" resname="doctor_filter_availability" restype="array" datatype="x-android-resource" extype="1">
        <source>Anytime</source><target>任何时候</target>
      </trans-unit>
      <trans-unit id="968" resname="doctor_filter_availability" restype="array" datatype="x-android-resource" extype="2">
        <source>Today</source><target>今天</target>
      </trans-unit>
      <trans-unit id="969" resname="doctor_filter_availability" restype="array" datatype="x-android-resource" extype="3">
        <source>This week</source><target>这周</target>
      </trans-unit>
      <trans-unit id="970" resname="doctor_filter_availability" restype="array" datatype="x-android-resource" extype="4">
        <source>This month</source><target>这个月</target>
      </trans-unit>
      <trans-unit id="971" resname="doctor_filter_docScore" restype="array" datatype="x-android-resource" extype="0">
        <source>Any</source><target>任何</target>
      </trans-unit>
      <trans-unit id="972" resname="doctor_filter_docScore" restype="array" datatype="x-android-resource" extype="1">
        <source>1+ star</source><target>1+ 星</target>
      </trans-unit>
      <trans-unit id="973" resname="doctor_filter_docScore" restype="array" datatype="x-android-resource" extype="2">
        <source>2+ stars</source><target>2+星</target>
      </trans-unit>
      <trans-unit id="974" resname="doctor_filter_docScore" restype="array" datatype="x-android-resource" extype="3">
        <source>3+ stars</source><target>3+星</target>
      </trans-unit>
      <trans-unit id="975" resname="doctor_filter_docScore" restype="array" datatype="x-android-resource" extype="4">
        <source>4+ stars</source><target>4+星</target>
      </trans-unit>
      <trans-unit id="976" resname="doctor_filter_docScore" restype="array" datatype="x-android-resource" extype="5">
        <source>5+ stars</source><target>5+星</target>
      </trans-unit>
    </body>
  </file>
</xliff><|MERGE_RESOLUTION|>--- conflicted
+++ resolved
@@ -3370,11 +3370,7 @@
         <source>Notification settings</source><target>通知设置</target>
       </trans-unit>
       <trans-unit id="11" resname="title_De_activate_account" restype="string" datatype="x-android-resource">
-<<<<<<< HEAD
-        <source>De-activate account</source><target>冻结账户</target>
-=======
         <source>De-activate account</source><target state="accepted">关闭账户</target>
->>>>>>> 53abf446
       </trans-unit>
       <trans-unit id="12" resname="title_About_HealthTap" restype="string" datatype="x-android-resource">
         <source>About HealthTap</source><target>关于HealthTap</target>
