/*
 * HTMLTemplateFile.js - plugin to extract resources from an HTML template source code file
 *
 * Copyright © 2016-2017, HealthTap, Inc.
 *
 * Licensed under the Apache License, Version 2.0 (the "License");
 * you may not use this file except in compliance with the License.
 * You may obtain a copy of the License at
 *
 *     http://www.apache.org/licenses/LICENSE-2.0
 *
 * Unless required by applicable law or agreed to in writing, software
 * distributed under the License is distributed on an "AS IS" BASIS,
 * WITHOUT WARRANTIES OR CONDITIONS OF ANY KIND, either express or implied.
 *
 * See the License for the specific language governing permissions and
 * limitations under the License.
 */

var fs = require("fs");
var path = require("path");
var log4js = require("log4js");
var htmlParser = require("html-parser");
var jsstl = require("js-stl");
var ilib = require("ilib");
var isAlnum = require("ilib/lib/isAlnum.js");
var isIdeo = require("ilib/lib/isIdeo.js");

var Queue = jsstl.Queue;
var Stack = jsstl.Stack;

var utils = require("./utils.js");
var ResourceString = require("./ResourceString.js");
var TranslationSet = require("./TranslationSet.js");

var logger = log4js.getLogger("loctool.lib.HTMLTemplateFile");

// load the data for these
isAlnum._init();
isIdeo._init();

/**
 * Create a new HTML template file with the given path name and within
 * the given project.
 *
 * @param {Project} project the project object
 * @param {String} pathName path to the file relative to the root
 * of the project file
 * @param {FileType} type the file type instance of this file
 */
var HTMLTemplateFile = function(project, pathName, type) {
    this.project = project;
    this.pathName = pathName;
    this.type = type;
    this.set = new TranslationSet(this.project ? this.project.sourceLocale : "zxx-XX");
};

/**
 * Make a new key for the given string.
 *
 * @private
 * @param {String} source the source string to make a resource
 * key for
 * @returns {String} a unique key for this string
 */
HTMLTemplateFile.prototype.makeKey = function(source) {
    // the English source is the key as well
    return source.
        replace(/\s+/g, " ").
        replace(/([^%])> /g, "$1>").
        replace(/ <([^%][^=])/g, "<$1").
        trim();
};

// list of html5 tags and their attributes that contain localizable strings
var localizableAttributes = {
    "area": {"alt":true},
    "img": {"alt":true},
    "input": {
        "alt": true,
        "placeholder": true
    },
    "optgroup": {"label":true},
    "option": {"label":true},
    "textarea": {"placeholder":true},
    "track": {"label":true}
};

var entityRE = new RegExp(/^&(\w*);/);
var spaceEntities = {
    "nbsp": true,
    "nnbsp": true,
    "mmsp": true
};

function isNotSpaceEntity(s, i) {
    entityRE.lastIndex = i;
    var match = entityRE.exec(s);
    if (!match) return true;
    return !spaceEntities[match[1]];
}

function isAllWhite(str) {
    for (i = 0; i < str.length; i++) {
        if (!utils.isWhite(str.charAt(i)) && isNotSpaceEntity(str, i)) return false;
    }
    return true;
}

function containsActualText(str) {
    // remove the html and entities first
    var cleaned = str.replace(/<("(\\"|[^"])*"|'(\\'|[^'])*'|[^>])*>/g, "").replace(/&[a-zA-Z]+;/g, "");

    for (i = 0; i < cleaned.length; i++) {
        var c = cleaned.charAt(i);
        if (isAlnum(c) || isIdeo(c)) return true;
    }
    return false;
}

function escapeInvalidChars(str) {
    var ret = "";
    for (var i = 0; i < str.length; i++) {
        var c = str.charCodeAt(i);
        if (c < 0x09 || (c > 0x0D && c < 0x20)) {
            ret += "&#" + c + ";";
        } else {
            ret += str.charAt(i);
        }
    }
    return ret;
};

/**
 * @param {boolean} escape true if you want the translated
 * text to be escaped for attribute values
 * @private
 */
HTMLTemplateFile.prototype._emitText = function(escape) {
    if (!this.text.length) return;

    var i, pre = "", post = "";

    for (i = 0; i < this.text.length && utils.isWhite(this.text.charAt(i)); i++);

    if (i >= this.text.length) {
        // all white space, so skip it
        this.accumulator += this.text;
        this.text = "";

        // then append any non-breaking tags that had no real text in front of it
        if (this.tagtext) {
            this.accumulator += this.tagtext;
            this.tagtext = "";
        }
        return;
    }

    if (i > 0) {
        pre = this.text.substring(0, i);
        this.text = this.text.substring(i);
    }

    for (i = this.text.length-1; i > -1 && utils.isWhite(this.text.charAt(i)); i--);

    if (i < this.text.length-1) {
        post = this.text.substring(i+1);
        this.text = this.text.substring(0, i+1);
    }

    this.accumulator += pre;
    this.segments.enqueue({
        localizable: false,
        text: this.accumulator
    });

    logger.trace('text: pre is "' + pre + '" value is "' + this.text + '" and post is "' + post + '"');

    if (this.text.length) {
        this.segments.enqueue({
            localizable: true,
            text: escapeInvalidChars(this.text),
            escape: escape
        });

        this.set.add(new ResourceString({
            project: this.project.getProjectId(),
            key: this.makeKey(escapeInvalidChars(this.text)),
            sourceLocale: this.project.sourceLocale,
            source: escapeInvalidChars(this.text),
            autoKey: true,
            pathName: this.pathName,
            state: "new",
            comment: this.comment,
            datatype: "html"
        }));
    }

    if (this.tagtext.length) {
        // this tag had no text behind, so it just goes on the accumulator
        post += this.tagtext;
    }

    this.accumulator = post;
    this.text = "";
    this.tagtext = "";
    this.comment = undefined;
};

function stripQuotes(str) {
    var ret = str;
    if (ret[0] === '"' || ret[0] === "'") {
        ret = ret.substring(1);
    }

    if (ret[ret.length-1] === '"' || ret[ret.length-1] === "'") {
        ret = ret.substring(0, ret.length-1);
    }

    return ret;
}

/**
 * Parse the data string looking for the localizable strings and add them to the
 * project's translation set.
 * @param {String} data the string to parse
 */
HTMLTemplateFile.prototype.parse = function(data) {
    logger.debug("Extracting strings from " + this.pathName);

    // accumulates characters in non-text segments
    this.accumulator = "";

    // accumulates characters in text segments
    this.text = "";

    // accumulates characters of non-breaking tags that may
    // eventually be part of a text segment if it is surrounded
    // on both sides by non-whitespace text
    this.tagtext = "";

    this.segments = new Queue();

    var lastTagName;

    // stack of non-breaking opened tags that have to be closed eventually
    // This does not include self-closing tags like <p> or <br>
    var tagStack = new Stack();

    var x = htmlParser.parse(data, {
        openElement: function(name) {
            logger.trace('open tag: ' + name);
            lastTagName = name;
            if (this.text) {
                if (utils.nonBreakingTags[name]) {
                    this.tagtext += '<' + name;
                    tagStack.push(name);
                } else {
                    this._emitText();
                    this.accumulator += '<' + name;
                }
            } else {
                this.accumulator += '<' + name;
            }
        }.bind(this),
        closeOpenedElement: function(name, token, unary) {
            logger.trace('close opened tag: ' + name + ", token: " + token + ', unary: ' + unary);
            if (this.tagtext) {
                this.tagtext += token;
            } else if (this.text) {
                this.text += token;
            } else {
                this.accumulator += token;
            }
            lastTagName = undefined;
        }.bind(this),
        closeElement: function(name) {
            logger.trace('close: %s', name);
            if (this.tagtext || this.text) {
                if (utils.nonBreakingTags[name] && !tagStack.isEmpty()) {
                    var tag = tagStack.pop();
                    while (tag !== name && !tagStack.isEmpty()) {
                        tag = tagStack.pop();
                    }
                    if (tag === name) {
                        if (this.tagtext) {
                            this.tagtext += '</' + name + '>';
                        } else {
                            this.text += '</' + name + '>';
                        }
                        return;
                    }
                }
                this._emitText();
            }

            tagStack = new Stack(); // reset
            this.accumulator += '</' + name + '>';
        }.bind(this),
        comment: function(value) {
            logger.trace('comment: %s', value);
            // strip comments from the output, but keep i18n comments
            // for the resources
            value = value.trim();
            if (value.substring(0, 5) === "i18n:") {
                this.comment = value.substring(5).trim();
            }
        }.bind(this),
        cdata: function(value) {
            logger.trace('cdata: %s', value);
            if (this.text || this.tagtext) {
                this._emitText();
            }
            this.accumulator += value;
        }.bind(this),
        attribute: function(name, value, quote) {
            logger.trace('attribute: %s=%s%s%s', name, quote, value, quote);
            if (!value && !quote) {
            	// make sure there are at least empty quotes
                quote = '"';
            }
            value = value || "";
            if ((name === "title" || (localizableAttributes[lastTagName] && localizableAttributes[lastTagName][name])) &&
                    value.trim().length > 0 && value.substring(0,2) !== "<%") {
                this.set.add(new ResourceString({
                    project: this.project.getProjectId(),
<<<<<<< HEAD
                    key: this.makeKey(source),
                    sourceLocale: this.project.sourceLocale,
                    source: source,
                    autoKey: true,
=======
                    locale: this.project.sourceLocale,
                    key: this.makeKey(value),
                    autoKey: true,
                    source: value,
>>>>>>> 6f5a25a7
                    pathName: this.pathName,
                    state: "new",
                    comment: this.comment,
                    datatype: "html"
                }));

                if (this.tagtext) {
                    this.segments.enqueue({
                        localizable: true,
                        attributeSubstitution: true,
                        text: utils.escapeQuotes(value),
                        replacement: '{' + name + '}',
                        escape: true
                    });

                    this.tagtext += " " + name + '=' + quote + '{' + name + '}' + quote;
                } else {
                    this.accumulator += " " + name + '=' + quote;

                    this.text = utils.escapeQuotes(value);
                    this._emitText(true);

                    this.accumulator += quote; // trailing quote same as opening quote
                }
            } else {
                // non-localizable and values containing template tags just get added without localization
                if (this.tagtext) {
                    this.tagtext += " " + name + '=' + quote + utils.escapeQuotes(value) + quote;
                } else if (this.text) {
                    this.text += " " + name + '=' + quote + utils.escapeQuotes(value) + quote;
                } else {
                    this.accumulator += " " + name + '=' + quote + utils.escapeQuotes(value) + quote;
                }
            }
        }.bind(this),
        docType: function(value) {
            logger.trace('doctype: %s', value);
            this.accumulator += value;
        }.bind(this),
        text: function(value) {
            logger.trace('text: value is "' + value + '"');
            if (isAllWhite(value)) {
                if (this.tagtext) {
                    this.tagtext += value;
                } else if (this.text) {
                    this.text += value;
                } else {
                    this.accumulator += value;
                }
            } else {
                if (this.accumulator) {
                    this.segments.enqueue({
                        localizable: false,
                        text: this.accumulator
                    });
                    this.accumulator = "";
                }

                if (this.tagtext) {
                    // the tag text has regular text on either side of it, so just
                    // add it to the regular text as a non-breaking tag
                    this.text += this.tagtext;
                    this.tagtext = "";
                }

                this.text += value;
            }
        }.bind(this),
        tmplEcho: function(value) {
            logger.trace('template echo: %s', value);
            if (this.text || this.tagtext) {
                this.tagtext += '<%=' + value + '%>';
            } else {
                this.accumulator += '<%=' + value + '%>';
            }
        }.bind(this),
        tmplTag: function(value) {
            logger.trace('template tag: %s', value);
            if (this.text || this.tagtext) {
                this._emitText();
            }
            this.accumulator += (lastTagName ? ' ' : '') + '<%' + value + '%>';
        }.bind(this)
    }, {
        dataElements: {
            tmplEcho: {
                start: '<%=',
                data: function (string) {
                    return string.slice(0, string.indexOf('%>'));
                },
                end: '%>'
            },
            tmplTag: {
                start: '<%',
                data: function (string) {
                    return string.slice(0, string.indexOf('%>'));
                },
                end: '%>'
            }
        }
    });

    if (this.text || this.tagtext) {
        this._emitText();
    }

    if (this.accumulator.length) {
        this.segments.enqueue({
            localizable: false,
            text: this.accumulator
        });
        this.accumulator = "";
    }
};

/**
 * Extract all the localizable strings from the template file and add them to the
 * project's translation set.
 */
HTMLTemplateFile.prototype.extract = function() {
    logger.debug("Extracting strings from " + this.pathName);
    if (this.pathName) {
        var p = path.join(this.project.root, this.pathName);
        try {
            var data = fs.readFileSync(p, "utf8");
            if (data) {
                this.parse(data);
            }
        } catch (e) {
            logger.warn("Could not read file: " + p);
            logger.warn(e);
        }
    }
};

/**
 * Return the set of resources found in the current Java file.
 *
 * @returns {TranslationSet} The set of resources found in the
 * current Java file.
 */
HTMLTemplateFile.prototype.getTranslationSet = function() {
    return this.set;
}

//we don't write HTML template source files
HTMLTemplateFile.prototype.write = function() {};

/**
 * Return the location on disk where the version of this file localized
 * for the given locale should be written.
 * @param {String] locale the locale spec for the target locale
 * @returns {String} the localized path name
 */
HTMLTemplateFile.prototype.getLocalizedPath = function(locale) {
    var fullPath = this.pathName;
    var dirName = path.dirname(fullPath);
    var fileName = path.basename(fullPath);

    var parts = fileName.split(".");

    if (parts.length > 2) {
        if (parts.length > 3 && parts[parts.length-3] === this.project.sourceLocale) {
            parts.splice(parts.length-3, 1, locale);
        } else {
            parts.splice(parts.length-2, 0, locale);
        }
    } else if (parts.length > 1) {
        parts.splice(parts.length-1, 0, locale);
    } else {
        parts.splice(parts.length, 0, locale);
    }
    return path.join(dirName, parts.join("."));
};

/**
 * Localize the text of the current file to the given locale and return
 * the results.
 *
 * @param {TranslationSet} translations the current set of translations
 * @param {String} locale the locale to translate to
 * @returns {String} the localized text of this file
 */
HTMLTemplateFile.prototype.localizeText = function(translations, locale) {
    this.segments.rewind();
    var segment = this.segments.current();
    var output = "";
    var substitution, replacement;

    while (segment) {
        if (segment.localizable) {
            var hashkey = ResourceString.cleanHashKey(this.project.getProjectId(), locale, this.makeKey(escapeInvalidChars(segment.text)), "html");
            var translated = translations.getClean(hashkey);
            
            if (segment.attributeSubstitution) {
                if (locale === this.project.pseudoLocale && this.project.settings.nopseudo) {
                    substitution = segment.text;
                } else if (!translated && this.type && this.type.pseudos[locale]) {
                    var source, sourceLocale = this.type.pseudos[locale].getSourceLocale();
                    if (sourceLocale !== this.project.sourceLocale) {
                        // translation is derived from a different locale's translation instead of from the source string
                        var sourceRes = translations.getClean(ResourceString.cleanHashKey(
                                this.project.getProjectId(), sourceLocale, this.makeKey(escapeInvalidChars(segment.text)), "html"));
                        source = sourceRes ? sourceRes.getTarget() : segment.text;
                    } else {
                        source = segment.text;
                    }
                    substitution = this.type.pseudos[locale].getString(source);
                } else {
                    substitution = translated ? translated.getTarget() : segment.text;
                }

                replacement = segment.replacement;

                if (this.project.settings.identify) {
                    // make it clear what is the resource is for this string
                    substitution = '<span loclang="html" locid="' + this.makeKey(escapeInvalidChars(segment.text)) + '">' + substitution + '</span>';
                }

                substitution = utils.escapeQuotes(substitution);
            } else {
                if (locale === this.project.pseudoLocale && this.project.settings.nopseudo) {
                    additional = segment.text;
                } else if (!translated && this.type && this.type.pseudos[locale]) {
                    var source, sourceLocale = this.type.pseudos[locale].getSourceLocale();
                    if (sourceLocale !== this.project.sourceLocale) {
                        // translation is derived from a different locale's translation instead of from the source string
                        var sourceRes = translations.getClean(ResourceString.cleanHashKey(
                                this.project.getProjectId(), sourceLocale, this.makeKey(escapeInvalidChars(segment.text)), "html"));
                        source = sourceRes ? sourceRes.getTarget() : segment.text;
                    } else {
                        source = segment.text;
                    }
                    additional = this.type.pseudos[locale].getString(source);
                } else {
                    var additional;
                    if (translated) {
                        additional = translated.getTarget();
                    } else {
                        if (this.type && containsActualText(segment.text)) {
                            logger.trace("New string found: " + segment.text);
                            this.type.newres.add(new ResourceString({
                                project: this.project.getProjectId(),
                                key: this.makeKey(escapeInvalidChars(segment.text)),
                                sourceLocale: this.project.sourceLocale,
                                source: escapeInvalidChars(segment.text),
                                targetLocale: locale,
                                target: escapeInvalidChars(segment.text),
                                autoKey: true,
                                pathName: this.pathName,
                                state: "new",
                                datatype: "html",
                                origin: "target"
                            }));
                            additional = this.type && this.type.missingPseudo && !this.project.settings.nopseudo ?
                                    this.type.missingPseudo.getString(segment.text) : segment.text;
                        } else {
                            additional = segment.text;
                        }
                    }
                }
                if (substitution) {
                    additional = additional.replace(replacement, substitution);
                    substitution = undefined;
                    replacement = undefined;
                }

                if (this.project.settings.identify) {
                    // make it clear what is the resource is for this string
                    additional = '<span loclang="html" locid="' + utils.escapeQuotes(this.makeKey(escapeInvalidChars(segment.text))) + '">' + additional + '</span>';
                }

                if (segment.escape) {
                    additional = utils.escapeQuotes(additional);
                }

                output += additional;
            }
        } else {
            output += segment.text;
        }

        this.segments.next();
        segment = this.segments.current();
    }

    return output;
};

/**
 * Localize the contents of this template file and write out the
 * localized template file to a different file path.
 *
 * @param {TranslationSet} translations the current set of
 * translations
 * @param {Array.<String>} locales array of locales to translate to
 */
HTMLTemplateFile.prototype.localize = function(translations, locales) {
    // don't localize if there is no text
    if (this.segments) {
        for (var i = 0; i < locales.length; i++) {
            var pathName = this.getLocalizedPath(locales[i]);
            logger.info("Writing file " + pathName);
            var p = path.join(this.project.target, pathName);
            var d = path.dirname(p);
            utils.makeDirs(d);
            
            fs.writeFileSync(p, this.localizeText(translations, locales[i]), "utf-8");
        }
    } else {
        logger.debug(this.pathName + ": No segments/no strings, no localize");
    }
};

module.exports = HTMLTemplateFile;<|MERGE_RESOLUTION|>--- conflicted
+++ resolved
@@ -324,17 +324,10 @@
                     value.trim().length > 0 && value.substring(0,2) !== "<%") {
                 this.set.add(new ResourceString({
                     project: this.project.getProjectId(),
-<<<<<<< HEAD
-                    key: this.makeKey(source),
+                    key: this.makeKey(value),
                     sourceLocale: this.project.sourceLocale,
-                    source: source,
+                    source: value,
                     autoKey: true,
-=======
-                    locale: this.project.sourceLocale,
-                    key: this.makeKey(value),
-                    autoKey: true,
-                    source: value,
->>>>>>> 6f5a25a7
                     pathName: this.pathName,
                     state: "new",
                     comment: this.comment,
