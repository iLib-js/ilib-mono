--- conflicted
+++ resolved
@@ -436,11 +436,7 @@
     <body>
       <trans-unit id="475" resname="r459380774" restype="string" datatype="ruby">
         <source>You can actually talk with me or another HealthTap doctor now by video or text chat. Would you like to see a doctor now? We&apos;re standing by!</source>
-<<<<<<< HEAD
-        <target>You can actually talk with me or another HealthTap doctor now by video or text chat. Would you like to see a doctor now? We&apos;re standing by!</target>
-=======
         <target state="new">你可以立即和我或者其他HealthTap医生通过视频或者文字对话，你需要现在就看医生吗？我们随时服务！</target>
->>>>>>> 1f6e2d56
       </trans-unit>
     </body>
   </file>
@@ -448,21 +444,6 @@
     <body>
       <trans-unit id="476" resname="r833790376" restype="string" datatype="ruby">
         <source>Diagnostic dilemma: &quot;What&apos;s the diagnosis?&quot;</source>
-<<<<<<< HEAD
-        <target>Diagnostic dilemma: &quot;What&apos;s the diagnosis?&quot;</target>
-      </trans-unit>
-      <trans-unit id="477" resname="r372120495" restype="string" datatype="ruby">
-        <source>Diagnostic dilemma: &quot;What are the next steps for evaluation?&quot;</source>
-        <target>Diagnostic dilemma: &quot;What are the next steps for evaluation?&quot;</target>
-      </trans-unit>
-      <trans-unit id="478" resname="r688178430" restype="string" datatype="ruby">
-        <source>Treatment decision: &quot;What&apos;s the best treatment?&quot;</source>
-        <target>Treatment decision: &quot;What&apos;s the best treatment?&quot;</target>
-      </trans-unit>
-      <trans-unit id="479" resname="r230124915" restype="string" datatype="ruby">
-        <source>Fascinating or rare case: &quot;Isn&apos;t this interesting?&quot;</source>
-        <target>Fascinating or rare case: &quot;Isn&apos;t this interesting?&quot;</target>
-=======
         <target state="new">诊断的难点：诊断意味着什么</target>
       </trans-unit>
       <trans-unit id="477" resname="r372120495" restype="string" datatype="ruby">
@@ -476,7 +457,6 @@
       <trans-unit id="479" resname="r230124915" restype="string" datatype="ruby">
         <source>Fascinating or rare case: &quot;Isn&apos;t this interesting?&quot;</source>
          <target state="new">特殊的或罕见病例：这挺有意思的，不是么？</target>
->>>>>>> 1f6e2d56
       </trans-unit>
     </body>
   </file>
@@ -484,11 +464,7 @@
     <body>
       <trans-unit id="480" resname="r923729424" restype="string" datatype="ruby">
         <source>Please review the results, provide your interpretation of these results, and advise the patient on next steps. To do so, just leave an &quot;addendum note&quot; to this consult using the chat input.</source>
-<<<<<<< HEAD
-        <target>Please review the results, provide your interpretation of these results, and advise the patient on next steps. To do so, just leave an &quot;addendum note&quot; to this consult using the chat input.</target>
-=======
         <target state="new">请审核这些结果，提供您对这些结果的看法，然后告诉病人下一步该怎么办，在在线医疗咨询聊天处添加一个附加条就行</target>
->>>>>>> 1f6e2d56
       </trans-unit>
     </body>
   </file>
@@ -496,11 +472,7 @@
     <body>
       <trans-unit id="481" resname="r570522913" restype="string" datatype="ruby">
         <source>page, and select the &quot;Answer Patient&quot; button.</source>
-<<<<<<< HEAD
-        <target>page, and select the &quot;Answer Patient&quot; button.</target>
-=======
         <target state="new">页，并选择&quot;回答病人&quot;按钮</target>
->>>>>>> 1f6e2d56
       </trans-unit>
     </body>
   </file>
@@ -508,11 +480,7 @@
     <body>
       <trans-unit id="482" resname="r925928384" restype="string" datatype="ruby">
         <source>Gift for you! Get 1 month free access to top doctors via video or text chat, 24/7, with HealthTap Prime.</source>
-<<<<<<< HEAD
-        <target>Gift for you! Get 1 month free access to top doctors via video or text chat, 24/7, with HealthTap Prime.</target>
-=======
         <target state="new">福利来咯！参加HealthTap Prime, 一个月免费通过视频或文字和顶级美国医生交流</target>
->>>>>>> 1f6e2d56
       </trans-unit>
     </body>
   </file>
@@ -520,19 +488,11 @@
     <body>
       <trans-unit id="483" resname="r277688003" restype="string" datatype="ruby">
         <source>Please select one of the following:</source>
-<<<<<<< HEAD
-        <target>Please select one of the following:</target>
-      </trans-unit>
-      <trans-unit id="484" resname="r854720274" restype="string" datatype="ruby">
-        <source>Do you know of any reasons why the doctor&apos;s licensing applications in any state might be rejected or revoked?</source>
-        <target>Do you know of any reasons why the doctor&apos;s licensing applications in any state might be rejected or revoked?</target>
-=======
          <target state="new">请选择以下的一项:</target>
       </trans-unit>
       <trans-unit id="484" resname="r854720274" restype="string" datatype="ruby">
         <source>Do you know of any reasons why the doctor&apos;s licensing applications in any state might be rejected or revoked?</source>
           <target state="new">你知道什么原因会使医生的认证申请书在某些州会被拒绝或取消吗？</target>
->>>>>>> 1f6e2d56
       </trans-unit>
     </body>
   </file>
