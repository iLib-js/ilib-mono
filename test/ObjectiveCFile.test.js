--- conflicted
+++ resolved
@@ -42,13 +42,7 @@
 
     test("ObjectiveCFileConstructorParams", function() {
         expect.assertions(1);
-<<<<<<< HEAD
         var j = new ObjectiveCFile(p, "./test/testfiles/objc/t1.m", ocft, ocft);
-=======
-
-        var j = new ObjectiveCFile(p, "./testfiles/objc/t1.m", ocft, ocft);
-
->>>>>>> 63250bd9
         expect(j).toBeTruthy();
     });
 
