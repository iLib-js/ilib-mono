/*
 * JavaFileType.js - Represents a collection of java files
 *
 * Copyright © 2016-2017, HealthTap, Inc.
 *
 * Licensed under the Apache License, Version 2.0 (the "License");
 * you may not use this file except in compliance with the License.
 * You may obtain a copy of the License at
 *
 *     http://www.apache.org/licenses/LICENSE-2.0
 *
 * Unless required by applicable law or agreed to in writing, software
 * distributed under the License is distributed on an "AS IS" BASIS,
 * WITHOUT WARRANTIES OR CONDITIONS OF ANY KIND, either express or implied.
 *
 * See the License for the specific language governing permissions and
 * limitations under the License.
 */

var fs = require("fs");
var ilib = require("ilib");
var Locale = require("ilib/lib/Locale.js");
var ResBundle = require("ilib/lib/ResBundle.js");
var log4js = require("log4js");

var utils = require("./utils.js");
var TranslationSet = require("./TranslationSet.js");
var JavaFile = require("./JavaFile.js");
var FileType = require("./FileType.js");
var ResourceFactory = require("./ResourceFactory.js");
var ContextResourceString = require("./ContextResourceString.js");
var PseudoFactory = require("./PseudoFactory.js");

var logger = log4js.getLogger("loctool.lib.JavaFileType");

var JavaFileType = function(project) {
	this.type = "java";
	this.datatype = "java";

	this.parent.call(this, project);
};

JavaFileType.prototype = new FileType();
JavaFileType.prototype.parent = FileType;
JavaFileType.prototype.constructor = JavaFileType;

var extensionRE = new RegExp(/\.java$/);

/**
 * Return true if the given path is a java file and is handled
 * by the current file type.
 *
 * @param {String} pathName path to the file being questions
 * @returns {boolean} true if the path is a java file, or false
 * otherwise
 */
JavaFileType.prototype.handles = function(pathName) {
	logger.debug("JavaFileType handles " + pathName + "?");
	var ret = extensionRE.test(pathName);
	logger.debug(ret ? "Yes" : "No");
	return ret;
};

JavaFileType.prototype.name = function() {
    return "Java File Type";
};

/**
 * Write out the aggregated resources for this file type. In
 * some cases, the string are written out to a common resource
 * file, and in other cases, to a type-specific resource file.
 * In yet other cases, nothing is written out, as the each of
 * the files themselves are localized individually, so there
 * are no aggregated strings.
 * @param {TranslationSet} translations the set of translations from the
 * repository
 * @param {Array.<String>} locales the list of locales to localize to
 */
JavaFileType.prototype.write = function(translations, locales) {
	// distribute all the resources to their resource files
	// and then let them write themselves out
	var resFileType = this.project.getResourceFileType();
	var res, file,
		resources = this.extracted.getAll(),
		db = this.project.db,
		translationLocales = locales.filter(function(locale) {
			return locale !== this.project.sourceLocale && locale !== this.project.pseudoLocale && !PseudoFactory.isPseudoLocale(locale);
		}.bind(this));

	for (var i = 0; i < resources.length; i++) {
		res = resources[i];
<<<<<<< HEAD
		// have to store the base English string or else there will be nothing to override in the translations
        file = resFileType.getResourceFile(res.context, res.getSourceLocale(), res.resType + "s");
        file.addResource(res);
=======
		file = resFileType.getResourceFile(res.context, res.locale, res.resType + "s", res.pathName);
		file.addResource(res);
>>>>>>> 96647822

		// for each extracted string, write out the translations of it
		translationLocales.forEach(function(locale) {
			logger.trace("Localizing Java strings to " + locale);

			db.getResourceByHashKey(res.hashKeyForTranslation(locale), function(err, translated) {
				var r = translated;
				if (res.dnt) {
					logger.trace("Resource " + res.reskey + " is set to 'do not translate'");
				} else if (!translated) {
					r = res.clone();
					r.setTargetLocale(locale);
					r.setTarget(r.getSource());
					r.setState("new");

					this.newres.add(r);

					// skip because the fallbacks will go to the English resources anyways
					logger.trace("No translation for " + res.reskey + " to " + locale);
<<<<<<< HEAD
				} else if (r.getTarget() !== res.getSource()) {
					file = resFileType.getResourceFile(r.context, locale, r.resType + "s");
=======
				} else if (r.text !== res.text) {
					file = resFileType.getResourceFile(r.context, locale, r.resType + "s", r.pathName);
>>>>>>> 96647822
					file.addResource(r);
					logger.trace("Added " + r.reskey + " to " + file.pathName);
				}
			}.bind(this));
		}.bind(this));
	}

	resources = this.pseudo.getAll().filter(function(resource) {
		return resource.datatype === this.datatype;
	}.bind(this));

	for (var i = 0; i < resources.length; i++) {
		res = resources[i];
		// only need to add the resource if it is different from the source text
<<<<<<< HEAD
		if (res.getSource() !== res.getTarget()) {
			file = resFileType.getResourceFile(res.context, res.getTargetLocale(), res.resType + "s");
=======
		if (res.text !== res.srcRes.text) {
			file = resFileType.getResourceFile(res.context, res.locale, res.resType + "s", res.pathName);
>>>>>>> 96647822
			file.addResource(res);
			logger.trace("Added " + res.reskey + " to " + file.pathName);
		}
	}
};

JavaFileType.prototype.newFile = function(path) {
	return new JavaFile(this.project, path, this);
};

/**
 * Return all resource that do not currently exist in the given translation set.
 * This is all resources extracted from the source files minus all the
 * resources in the DB.
 *
 * @param {TranslationSet} set the set of existing resources in the DB
 * @returns {TranslationSet} the set of new or changed resources
 *
JavaFileType.prototype.findNew = function(set) {
	var extracted = this.extracted.getAll();

	for (var i = 0; i < extracted.length; i++) {
		var resource = extracted[i];
		logger.trace("Examining resource " + resource.getKey() + " to see if it's new.");

		var existing = set.get(resource.hashKey());
		if (!existing || !resource.equals(existing)) {
			logger.trace("yes");
			this.newres.add(resource);
		} else {
			logger.trace("no");
		}
	}

	logger.trace("findNew Done. Returning a set with " + this.newres.size() + " resources.");
	return this.newres;
};
*/

/**
 * Register the data types and resource class with the resource factory so that it knows which class
 * to use when deserializing instances of resource entities.
 */
JavaFileType.prototype.registerDataTypes = function() {
	ResourceFactory.registerDataType(this.datatype, "string", ContextResourceString);
};

module.exports = JavaFileType;<|MERGE_RESOLUTION|>--- conflicted
+++ resolved
@@ -89,14 +89,9 @@
 
 	for (var i = 0; i < resources.length; i++) {
 		res = resources[i];
-<<<<<<< HEAD
 		// have to store the base English string or else there will be nothing to override in the translations
-        file = resFileType.getResourceFile(res.context, res.getSourceLocale(), res.resType + "s");
+        file = resFileType.getResourceFile(res.context, res.getSourceLocale(), res.resType + "s", res.pathName);
         file.addResource(res);
-=======
-		file = resFileType.getResourceFile(res.context, res.locale, res.resType + "s", res.pathName);
-		file.addResource(res);
->>>>>>> 96647822
 
 		// for each extracted string, write out the translations of it
 		translationLocales.forEach(function(locale) {
@@ -116,13 +111,8 @@
 
 					// skip because the fallbacks will go to the English resources anyways
 					logger.trace("No translation for " + res.reskey + " to " + locale);
-<<<<<<< HEAD
 				} else if (r.getTarget() !== res.getSource()) {
-					file = resFileType.getResourceFile(r.context, locale, r.resType + "s");
-=======
-				} else if (r.text !== res.text) {
 					file = resFileType.getResourceFile(r.context, locale, r.resType + "s", r.pathName);
->>>>>>> 96647822
 					file.addResource(r);
 					logger.trace("Added " + r.reskey + " to " + file.pathName);
 				}
@@ -137,13 +127,8 @@
 	for (var i = 0; i < resources.length; i++) {
 		res = resources[i];
 		// only need to add the resource if it is different from the source text
-<<<<<<< HEAD
 		if (res.getSource() !== res.getTarget()) {
-			file = resFileType.getResourceFile(res.context, res.getTargetLocale(), res.resType + "s");
-=======
-		if (res.text !== res.srcRes.text) {
-			file = resFileType.getResourceFile(res.context, res.locale, res.resType + "s", res.pathName);
->>>>>>> 96647822
+			file = resFileType.getResourceFile(res.context, res.getTargetLocale(), res.resType + "s", res.pathName);
 			file.addResource(res);
 			logger.trace("Added " + res.reskey + " to " + file.pathName);
 		}
