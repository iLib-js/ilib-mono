/*
 * Nodeloader.test.js - test the loader on nodejs
 *
 * Copyright © 2022-2023, 2025 JEDLSoft
 *
 * Licensed under the Apache License, Version 2.0 (the "License");
 * you may not use this file except in compliance with the License.
 * You may obtain a copy of the License at
 *
 *     http://www.apache.org/licenses/LICENSE-2.0
 *
 * Unless required by applicable law or agreed to in writing, software
 * distributed under the License is distributed on an "AS IS" BASIS,
 * WITHOUT WARRANTIES OR CONDITIONS OF ANY KIND, either express or implied.
 *
 * See the License for the specific language governing permissions and
 * limitations under the License.
 */

import { getPlatform, clearCache } from 'ilib-env';
import LoaderFactory, { registerLoader } from '../src/index.js';

describe("testNodeLoader", () => {
    clearCache();
<<<<<<< HEAD
    test("LoaderGetName", () => {
        expect.assertions(1);
        var loader = LoaderFactory();
        expect(loader.getName()).toBe("Nodejs Loader");
    });

    test("LoaderSupportsSync", () => {
        expect.assertions(1);
        var loader = LoaderFactory();
        expect(loader.supportsSync()).toBeTruthy();
    });

    test("LoaderSetAsyncMode", () => {
        expect.assertions(5);
        var loader = LoaderFactory();
        loader.setAsyncMode();
        expect(loader.getSyncMode()).toBe(false);
        expect(loader.supportsSync()).toBe(true);

        expect(() => {
            return loader.loadFile("./test/files/test.json", {sync: true});
        }).toThrow("This loader does not support synchronous loading of data.");

        // set it back to clean up
        loader.setSyncMode();
        expect(loader.getSyncMode()).toBe(true);
        expect(loader.supportsSync()).toBe(true);
    });

    test("LoadFileSync", () => {
        expect.assertions(1);

        var loader = LoaderFactory();

        var content = loader.loadFile("./test/files/test.json", {sync: true});
        expect(content).toBe(`{
=======
        test("LoaderGetName", () => {
            expect.assertions(1);
            var loader = LoaderFactory();
            expect(loader.getName()).toBe("Nodejs Loader");
        });

        test("LoaderSupportsSync", () => {
            expect.assertions(1);
            var loader = LoaderFactory();
            expect(loader.supportsSync()).toBeTruthy();
        });

        test("LoadFileSync", () => {
            expect.assertions(1);

            var loader = LoaderFactory();

            var content = loader.loadFile("./test/files/test.json", {sync: true});
            expect(content).toBe(`{
>>>>>>> 74bc4beb
    "test": "this is a test",
    "test2": {
        "test3": "this is only a test"
    }
}`
        );
    });

    test("LoadFileSyncUndefinedFileName", () => {
        expect.assertions(1);

        var loader = LoaderFactory();

        var content = loader.loadFile(undefined, {sync: true});
        expect(!content).toBeTruthy();
    });

    test("LoadFileSyncEmptyFileName", () => {
        expect.assertions(1);

        var loader = LoaderFactory();

        var content = loader.loadFile("", {sync: true});
        expect(!content).toBeTruthy();
    });

    test("LoadFileSyncUnknownFileName", () => {
        expect.assertions(1);

        var loader = LoaderFactory();

        var content = loader.loadFile("unknown.json", {sync: true});
        expect(!content).toBeTruthy();
    });

    test("LoadFileAsync", () => {
        expect.assertions(1);

        var loader = LoaderFactory();

        var promise = loader.loadFile("./test/files/test.json", {sync: false});
        return promise.then((content) => {
            expect(content).toBe(`{
    "test": "this is a test",
    "test2": {
        "test3": "this is only a test"
    }
}`
            );
        });
    });

    test("LoadFileAsyncDefault", () => {
        expect.assertions(1);

        var loader = LoaderFactory();

        // have to set async mode to test this because the factory sends you back a
        // singleton and the other tests have messed with the mode already
        loader.setAsyncMode();
        var promise = loader.loadFile("./test/files/test.json");
        return promise.then((content) => {
            expect(content).toBe(`{
    "test": "this is a test",
    "test2": {
        "test3": "this is only a test"
    }
}`
            );
        });
    });

    test("LoadFilesSync", () => {
        expect.assertions(1);

        var loader = LoaderFactory();

        loader.setSyncMode();
        var content = loader.loadFiles([
            "./test/files/test.json",
            "./test/files/a/asdf.json"
        ], {sync: true});
        expect(content).toEqual([
`{
    "test": "this is a test",
    "test2": {
        "test3": "this is only a test"
    }
}`,
`{
    "name": "foo",
    "value": "asdf"
}`
        ]);
    });

    test("LoadFilesAsync", () => {
        expect.assertions(1);

        var loader = LoaderFactory();

        var promise = loader.loadFiles([
            "./test/files/test.json",
            "./test/files/a/asdf.json"
        ], {sync: false});
        return promise.then((content) => {
            expect(content).toEqual([
`{
    "test": "this is a test",
    "test2": {
        "test3": "this is only a test"
    }
}`,
`{
    "name": "foo",
    "value": "asdf"
}`
            ]);
        });
    });

    test("LoadFilesSyncUndefinedFileName", () => {
        expect.assertions(1);

        var loader = LoaderFactory();

        var content = loader.loadFiles([
            "./test/files/test.json",
            undefined,
            "./test/files/a/asdf.json"
        ], {sync: true});
        expect(content).toEqual([
`{
    "test": "this is a test",
    "test2": {
        "test3": "this is only a test"
    }
}`,
                undefined,
`{
    "name": "foo",
    "value": "asdf"
}`
        ]);
    });

    test("LoadFilesSyncEmptyFileName", () => {
        expect.assertions(1);

        var loader = LoaderFactory();

        var content = loader.loadFiles([
            "./test/files/test.json",
            "",
            "./test/files/a/asdf.json"
        ], {sync: true});
        expect(content).toEqual([
`{
    "test": "this is a test",
    "test2": {
        "test3": "this is only a test"
    }
}`,
                undefined,
`{
    "name": "foo",
    "value": "asdf"
}`
        ]);
    });

    test("LoadFilesAsyncUndefinedFileName", () => {
        expect.assertions(1);

        var loader = LoaderFactory();

        var promise = loader.loadFiles([
            "./test/files/test.json",
            undefined,
            "./test/files/a/asdf.json"
        ], {sync: false});
        return promise.then((content) => {
            expect(content).toEqual([
`{
    "test": "this is a test",
    "test2": {
        "test3": "this is only a test"
    }
}`,
                undefined,
`{
    "name": "foo",
    "value": "asdf"
}`
            ]);
        });
    });

    test("LoadFilesAsyncEmptyFileName", () => {
        expect.assertions(1);

        var loader = LoaderFactory();

        var promise = loader.loadFiles([
            "./test/files/test.json",
            "",
            "./test/files/a/asdf.json"
        ], {sync: false});
        return promise.then((content) => {
            expect(content).toEqual([
`{
    "test": "this is a test",
    "test2": {
        "test3": "this is only a test"
    }
}`,
                undefined,
`{
    "name": "foo",
    "value": "asdf"
}`
            ]);
        });
    });

    test("LoadFilesSyncUnknownFileName", () => {
        expect.assertions(1);

        var loader = LoaderFactory();

        var content = loader.loadFiles([
            "./test/files/test.json",
            "./test/files/asdf.test.json",
            "./test/files/a/asdf.json"
        ], {sync: true});
        expect(content).toEqual([
`{
    "test": "this is a test",
    "test2": {
        "test3": "this is only a test"
    }
}`,
                undefined,
`{
    "name": "foo",
    "value": "asdf"
}`
        ]);
    });

    test("LoadFilesAsyncUnknownFileName", () => {
        expect.assertions(1);

        var loader = LoaderFactory();

        var promise = loader.loadFiles([
            "./test/files/test.json",
            "./test/files/asdf.test.json",
            "./test/files/a/asdf.json"
        ], {sync: false});
        return promise.then((content) => {
            expect(content).toEqual([
`{
    "test": "this is a test",
    "test2": {
        "test3": "this is only a test"
    }
}`,
                undefined,
`{
    "name": "foo",
    "value": "asdf"
}`
            ]);
        });
    });

    test("LoadFilesSyncMode", () => {
        expect.assertions(1);

        var loader = LoaderFactory();
        loader.setSyncMode();

        var content = loader.loadFiles([
            "./test/files/test.json",
            "./test/files/asdf.test.json",
            "./test/files/a/asdf.json"
        ]);
        expect(content).toEqual([
`{
    "test": "this is a test",
    "test2": {
        "test3": "this is only a test"
    }
}`,
                undefined,
`{
    "name": "foo",
    "value": "asdf"
}`
        ]);
    });

    test("LoadFilesAsync", () => {
        expect.assertions(1);

        var loader = LoaderFactory();
        loader.setAsyncMode();

        var promise = loader.loadFiles([
            "./test/files/test.json",
            "./test/files/asdf.test.json",
            "./test/files/a/asdf.json"
        ]);
        return promise.then((content) => {
            expect(content).toEqual([
`{
    "test": "this is a test",
    "test2": {
        "test3": "this is only a test"
    }
}`,
                    undefined,
`{
    "name": "foo",
    "value": "asdf"
}`
            ]);
        });
    });

    test("LoadFilesJsSyncModeRightTypeCommonJs", () => {
        expect.assertions(2);

        var loader = LoaderFactory();
        loader.setSyncMode();

        var content = loader.loadFiles([
            "./test/files/testcommon.js"
        ]);
        expect(content.length).toBe(1);
        expect(typeof(content[0])).toBe('function');
    });

    test("LoadFilesJsSyncModeRightTypeESModule", () => {
        expect.assertions(2);

        var loader = LoaderFactory();
        loader.setSyncMode();

        var content = loader.loadFiles([
            "./test/files/a/asdf.mjs"
        ]);
        expect(content.length).toBe(1);

        // cannot load ES modules synchronously
        expect(typeof(content[0])).toBe('undefined');
    });

    test("LoadFilesJsSyncModeNonExistantFile", () => {
        expect.assertions(2);

        var loader = LoaderFactory();
        loader.setSyncMode();

        var content = loader.loadFiles([
            "./test/files/asdf.test.js"
        ]);
        expect(content.length).toBe(1);
        expect(typeof(content[0])).toBe('undefined');
    });

    test("LoadFilesJsSyncModeRightTypesMultiple", () => {
        expect.assertions(4);

        var loader = LoaderFactory();
        loader.setSyncMode();

        var content = loader.loadFiles([
            "./test/files/testcommon.js",
            "./test/files/test.cjs",
            "./test/files/a/asdf.mjs"
        ]);
        expect(content.length).toBe(3);
        expect(typeof(content[0])).toBe('function');
        expect(typeof(content[1])).toBe('function');
        expect(typeof(content[2])).toBe('undefined');
    });

    test("LoadFilesJsSyncModeRightContent", () => {
        expect.assertions(1);

        var loader = LoaderFactory();
        loader.setSyncMode();

        var content = loader.loadFiles([
            "./test/files/testcommon.js",
            "./test/files/asdf.test.js"
        ]);
        expect(content[0]()).toStrictEqual({
            "test": "this is a test",
            "test2": {
                "test3": "this is only a test"
            }
        });
    });

    test("LoadFilesJsAsyncRightTypesMultiple", () => {
        expect.assertions(3);

        var loader = LoaderFactory();
        loader.setAsyncMode();

        return loader.loadFiles([
            "./test/files/testcommon.js",
            "./test/files/a/asdf.mjs"
        ]).then(content => {
            expect(content.length).toBe(2);
            expect(typeof(content[0])).toBe('object');

            // ES modules can be loaded asynchronously
            expect(typeof(content[1])).toBe('object');
        });
    });

    test("LoadFilesJsAsyncRightContent", () => {
        expect.assertions(2);

        var loader = LoaderFactory();
        loader.setAsyncMode();

        return loader.loadFiles([
            "./test/files/testcommon.js",
            "./test/files/asdf.test.js",
            "./test/files/a/asdf.mjs"
        ]).then(content => {
            expect(content[0].default()).toStrictEqual({
                "test": "this is a test",
                "test2": {
                    "test3": "this is only a test"
                }
            });
            // ES modules can be loaded asynchronously
            expect(content[2].default()).toStrictEqual({
                "name": "foo",
                "value": "asdf"
            });
        });
    });

    test("loading a commonjs file synchronously which does not exist", () => {
        expect.assertions(1);

        var loader = LoaderFactory();
        loader.setSyncMode();

        var content = loader.loadFile("./test/files/asdf.cjs", {sync: true});
        // should not throw an exception
        expect(content).toBeUndefined();
    });

    test("loading an ES module file synchronously which does not exist", () => {
        expect.assertions(1);

<<<<<<< HEAD
        var loader = LoaderFactory();
        loader.setAsyncMode();

        expect(() => {
            return loader.loadFile("./test/files/asdf.mjs", {sync: true});
        }).toThrow("This loader does not support synchronous loading of data.");
    });

    test("loading a unknown type of js file synchronously which does not exist", () => {
        expect.assertions(1);

        var loader = LoaderFactory();
        loader.setSyncMode();

        var content = loader.loadFile("./test/files/asdf.js", {sync: true});
        // should not throw an exception
        expect(content).toBeUndefined();
    });
=======
        test("LoadFilesJsAsyncRightContent", () => {
            expect.assertions(2);

            var loader = LoaderFactory();
            loader.setAsyncMode();

            return loader.loadFiles([
                "./test/files/testcommon.js",
                "./test/files/asdf.test.js",
                "./test/files/a/asdf.mjs"
            ]).then(content => {
                expect(content[0].default()).toStrictEqual({
                    "test": "this is a test",
                    "test2": {
                        "test3": "this is only a test"
                    }
                });
                // ES modules can be loaded asynchronously
                expect(content[2].default()).toStrictEqual({
                    "name": "foo",
                    "value": "asdf"
                });
            });
        });
>>>>>>> 74bc4beb
});<|MERGE_RESOLUTION|>--- conflicted
+++ resolved
@@ -22,64 +22,42 @@
 
 describe("testNodeLoader", () => {
     clearCache();
-<<<<<<< HEAD
-    test("LoaderGetName", () => {
-        expect.assertions(1);
-        var loader = LoaderFactory();
-        expect(loader.getName()).toBe("Nodejs Loader");
-    });
-
-    test("LoaderSupportsSync", () => {
-        expect.assertions(1);
-        var loader = LoaderFactory();
-        expect(loader.supportsSync()).toBeTruthy();
-    });
-
-    test("LoaderSetAsyncMode", () => {
-        expect.assertions(5);
-        var loader = LoaderFactory();
-        loader.setAsyncMode();
-        expect(loader.getSyncMode()).toBe(false);
-        expect(loader.supportsSync()).toBe(true);
-
-        expect(() => {
-            return loader.loadFile("./test/files/test.json", {sync: true});
-        }).toThrow("This loader does not support synchronous loading of data.");
-
-        // set it back to clean up
-        loader.setSyncMode();
-        expect(loader.getSyncMode()).toBe(true);
-        expect(loader.supportsSync()).toBe(true);
-    });
-
-    test("LoadFileSync", () => {
-        expect.assertions(1);
-
-        var loader = LoaderFactory();
-
-        var content = loader.loadFile("./test/files/test.json", {sync: true});
-        expect(content).toBe(`{
-=======
         test("LoaderGetName", () => {
             expect.assertions(1);
             var loader = LoaderFactory();
             expect(loader.getName()).toBe("Nodejs Loader");
         });
 
-        test("LoaderSupportsSync", () => {
-            expect.assertions(1);
-            var loader = LoaderFactory();
-            expect(loader.supportsSync()).toBeTruthy();
-        });
-
-        test("LoadFileSync", () => {
-            expect.assertions(1);
-
-            var loader = LoaderFactory();
-
-            var content = loader.loadFile("./test/files/test.json", {sync: true});
-            expect(content).toBe(`{
->>>>>>> 74bc4beb
+    test("LoaderSupportsSync", () => {
+        expect.assertions(1);
+        var loader = LoaderFactory();
+        expect(loader.supportsSync()).toBeTruthy();
+    });
+
+    test("LoaderSetAsyncMode", () => {
+        expect.assertions(5);
+        var loader = LoaderFactory();
+        loader.setAsyncMode();
+        expect(loader.getSyncMode()).toBe(false);
+        expect(loader.supportsSync()).toBe(true);
+
+        expect(() => {
+            return loader.loadFile("./test/files/test.json", {sync: true});
+        }).toThrow("This loader does not support synchronous loading of data.");
+
+        // set it back to clean up
+        loader.setSyncMode();
+        expect(loader.getSyncMode()).toBe(true);
+        expect(loader.supportsSync()).toBe(true);
+    });
+
+    test("LoadFileSync", () => {
+        expect.assertions(1);
+
+        var loader = LoaderFactory();
+
+        var content = loader.loadFile("./test/files/test.json", {sync: true});
+        expect(content).toBe(`{
     "test": "this is a test",
     "test2": {
         "test3": "this is only a test"
@@ -544,7 +522,6 @@
     test("loading an ES module file synchronously which does not exist", () => {
         expect.assertions(1);
 
-<<<<<<< HEAD
         var loader = LoaderFactory();
         loader.setAsyncMode();
 
@@ -563,30 +540,4 @@
         // should not throw an exception
         expect(content).toBeUndefined();
     });
-=======
-        test("LoadFilesJsAsyncRightContent", () => {
-            expect.assertions(2);
-
-            var loader = LoaderFactory();
-            loader.setAsyncMode();
-
-            return loader.loadFiles([
-                "./test/files/testcommon.js",
-                "./test/files/asdf.test.js",
-                "./test/files/a/asdf.mjs"
-            ]).then(content => {
-                expect(content[0].default()).toStrictEqual({
-                    "test": "this is a test",
-                    "test2": {
-                        "test3": "this is only a test"
-                    }
-                });
-                // ES modules can be loaded asynchronously
-                expect(content[2].default()).toStrictEqual({
-                    "name": "foo",
-                    "value": "asdf"
-                });
-            });
-        });
->>>>>>> 74bc4beb
 });