--- conflicted
+++ resolved
@@ -77,10 +77,7 @@
         "grunt-cli": "^1.4.3",
         "grunt-contrib-clean": "^2.0.1",
         "grunt-contrib-jshint": "^3.2.0",
-<<<<<<< HEAD
-=======
         "ilib-internal": "workspace:^",
->>>>>>> 74bc4beb
         "jest": "^29.7.0",
         "jsdoc": "^4.0.2",
         "jsdoc-to-markdown": "^8.0.1",
