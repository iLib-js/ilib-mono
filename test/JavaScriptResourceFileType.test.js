--- conflicted
+++ resolved
@@ -98,12 +98,7 @@
         expect(htf).toBeTruthy();
 
         var jsrf = htf.getResourceFile("fr-FR");
-<<<<<<< HEAD
         expect(jsrf.getLocale().toString()).toBe("fr-FR");
-=======
-
-        expect(jsrf.getLocale()).toBe("fr-FR");
->>>>>>> 63250bd9
     });
 
     test("JavaScriptResourceFileTypeGetResourceFileSameOneEachTime", function() {
@@ -120,17 +115,9 @@
         expect(htf).toBeTruthy();
 
         var jsrf1 = htf.getResourceFile("fr-FR");
-<<<<<<< HEAD
         expect(jsrf1.getLocale().toString()).toBe("fr-FR");
         var jsrf2 = htf.getResourceFile("fr-FR");
         expect(jsrf2.getLocale().toString()).toBe("fr-FR");
-=======
-        expect(jsrf1.getLocale()).toBe("fr-FR");
-
-        var jsrf2 = htf.getResourceFile("fr-FR");
-        expect(jsrf2.getLocale()).toBe("fr-FR");
-
->>>>>>> 63250bd9
         expect(jsrf1).toStrictEqual(jsrf2);
     });
 });