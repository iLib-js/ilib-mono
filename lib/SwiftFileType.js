/*
 * SwiftFileType.js - Represents a collection of Swift files
 *
 * Copyright © 2016-2017, HealthTap, Inc.
 *
 * Licensed under the Apache License, Version 2.0 (the "License");
 * you may not use this file except in compliance with the License.
 * You may obtain a copy of the License at
 *
 *     http://www.apache.org/licenses/LICENSE-2.0
 *
 * Unless required by applicable law or agreed to in writing, software
 * distributed under the License is distributed on an "AS IS" BASIS,
 * WITHOUT WARRANTIES OR CONDITIONS OF ANY KIND, either express or implied.
 *
 * See the License for the specific language governing permissions and
 * limitations under the License.
 */

var fs = require("fs");
var ilib = require("ilib");
var Locale = require("ilib/lib/Locale.js");
var ResBundle = require("ilib/lib/ResBundle.js");
var log4js = require("log4js");

var utils = require("./utils.js");
var TranslationSet = require("./TranslationSet.js");
var SwiftFile = require("./SwiftFile.js");
var FileType = require("./FileType.js");
var ResourceFactory = require("./ResourceFactory.js");
var ResourceString = require("./ResourceString.js");

var logger = log4js.getLogger("loctool.lib.SwiftFileType");

var SwiftFileType = function(project) {
	this.type = "swift";
	this.datatype = "x-swift";

	this.parent.call(this, project);
};

SwiftFileType.prototype = new FileType();
SwiftFileType.prototype.parent = FileType;
SwiftFileType.prototype.constructor = SwiftFileType;

/**
 * Return true if the given path is an objective C file and is handled
 * by the current file type.
 *
 * @param {String} pathName path to the file being questions
 * @returns {boolean} true if the path is an objective C file, or false
 * otherwise
 */
SwiftFileType.prototype.handles = function(pathName) {
	logger.debug("SwiftFileType handles " + pathName + "?");
	ret = (pathName.length > 6 && pathName.substring(pathName.length - 6) === ".swift") ||
		(pathName.length > 2 && pathName.substring(pathName.length - 2) === ".h");

	logger.debug(ret ? "Yes" : "No");
	return ret;
};

SwiftFileType.prototype.name = function() {
    return "Swift File Type";
};

/**
 * Write out the aggregated resources for this file type. In
 * some cases, the string are written out to a common resource
 * file, and in other cases, to a type-specific resource file.
 * In yet other cases, nothing is written out, as the each of
 * the files themselves are localized individually, so there
 * are no aggregated strings.
 * @param {TranslationSet} translations the set of translations from the
 * repository
 * @param {Array.<String>} locales the list of locales to localize to
 */
SwiftFileType.prototype.write = function(translations, locales) {
	// distribute all the resources to their resource files
	// and then let them write themselves out
	var resFileType = this.project.getResourceFileType("swift");
	var res, file,
		resources = this.extracted.getAll(),
		db = this.project.db,
		translationLocales = locales.filter(function(locale) {
			return locale !== this.project.sourceLocale && locale !== this.project.pseudoLocale;
		}.bind(this));

	for (var i = 0; i < resources.length; i++) {
		res = resources[i];
<<<<<<< HEAD
=======
		file = resFileType.getResourceFile(res);
		file.addResource(res);
>>>>>>> 63dbded3

		// for each extracted string, write out the translations of it
		translationLocales.forEach(function(locale) {
			logger.trace("Localizing Swift strings to " + locale);

			db.getResourceByHashKey(res.hashKeyForTranslation(locale), function(err, translated) {
				var r = translated; // default to the source language if the translation is not there
				if (!translated || res.dnt) {
					r = res.clone();
					r.setTargetLocale(locale);
					r.setState("new");

					this.newres.add(r);

					logger.trace("No translation for " + res.reskey + " to " + locale + ". Adding to new resources file.");
				}
				if (res.reskey != r.reskey) {
					// if reskeys don't match, we matched on cleaned string.
					// so we need to overwrite reskey of the translated resource to match
					r = r.clone();
					r.reskey = res.reskey;
				}
				file = resFileType.getResourceFile(r);
				file.addResource(r);
				logger.trace("Added " + r.hashKey() + " to " + file.pathName);
			}.bind(this));
		}.bind(this));
	}

	resources = this.pseudo.getAll().filter(function(resource) {
		return resources.datatype === this.datatype;
	});

	for (var i = 0; i < resources.length; i++) {
		res = resources[i];
<<<<<<< HEAD
		file = resFileType.getResourceFile(res.getTargetLocale(), undefined, "swift");
=======
		file = resFileType.getResourceFile(res);
>>>>>>> 63dbded3
		file.addResource(res);
		logger.trace("Added " + res.reskey + " to " + file.pathName);
	}
};

SwiftFileType.prototype.newFile = function(path) {
	return new SwiftFile(this.project, path, this);
};

/**
 * Return all resource that do not currently exist in the given translation set.
 * This is all resources extracted from the source files minus all the
 * resources in the DB.
 *
 * @param {TranslationSet} set the set of existing resources in the DB
 * @returns {TranslationSet} the set of new or changed resources
 *
SwiftFileType.prototype.findNew = function(set) {
	var extracted = this.extracted.getAll();

	for (var i = 0; i < extracted.length; i++) {
		var resource = extracted[i];
		logger.trace("Examining resource " + resource.getKey() + " to see if it's new.");

		var existing = set.get(resource.hashKey());
		if (!existing || !resource.equals(existing)) {
			logger.trace("yes");
			this.newres.add(resource);
		} else {
			logger.trace("no");
		}
	}

	logger.trace("findNew Done. Returning a set with " + this.newres.size() + " resources.");
	return this.newres;
};
*/

/**
 * Register the data types and resource class with the resource factory so that it knows which class
 * to use when deserializing instances of resource entities.
 */
SwiftFileType.prototype.registerDataTypes = function() {
	ResourceFactory.registerDataType(this.datatype, "string", ResourceString);
};

module.exports = SwiftFileType;<|MERGE_RESOLUTION|>--- conflicted
+++ resolved
@@ -88,11 +88,6 @@
 
 	for (var i = 0; i < resources.length; i++) {
 		res = resources[i];
-<<<<<<< HEAD
-=======
-		file = resFileType.getResourceFile(res);
-		file.addResource(res);
->>>>>>> 63dbded3
 
 		// for each extracted string, write out the translations of it
 		translationLocales.forEach(function(locale) {
@@ -128,11 +123,7 @@
 
 	for (var i = 0; i < resources.length; i++) {
 		res = resources[i];
-<<<<<<< HEAD
-		file = resFileType.getResourceFile(res.getTargetLocale(), undefined, "swift");
-=======
 		file = resFileType.getResourceFile(res);
->>>>>>> 63dbded3
 		file.addResource(res);
 		logger.trace("Added " + res.reskey + " to " + file.pathName);
 	}
