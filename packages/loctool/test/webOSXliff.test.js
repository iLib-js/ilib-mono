/*
 * webOSXliff.test.js - test the webOSXliff object.
 *
  * Copyright © 2025, JEDLSoft
 *
 * Licensed under the Apache License, Version 2.0 (the "License");
 * you may not use this file except in compliance with the License.
 * You may obtain a copy of the License at
 *
 *     http://www.apache.org/licenses/LICENSE-2.0
 *
 * Unless required by applicable law or agreed to in writing, software
 * distributed under the License is distributed on an "AS IS" BASIS,
 * WITHOUT WARRANTIES OR CONDITIONS OF ANY KIND, either express or implied.
 *
 * See the License for the specific language governing permissions and
 * limitations under the License.
 */

var webOSXliff = require("../lib/webOSXliff.js");
var ResourceString = require("../lib/ResourceString.js");
var XliffMerge = require("../lib/XliffMerge.js");
var XliffSplit = require("../lib/XliffSplit.js");

describe("webOSxliff", function() {
    test("webOSXliffConstructor", function() {
        expect.assertions(1);
        var x = new webOSXliff();
        expect(x).toBeTruthy();
    });
    test("webOSXliffConstructorIsEmpty", function() {
        expect.assertions(2);
        var x = new webOSXliff();
        expect(x).toBeTruthy();
        expect(x.size()).toBe(0);
    });
    test("webOSXliffVersion", function() {
        expect.assertions(2);
        var x = new webOSXliff();
        expect(x).toBeTruthy();
        expect(x.getVersion()).toBe(2.0);
    });
    test("webOSXliffConstructorFull", function() {
        expect.assertions(5);
        var x = new webOSXliff({
            project: "test-project",
            sourceLocale: "en-KR",
            version: "2",
            path: "a/b/c.xliff"
        });
        expect(x).toBeTruthy();

        expect(x["project"]).toBe("test-project");
        expect(x["sourceLocale"]).toBe("en-KR");
        expect(x["version"]).toBe(2);
        expect(x.path).toBe("a/b/c.xliff");
    });
    test("webOSXliffGetPath", function() {
        expect.assertions(2);
        var x = new webOSXliff({
            path: "foo/bar/x.xliff"
        });
        expect(x).toBeTruthy();
        expect(x.getPath()).toBe("foo/bar/x.xliff");
    });
    test("webOSXliffSetPath", function() {
        expect.assertions(3);
        var x = new webOSXliff({
            path: "foo/bar/x.xliff"
        });
        expect(x).toBeTruthy();
        expect(x.getPath()).toBe("foo/bar/x.xliff");
        x.setPath("asdf/asdf/y.xliff");
        expect(x.getPath()).toBe("asdf/asdf/y.xliff");
    });
    test("webOSXliffSetPathInitiallyEmpty", function() {
        expect.assertions(3);
        var x = new webOSXliff();
        expect(x).toBeTruthy();
        expect(!x.getPath()).toBeTruthy();
        x.setPath("asdf/asdf/y.xliff");
        expect(x.getPath()).toBe("asdf/asdf/y.xliff");
    });
    test("webOSXliffAddResource", function() {
        expect.assertions(11);
        var x = new webOSXliff();
        expect(x).toBeTruthy();
        var res = new ResourceString({
            source: "Asdf asdf",
            sourceLocale: "en-KR",
            key: "foobar",
            pathName: "foo/bar/asdf.js",
            autoKey: false,
            state: "new",
            context: "asdf",
            comment: "this is a comment",
            project: "webapp"
        });

        x.addResource(res);
        var reslist = x.getResources({
            reskey: "foobar"
        });

        expect(reslist).toBeTruthy();
        expect(reslist.length).toBe(1);
        expect(reslist[0].getSource()).toBe("Asdf asdf");
        expect(reslist[0].getSourceLocale()).toBe("en-KR");
        expect(reslist[0].getKey()).toBe("foobar");
        expect(reslist[0].getPath()).toBe("foo/bar/asdf.js");
        expect(reslist[0].getState()).toBe("new");
        expect(reslist[0].getContext()).toBe("asdf");
        expect(reslist[0].getComment()).toBe("this is a comment");
        expect(reslist[0].getProject()).toBe("webapp");
    });
    test("webOSXliffSize", function() {
        expect.assertions(3);
        var x = new webOSXliff();
        expect(x).toBeTruthy();
        var res = new ResourceString({
            source: "Asdf asdf",
            sourceLocale: "en-KR",
            key: "foobar",
            pathName: "foo/bar/asdf.js",
            autoKey: false,
            state: "new",
            context: "asdf",
            comment: "this is a comment",
            project: "webapp"
        });

        expect(x.size()).toBe(0);
        x.addResource(res);
        expect(x.size()).toBe(1);
    });
    test("webOSXliffAddMultipleResources", function() {
        expect.assertions(8);
        var x = new webOSXliff();
        expect(x).toBeTruthy();

        var res = new ResourceString({
            source: "Asdf asdf",
            sourceLocale: "en-KR",
            key: "foobar",
            pathName: "foo/bar/asdf.js",
            project: "webapp"
        });

        x.addResource(res);
        res = new ResourceString({
            source: "baby baby",
            sourceLocale: "en-KR",
            key: "huzzah",
            pathName: "foo/bar/asdf.js",
            project: "webapp"
        });

        x.addResource(res);
        var reslist = x.getResources({
            reskey: "foobar"
        });

        expect(reslist).toBeTruthy();
        expect(reslist.length).toBe(1);
        expect(reslist[0].getSource()).toBe("Asdf asdf");
        expect(reslist[0].getSourceLocale()).toBe("en-KR");
        expect(reslist[0].getKey()).toBe("foobar");
        expect(reslist[0].getPath()).toBe("foo/bar/asdf.js");
        expect(reslist[0].getProject()).toBe("webapp");
    });
    test("webOSXliffAddMultipleResourcesRightSize", function() {
        expect.assertions(3);
        var x = new webOSXliff();
        expect(x).toBeTruthy();
        expect(x.size()).toBe(0);

        var res = new ResourceString({
            source: "Asdf asdf",
            sourceLocale: "en-KR",
            key: "foobar",
            pathName: "foo/bar/asdf.js",
            project: "webapp"
        });

        x.addResource(res);
        res = new ResourceString({
            source: "baby baby",
            sourceLocale: "en-KR",
            key: "huzzah",
            pathName: "foo/bar/j.js",
            project: "webapp"
        });

        x.addResource(res);
        expect(x.size()).toBe(2);
    });
    test("webOSXliffAddMultipleResourcesOverwrite", function() {
        expect.assertions(9);
        var x = new webOSXliff();
        expect(x).toBeTruthy();

        var res = new ResourceString({
            source: "Asdf asdf",
            sourceLocale: "en-KR",
            key: "foobar",
            pathName: "foo/bar/asdf.js",
            project: "webapp"
        });

        x.addResource(res);

        // this one has the same source, locale, key, and file
        // so it should overwrite the one above
        res = new ResourceString({
            source: "baby baby",
            sourceLocale: "en-KR",
            key: "foobar",
            pathName: "foo/bar/asdf.js",
            comment: "blah blah blah",
            project: "webapp"
        });

        x.addResource(res);

        var reslist = x.getResources({
            reskey: "foobar"
        });

        expect(reslist).toBeTruthy();

        expect(reslist.length).toBe(1);
        expect(reslist[0].getSource()).toBe("baby baby");
        expect(reslist[0].getSourceLocale()).toBe("en-KR");
        expect(reslist[0].getKey()).toBe("foobar");
        expect(reslist[0].getPath()).toBe("foo/bar/asdf.js");
        expect(reslist[0].getProject()).toBe("webapp");
        expect(reslist[0].getComment()).toBe("blah blah blah");
    });

    test("webOSXliffAddMultipleResourcesOverwriteRightSize", function() {
        expect.assertions(4);
        var x = new webOSXliff();
        expect(x).toBeTruthy();

        expect(x.size()).toBe(0);

        var res = new ResourceString({
            source: "Asdf asdf",
            sourceLocale: "en-KR",
            key: "foobar",
            pathName: "foo/bar/asdf.js",
            project: "webapp"
        });

        x.addResource(res);

        expect(x.size()).toBe(1);

        // this one has the same source, locale, key, and file
        // so it should overwrite the one above
        res = new ResourceString({
            source: "baby baby",
            sourceLocale: "en-KR",
            key: "foobar",
            pathName: "foo/bar/asdf.js",
            comment: "blah blah blah",
            project: "webapp"
        });

        x.addResource(res);

        expect(x.size()).toBe(1);
    });
    test("webOSXliffAddMultipleResourcesNoOverwrite", function() {
        expect.assertions(13);
        var x = new webOSXliff();
        expect(x).toBeTruthy();

        var res = new ResourceString({
            source: "Asdf asdf",
            sourceLocale: "en-KR",
            key: "foobar",
            pathName: "foo/bar/asdf.js",
            project: "webapp"
        });

        x.addResource(res);

        // this one has a different locale
        // so it should not overwrite the one above
        res = new ResourceString({
            source: "Asdf asdf",
            sourceLocale: "fr-FR",
            key: "foobar",
            pathName: "foo/bar/asdf.js",
            comment: "blah blah blah",
            project: "webapp"
        });

        x.addResource(res);

        var reslist = x.getResources({
            reskey: "foobar"
        });

        expect(reslist).toBeTruthy();

        expect(reslist.length).toBe(2);

        expect(reslist[0].getSource()).toBe("Asdf asdf");
        expect(reslist[0].getSourceLocale()).toBe("en-KR");
        expect(reslist[0].getKey()).toBe("foobar");
        expect(reslist[0].getPath()).toBe("foo/bar/asdf.js");
        expect(!reslist[0].getComment()).toBeTruthy();

        expect(reslist[1].getSource()).toBe("Asdf asdf");
        expect(reslist[1].getSourceLocale()).toBe("fr-FR");
        expect(reslist[1].getKey()).toBe("foobar");
        expect(reslist[1].getPath()).toBe("foo/bar/asdf.js");
        expect(reslist[1].getComment()).toBe("blah blah blah");
    });
    test("webOSXliffAddResourceDontAddSourceLocaleAsTarget", function() {
        expect.assertions(2);

        var x = new webOSXliff({
            sourceLocale: "en-KR"
        });
        expect(x).toBeTruthy();

        var res = new ResourceString({
            source: "Asdf asdf",
            sourceLocale: "en-KR",
            key: "foobar",
            pathName: "foo/bar/asdf.js",
            project: "webapp"
        });

        x.addResource(res);

        // should not add this one
        res = new ResourceString({
            source: "baby baby",
            target: "babes babes",
            targetLocale: "en-KR",
            key: "huzzah",
            pathName: "foo/bar/j.java",
            project: "webapp",
            origin: "target"
        });

        x.addResource(res);
        expect(x.size()).toBe(1);
    });
    test("webOSXliffGetResourcesMultiple", function() {
        expect.assertions(11);
        var x = new webOSXliff();
        expect(x).toBeTruthy();

        var res = new ResourceString({
            source: "Asdf asdf",
            sourceLocale: "en-KR",
            key: "foobar",
            pathName: "foo/bar/asdf.js",
            project: "webapp",
            origin: "source"
        });

        x.addResource(res);
        res = new ResourceString({
            source: "baby baby",
            sourceLocale: "en-KR",
            key: "huzzah",
            pathName: "foo/bar/j.js",
            project: "webapp",
            origin: "origin"
        });

        x.addResource(res);

        var reslist = x.getResources({
            sourceLocale: "en-KR"
        });

        expect(reslist).toBeTruthy();
        expect(reslist.length).toBe(2);

        expect(reslist[0].getSource()).toBe("Asdf asdf");
        expect(reslist[0].getSourceLocale()).toBe("en-KR");
        expect(reslist[0].getKey()).toBe("foobar");
        expect(reslist[0].getPath()).toBe("foo/bar/asdf.js");

        expect(reslist[1].getSource()).toBe("baby baby");
        expect(reslist[1].getSourceLocale()).toBe("en-KR");
        expect(reslist[1].getKey()).toBe("huzzah");
        expect(reslist[1].getPath()).toBe("foo/bar/j.js");
    });

    test("webOSXliffDeserializeTest", function() {
        expect.assertions(24);

        var x = new webOSXliff();
        expect(x).toBeTruthy();

        x.deserialize(
                '<?xml version="1.0" encoding="utf-8"?>\n' +
                '<xliff xmlns="urn:oasis:names:tc:xliff:document:2.0" version="2.0" srcLang="en-KR" trgLang="ko-KR">\n' +
                '  <file id="f1" original="foo/bar/asdf.java" >\n' +
                '    <group id="g1" name="javascript">\n' +
                '      <unit id="1">\n' +
                '        <segment>\n' +
                '          <source>Closed Caption Settings</source>\n' +
                '          <target>자막 설정</target>\n' +
                '        </segment>\n' +
                '      </unit>\n' +
                '      <unit id="2">\n' +
                '        <segment>\n' +
                '          <source>Low</source>\n' +
                '          <target>낮음</target>\n' +
                '        </segment>\n' +
                '      </unit>\n' +
                '    </group>\n' +
                '  </file>\n' +
                '</xliff>');

        var reslist = x.getResources();

        expect(reslist).toBeTruthy();

        expect(reslist[0].getSource()).toBe("Closed Caption Settings");
        expect(reslist[0].getSourceLocale()).toBe("en-KR");
        expect(reslist[0].getTarget()).toBe("자막 설정");
        expect(reslist[0].getTargetLocale()).toBe("ko-KR");
        expect(reslist[0].getKey()).toBe("Closed Caption Settings");
        expect(reslist[0].getPath()).toBe("foo/bar/asdf.java");
        expect(reslist[0].getProject()).toBe("foo/bar/asdf.java");
        expect(reslist[0].resType).toBe("string");
        expect(reslist[0].datatype).toBe("javascript");
        expect(!reslist[0].getComment()).toBeTruthy();
        expect(reslist[0].getId()).toBe("1");

        expect(reslist[1].getSource()).toBe("Low");
        expect(reslist[1].getSourceLocale()).toBe("en-KR");
        expect(reslist[1].getTarget()).toBe("낮음");
        expect(reslist[1].getTargetLocale()).toBe("ko-KR");
        expect(reslist[1].getKey()).toBe("Low");
        expect(reslist[1].getPath()).toBe("foo/bar/asdf.java");
        expect(reslist[1].getProject()).toBe("foo/bar/asdf.java");
        expect(reslist[1].resType).toBe("string");
        expect(reslist[1].datatype).toBe("javascript");
        expect(!reslist[1].getComment()).toBeTruthy();
        expect(reslist[1].getId()).toBe("2");
    });

    test("webOSXliffDeserializeRealFile", function() {
        expect.assertions(37);

        var x = new webOSXliff();
        expect(x).toBeTruthy();

        var fs = require("fs");
        var str = fs.readFileSync("test/testfiles/xliff_webOS/ko-KR.xliff", "utf-8");
        x.deserialize(str);

        var reslist = x.getResources();
        expect(reslist).toBeTruthy();
        expect(reslist.length).toBe(7);

        expect(reslist[0].getSource()).toBe("Closed Caption Settings");
        expect(reslist[0].getSourceLocale()).toBe("en-KR");
        expect(reslist[0].getTarget()).toBe("자막 설정");
        expect(reslist[0].getTargetLocale()).toBe("ko-KR");
        expect(reslist[0].getKey()).toBe("Closed Caption Settings");
        expect(reslist[0].getPath()).toBe("settings");
        expect(reslist[0].getProject()).toBe("settings");
        expect(reslist[0].resType).toBe("string");
        expect(reslist[0].datatype).toBe("javascript");
        expect(!reslist[0].getComment()).toBeTruthy();
        expect(reslist[0].getId()).toBe("settings_1");

        expect(reslist[3].getSource()).toBe("Low");
        expect(reslist[3].getSourceLocale()).toBe("en-KR");
        expect(reslist[3].getTarget()).toBe("낮음");
        expect(reslist[3].getTargetLocale()).toBe("ko-KR");
        expect(reslist[3].getKey()).toBe("pictureControlLow_Male");
        expect(reslist[3].getPath()).toBe("settings");
        expect(reslist[3].getProject()).toBe("settings");
        expect(reslist[3].resType).toBe("string");
        expect(reslist[3].datatype).toBe("javascript");
        expect(!reslist[3].getComment()).toBeTruthy();
        expect(reslist[3].getId()).toBe("settings_1524");

        expect(reslist[6].getSource()).toBe("SEARCH");
        expect(reslist[6].getSourceLocale()).toBe("en-KR");
        expect(reslist[6].getTarget()).toBe("검색");
        expect(reslist[6].getTargetLocale()).toBe("ko-KR");
        expect(reslist[6].getKey()).toBe("SEARCH");
        expect(reslist[6].getPath()).toBe("settings");
        expect(reslist[6].getProject()).toBe("settings");
        expect(reslist[6].resType).toBe("string");
        expect(reslist[6].datatype).toBe("x-qml");
        expect(reslist[6].getComment()).toBeTruthy();
        expect(reslist[6].getComment()).toBe("copy strings from voice app");
        expect(reslist[6].getId()).toBe("settings_22");
    });

    test("webOSXliffDeserialize", function() {
        expect.assertions(8);
        var x = new webOSXliff();
        x.deserialize(
        '<?xml version="1.0" encoding="utf-8"?>\n' +
        '<xliff version="2.0" srcLang="en-KR" trgLang="de-DE" xmlns="urn:oasis:names:tc:xliff:document:2.0">\n' +
        '  <file id="sample-webos-cs_f1" original="sample-webos-c">\n' +
        '      <group id="sample-webos-c_g1" name="c">\n' +
        '        <unit id="sample-webos-c_g1_1">\n' +
        '          <segment>\n' +
        '            <source>Asdf asdf</source>\n' +
        '            <target>foobarfoo</target>\n' +
        '          </segment>\n' +
        '        </unit>\n' +
        '      </group>\n' +
        '  </file>\n' +
        '</xliff>');

        expect(x).toBeTruthy();

        var result = x.getResources();
        expect(result).toBeTruthy();
        expect(result.length).toBe(1);

        expect(result[0].getSource()).toBe("Asdf asdf");
        expect(result[0].getSourceLocale()).toBe("en-KR");
        expect(result[0].getTargetLocale()).toBe("de-DE");
        expect(result[0].getKey()).toBe("Asdf asdf");
        expect(result[0].getTarget()).toBe("foobarfoo");
    });
    test("webOSXliffDeserialize_metadata", function() {
        expect.assertions(9);

        var x = new webOSXliff({
            metadata: {"device-type": "SoundBar"}
        });
        x.deserialize(
        '<?xml version="1.0" encoding="utf-8"?>\n' +
        '<xliff xmlns="urn:oasis:names:tc:xliff:document:2.0" version="2.0"\n' +
        'xmlns:mda="urn:oasis:names:tc:xliff:metadata:2.0"\n' +
        'srcLang="en-KR" trgLang="ko-KR">\n' +
        '  <file id="sample-webos-cs_f1" original="sample-webos-c">\n' +
        '      <group id="sample-webos-c_g1" name="c">\n' +
        '        <unit id="sample-webos-c_g1_1">\n' +
        '          <mda:metadata>\n' +
        '            <mda:metaGroup category="device-type">\n' +
        '              <mda:meta type="Monitor">"Monitor" 이용이 불가능합니다</mda:meta>\n' +
        '              <mda:meta type="Box">"Box" 이용이 불가능합니다</mda:meta>\n' +
        '              <mda:meta type="SoundBar">"SoundBar" 이용이 불가능합니다</mda:meta>\n' +
        '            </mda:metaGroup>\n' +
        '          </mda:metadata>\n' +
        '          <segment>\n' +
        '            <source>NOT AVAILABLE</source>\n' +
        '            <target>이용이 불가능합니다</target>\n' +
        '          </segment>\n' +
        '        </unit>\n' +
        '      </group>\n' +
        '  </file>\n' +
        '</xliff>');

        expect(x).toBeTruthy();

        var result = x.getResources();
        expect(result).toBeTruthy();
        expect(result.length).toBe(1);

        var expectedMetadata = {
                "mda:metaGroup": {
                    "mda:meta": [
                        {
                            "_attributes" : {"type": "Monitor"},
                            "_text": "\"Monitor\" 이용이 불가능합니다"
                        },
                        {
                            "_attributes" : {"type": "Box"},
                            "_text": "\"Box\" 이용이 불가능합니다"
                        },
                        {
                            "_attributes" : {"type": "SoundBar"},
                            "_text": "\"SoundBar\" 이용이 불가능합니다"
                        }
                    ],
                    "_attributes": {
                        "category": "device-type"
                    }
                }
            }

        expect(result[0].getSource()).toBe("NOT AVAILABLE");
        expect(result[0].getSourceLocale()).toBe("en-KR");
        expect(result[0].getTargetLocale()).toBe("ko-KR");
        expect(result[0].getKey()).toBe("NOT AVAILABLE");
        expect(result[0].getTarget()).toBe("이용이 불가능합니다");
        expect(result[0].getMetadata()).toStrictEqual(expectedMetadata);
    });
    test("webOSXliffDeserialize_metadata_undefined", function() {
        expect.assertions(8);
        var x = new webOSXliff();
        x.deserialize(
        '<?xml version="1.0" encoding="utf-8"?>\n' +
        '<xliff xmlns="urn:oasis:names:tc:xliff:document:2.0" version="2.0"\n' +
        '       xmlns:mda="urn:oasis:names:tc:xliff:metadata:2.0"\n' +
        '       srcLang="en-KR" trgLang="ko-KR">\n' +
        '  <file id="sample-webos-cs_f1" original="sample-webos-c">\n' +
        '      <group id="sample-webos-c_g1" name="c">\n' +
        '        <unit id="sample-webos-c_g1_1">\n' +
        '          <mda:metadata>\n' +
        '            <mda:metaGroup category="device-type">\n' +
        '              <mda:meta type="Monitor">"Monitor" 이용이 불가능합니다</mda:meta>\n' +
        '              <mda:meta type="Box">"Box" 이용이 불가능합니다</mda:meta>\n' +
        '              <mda:meta type="SoundBar">"SoundBar" 이용이 불가능합니다</mda:meta>\n' +
        '            </mda:metaGroup>\n' +
        '          </mda:metadata>\n' +
        '          <segment>\n' +
        '            <source>NOT AVAILABLE</source>\n' +
        '            <target>이용이 불가능합니다</target>\n' +
        '          </segment>\n' +
        '        </unit>\n' +
        '      </group>\n' +
        '  </file>\n' +
        '</xliff>');

        expect(x).toBeTruthy();

        var result = x.getResources();
        expect(result).toBeTruthy();
        expect(result.length).toBe(1);

        expect(result[0].getSource()).toBe("NOT AVAILABLE");
        expect(result[0].getSourceLocale()).toBe("en-KR");
        expect(result[0].getTargetLocale()).toBe("ko-KR");
        expect(result[0].getKey()).toBe("NOT AVAILABLE");
        expect(result[0].getTarget()).toBe("이용이 불가능합니다");
    });
    test("webOSXliffDeserialize_metadata_undefined2", function() {
        expect.assertions(8);

        var x = new webOSXliff({
            metadata: {"device-type": "Monitor"}
        });
        x.deserialize(
        '<?xml version="1.0" encoding="utf-8"?>\n' +
        '<xliff version="2.0" srcLang="en-KR" trgLang="ko-KR" xmlns="urn:oasis:names:tc:xliff:document:2.0">\n' +
        '  <file id="sample-webos-cs_f1" original="sample-webos-c">\n' +
        '      <group id="sample-webos-c_g1" name="c">\n' +
        '        <unit id="sample-webos-c_g1_1">\n' +
        '          <segment>\n' +
        '            <source>NOT AVAILABLE</source>\n' +
        '            <target>이용이 불가능합니다</target>\n' +
        '          </segment>\n' +
        '        </unit>\n' +
        '      </group>\n' +
        '  </file>\n' +
        '</xliff>');

        expect(x).toBeTruthy();

        var result = x.getResources();
        expect(result).toBeTruthy();
        expect(result.length).toBe(1);

        expect(result[0].getSource()).toBe("NOT AVAILABLE");
        expect(result[0].getSourceLocale()).toBe("en-KR");
        expect(result[0].getTargetLocale()).toBe("ko-KR");
        expect(result[0].getKey()).toBe("NOT AVAILABLE");
        expect(result[0].getTarget()).toBe("이용이 불가능합니다");
    });
<<<<<<< HEAD
    //xliff split/merge
    test("webOSXliffMerge_write", function() {
        expect.assertions(2);

        var settings = {};
        settings.xliffVersion = 2;
        settings.xliffStyle = "webOS";
        settings.infiles = [
            "test/testfiles/xliff_webOS/app1/ko-KR.xliff",
            "test/testfiles/xliff_webOS/app1_new/ko-KR.xliff",
        ];
        var target = XliffMerge(settings);
        expect(target).toBeTruthy();

        var actual = target.serialize();
        var expected =
        '<?xml version="1.0" encoding="utf-8"?>\n' +
        '<xliff xmlns="urn:oasis:names:tc:xliff:document:2.0" srcLang="en-KR" trgLang="ko-KR" version="2.0">\n' +
        '  <file id="sample1_f1" original="sample1">\n' +
        '    <group id="sample1_g1" name="c">\n' +
        '      <unit id="sample1_g1_1">\n' +
        '        <segment>\n' +
        '          <source>OK</source>\n' +
        '          <target>(updated) 확인!</target>\n' +
        '        </segment>\n' +
        '      </unit>\n' +
        '      <unit id="sample1_g1_2">\n' +
        '        <segment>\n' +
        '          <source>Time Settings</source>\n' +
        '          <target>시간 설정</target>\n' +
        '        </segment>\n' +
        '      </unit>\n' +
        '      <unit id="sample1_g1_3">\n' +
        '        <notes>\n' +
        '          <note>new</note>\n' +
        '        </notes>\n' +
        '        <segment>\n' +
        '          <source>New String</source>\n' +
        '          <target>(new) 신규 문구</target>\n' +
        '        </segment>\n' +
        '      </unit>\n' +
        '    </group>\n' +
        '  </file>\n' +
        '</xliff>';
        expect(actual).toBe(expected);
    });
    test("webOSXliffMerge_write_en_US_Style", function() {
        expect.assertions(2);

        var settings = {};
        settings.xliffVersion = 2;
        settings.xliffStyle = "webOS";
        settings.infiles = [
            "test/testfiles/xliff_webOS/app1/en-US.xliff",
            "test/testfiles/xliff_webOS/app2/en-US.xliff",
        ];
        var target = XliffMerge(settings);
        expect(target).toBeTruthy();

        var actual = target.serialize();
        var expected =
        '<?xml version="1.0" encoding="utf-8"?>\n' +
        '<xliff xmlns="urn:oasis:names:tc:xliff:document:2.0" srcLang="en-KR" trgLang="en-US" version="2.0">\n' +
        '  <file id="app1_f1" original="app1">\n' +
        '    <group id="app1_g1" name="cpp">\n' +
        '      <unit id="app1_g1_1">\n' +
        '        <segment>\n' +
        '          <source>app1:String 1a</source>\n' +
        '          <target>app1:String 1a</target>\n' +
        '        </segment>\n' +
        '      </unit>\n' +
        '      <unit id="app1_g1_2">\n' +
        '        <segment>\n' +
        '          <source>app1:String 1b</source>\n' +
        '          <target>app1:String 1b</target>\n' +
        '        </segment>\n' +
        '      </unit>\n' +
        '    </group>\n' +
        '    <group id="app1_g2" name="x-json">\n' +
        '      <unit id="app1_g2_1">\n' +
        '        <segment>\n' +
        '          <source>app1:String 1c</source>\n' +
        '          <target>app1:String 1c</target>\n' +
        '        </segment>\n' +
        '      </unit>\n' +
        '    </group>\n' +
        '  </file>\n' +
        '  <file id="app2_f2" original="app2">\n' +
        '    <group id="app2_g3" name="javascript">\n' +
        '      <unit id="app2_g3_1">\n' +
        '        <segment>\n' +
        '          <source>app2: String 2a</source>\n' +
        '          <target>app2: String 2a</target>\n' +
        '        </segment>\n' +
        '      </unit>\n' +
        '      <unit id="app2_g3_2">\n' +
        '        <segment>\n' +
        '          <source>app2: String 2b</source>\n' +
        '          <target>app2: String 2b</target>\n' +
        '        </segment>\n' +
        '      </unit>\n' +
        '    </group>\n' +
        '  </file>\n' +
        '</xliff>';
        expect(actual).toBe(expected);
    });
    test("webOSXliffMerge_write_ko_KR_Style", function() {
        expect.assertions(2);

        var settings = {};
        settings.xliffVersion = 2;
        settings.xliffStyle = "webOS";
        settings.infiles = [
            "test/testfiles/xliff_webOS/app1/ko-KR.xliff",
            "test/testfiles/xliff_webOS/app2/ko-KR.xliff",
        ];
        var target = XliffMerge(settings);
        expect(target).toBeTruthy();

        var actual = target.serialize();
        var expected =
        '<?xml version="1.0" encoding="utf-8"?>\n' +
        '<xliff xmlns="urn:oasis:names:tc:xliff:document:2.0" xmlns:mda="urn:oasis:names:tc:xliff:metadata:2.0" srcLang="en-KR" trgLang="ko-KR" version="2.0">\n' +
        '  <file id="sample1_f1" original="sample1">\n' +
        '    <group id="sample1_g1" name="c">\n' +
        '      <unit id="sample1_g1_1">\n' +
        '        <segment>\n' +
        '          <source>OK</source>\n' +
        '          <target>확인</target>\n' +
        '        </segment>\n' +
        '      </unit>\n' +
        '      <unit id="sample1_g1_2">\n' +
        '        <segment>\n' +
        '          <source>Time Settings</source>\n' +
        '          <target>시간 설정</target>\n' +
        '        </segment>\n' +
        '      </unit>\n' +
        '    </group>\n' +
        '  </file>\n' +
        '  <file id="sample2_f2" original="sample2">\n' +
        '    <group id="sample2_g2" name="c">\n' +
        '      <unit id="sample2_g2_1">\n' +
        '        <segment>\n' +
        '          <source>No</source>\n' +
        '          <target>아니오</target>\n' +
        '        </segment>\n' +
        '      </unit>\n' +
        '      <unit id="sample2_g2_2">\n' +
        '        <segment>\n' +
        '          <source>Yes</source>\n' +
        '          <target>예</target>\n' +
        '        </segment>\n' +
        '      </unit>\n' +
        '      <unit id="sample2_g2_3">\n' +
        '        <mda:metadata>\n' +
        '          <mda:metaGroup category="device-type">\n' +
        '            <mda:meta type="Monitor">"Monitor" 이용이 불가능합니다</mda:meta>\n' +
        '            <mda:meta type="Box">"Box" 이용이 불가능합니다</mda:meta>\n' +
        '            <mda:meta type="SoundBar">"SoundBar" 이용이 불가능합니다</mda:meta>\n' +
        '          </mda:metaGroup>\n' +
        '        </mda:metadata>\n' +
        '        <segment>\n' +
        '          <source>NOT AVAILABLE</source>\n' +
        '          <target>이용이 불가능합니다</target>\n' +
        '        </segment>\n' +
        '      </unit>\n' +
        '    </group>\n' +
        '  </file>\n' +
        '</xliff>';
        expect(actual).toBe(expected);
    });
    test("webOSXliffMerge_write_sorted_by_project", function() {
        expect.assertions(2);

        var settings = {};
        settings.xliffVersion = 2;
        settings.xliffStyle = "webOS";
        // The order of 'infiles' is intentional (app2 before app1)
        settings.infiles = [
            "test/testfiles/xliff_webOS/app2/ko-KR.xliff",
            "test/testfiles/xliff_webOS/app1/ko-KR.xliff",
        ];
        var target = XliffMerge(settings);
        expect(target).toBeTruthy();

        var actual = target.serialize();
        var expected =
        '<?xml version="1.0" encoding="utf-8"?>\n' +
        '<xliff xmlns="urn:oasis:names:tc:xliff:document:2.0" xmlns:mda="urn:oasis:names:tc:xliff:metadata:2.0" srcLang="en-KR" trgLang="ko-KR" version="2.0">\n' +
        '  <file id="sample1_f1" original="sample1">\n' +
        '    <group id="sample1_g1" name="c">\n' +
        '      <unit id="sample1_g1_1">\n' +
        '        <segment>\n' +
        '          <source>OK</source>\n' +
        '          <target>확인</target>\n' +
        '        </segment>\n' +
        '      </unit>\n' +
        '      <unit id="sample1_g1_2">\n' +
        '        <segment>\n' +
        '          <source>Time Settings</source>\n' +
        '          <target>시간 설정</target>\n' +
        '        </segment>\n' +
        '      </unit>\n' +
        '    </group>\n' +
        '  </file>\n' +
        '  <file id="sample2_f2" original="sample2">\n' +
        '    <group id="sample2_g2" name="c">\n' +
        '      <unit id="sample2_g2_1">\n' +
        '        <segment>\n' +
        '          <source>No</source>\n' +
        '          <target>아니오</target>\n' +
        '        </segment>\n' +
        '      </unit>\n' +
        '      <unit id="sample2_g2_2">\n' +
        '        <segment>\n' +
        '          <source>Yes</source>\n' +
        '          <target>예</target>\n' +
        '        </segment>\n' +
        '      </unit>\n' +
        '      <unit id="sample2_g2_3">\n' +
        '        <mda:metadata>\n' +
        '          <mda:metaGroup category="device-type">\n' +
        '            <mda:meta type="Monitor">"Monitor" 이용이 불가능합니다</mda:meta>\n' +
        '            <mda:meta type="Box">"Box" 이용이 불가능합니다</mda:meta>\n' +
        '            <mda:meta type="SoundBar">"SoundBar" 이용이 불가능합니다</mda:meta>\n' +
        '          </mda:metaGroup>\n' +
        '        </mda:metadata>\n' +
        '        <segment>\n' +
        '          <source>NOT AVAILABLE</source>\n' +
        '          <target>이용이 불가능합니다</target>\n' +
        '        </segment>\n' +
        '      </unit>\n' +
        '    </group>\n' +
        '  </file>\n' +
        '</xliff>';
        expect(actual).toBe(expected);
    });
    test("webOSXliffMerge_with_different_unit", function() {
        expect.assertions(2);

        var settings = {};
        settings.xliffVersion = 2;
        settings.xliffStyle = "webOS";
        settings.infiles = [
            "test/testfiles/xliff_webOS/app1/ko-KR.xliff",
            "test/testfiles/xliff_webOS/app3/ko-KR.xliff",
        ];
        var target = XliffMerge(settings);
        expect(target).toBeTruthy();

        var actual = target.serialize();
        var expected =
        '<?xml version="1.0" encoding="utf-8"?>\n' +
        '<xliff xmlns="urn:oasis:names:tc:xliff:document:2.0" srcLang="en-KR" trgLang="ko-KR" version="2.0">\n' +
        '  <file id="sample1_f1" original="sample1">\n' +
        '    <group id="sample1_g1" name="c">\n' +
        '      <unit id="sample1_g1_1">\n' +
        '        <segment>\n' +
        '          <source>OK</source>\n' +
        '          <target>확인</target>\n' +
        '        </segment>\n' +
        '      </unit>\n' +
        '      <unit id="sample1_g1_2">\n' +
        '        <segment>\n' +
        '          <source>Time Settings</source>\n' +
        '          <target>시간 설정</target>\n' +
        '        </segment>\n' +
        '      </unit>\n' +
        '    </group>\n' +
        '  </file>\n' +
        '  <file id="sample3_f2" original="sample3">\n' +
        '    <group id="sample3_g2" name="x-qml">\n' +
        '      <unit id="sample3_g2_1">\n' +
        '        <segment>\n' +
        '          <source>OK</source>\n' +
        '          <target>확인</target>\n' +
        '        </segment>\n' +
        '      </unit>\n' +
        '      <unit id="sample3_g2_2" name="login">\n' +
        '        <segment>\n' +
        '          <source>Device Sign In</source>\n' +
        '          <target>기기 로그인</target>\n' +
        '        </segment>\n' +
        '      </unit>\n' +
        '      <unit id="sample3_g2_3" name="login">\n' +
        '        <segment>\n' +
        '          <source>Sign In</source>\n' +
        '          <target>로그인</target>\n' +
        '        </segment>\n' +
        '      </unit>\n' +
        '    </group>\n' +
        '    <group id="sample3_g3" name="x-json">\n' +
        '      <unit id="sample3_g3_1">\n' +
        '        <notes>\n' +
        '          <note>for json</note>\n' +
        '        </notes>\n' +
        '        <segment>\n' +
        '          <source>OK</source>\n' +
        '          <target>확인</target>\n' +
        '        </segment>\n' +
        '      </unit>\n' +
        '    </group>\n' +
        '  </file>\n' +
        '</xliff>';
        expect(actual).toBe(expected);
    });
    test("webOSXliffSplitdistritueSerialize_xliffStyle", function() {
        expect.assertions(2);
        var settings = {};
        settings.xliffVersion = 2;
        settings.infiles = [
            "test/testfiles/xliff_webOS/merge-en-US-style.xliff",
        ];
        settings.xliffStyle = "webOS"
        var superset = XliffSplit(settings);
        var result = XliffSplit.distribute(superset, settings);
        expect(result).toBeTruthy();

        var actual = result["app2"].serialize();
        var expected =
        '<?xml version="1.0" encoding="utf-8"?>\n' +
        '<xliff xmlns="urn:oasis:names:tc:xliff:document:2.0" srcLang="en-KR" trgLang="en-US" version="2.0">\n' +
        '  <file id="app2_f1" original="app2">\n' +
        '    <group id="app2_g1" name="javascript">\n' +
        '      <unit id="app2_g1_1">\n' +
        '        <segment>\n' +
        '          <source>app2: String 2a</source>\n' +
        '          <target>app2: String 2a</target>\n' +
        '        </segment>\n' +
        '      </unit>\n' +
        '      <unit id="app2_g1_2">\n' +
        '        <segment>\n' +
        '          <source>app2: String 2b</source>\n' +
        '          <target>app2: String 2b</target>\n' +
        '        </segment>\n' +
        '      </unit>\n' +
        '    </group>\n' +
        '  </file>\n' +
        '</xliff>';

        expect(actual).toBe(expected);
    });
    test("webOSXliffSplitdistritueSerialize_xliffStyle2", function() {
        expect.assertions(2);
        var settings = {};
        settings.xliffVersion = 2;
        settings.infiles = [
            "test/testfiles/xliff_webOS/merge-ko-KR.xliff",
        ];

        settings.xliffStyle = "webOS"
        var superset = XliffSplit(settings);
        var result = XliffSplit.distribute(superset, settings);
        expect(result).toBeTruthy();

        var actual = result["sample2"].serialize();
        var expected =
        '<?xml version="1.0" encoding="utf-8"?>\n' +
        '<xliff xmlns="urn:oasis:names:tc:xliff:document:2.0" xmlns:mda="urn:oasis:names:tc:xliff:metadata:2.0" srcLang="en-KR" trgLang="ko-KR" version="2.0">\n' +
        '  <file id="sample2_f1" original="sample2">\n' +
        '    <group id="sample2_g1" name="c">\n' +
        '      <unit id="sample2_g1_1">\n' +
        '        <segment>\n' +
        '          <source>No</source>\n' +
        '          <target>아니오</target>\n' +
        '        </segment>\n' +
        '      </unit>\n' +
        '      <unit id="sample2_g1_2">\n' +
        '        <segment>\n' +
        '          <source>Yes</source>\n' +
        '          <target>예</target>\n' +
        '        </segment>\n' +
        '      </unit>\n' +
        '      <unit id="sample2_g1_3">\n' +
        '        <mda:metadata>\n' +
        '          <mda:metaGroup category="device-type">\n' +
        '            <mda:meta type="Monitor">"Monitor" 이용이 불가능합니다</mda:meta>\n' +
        '            <mda:meta type="Box">"Box" 이용이 불가능합니다</mda:meta>\n' +
        '            <mda:meta type="SoundBar">"SoundBar" 이용이 불가능합니다</mda:meta>\n' +
        '          </mda:metaGroup>\n' +
        '        </mda:metadata>\n' +
        '        <segment>\n' +
        '          <source>NOT AVAILABLE</source>\n' +
        '          <target>이용이 불가능합니다</target>\n' +
        '        </segment>\n' +
        '      </unit>\n' +
        '    </group>\n' +
        '  </file>\n' +
        '</xliff>';

        expect(actual).toBe(expected);
    });
    test("webOSXliffSplitdistritueSerialize_xliffStyle3", function() {
        expect.assertions(2);
        var settings = {};
        settings.xliffVersion = 2;
        settings.infiles = [
            "test/testfiles/xliff_webOS/merge-ko-KR.xliff",
        ];

        settings.xliffStyle = "webOS"
        var superset = XliffSplit(settings);
        var result = XliffSplit.distribute(superset, settings);
        expect(result).toBeTruthy();

        var actual = result["sample1"].serialize();
        var expected =
        '<?xml version="1.0" encoding="utf-8"?>\n' +
        '<xliff xmlns="urn:oasis:names:tc:xliff:document:2.0" srcLang="en-KR" trgLang="ko-KR" version="2.0">\n' +
        '  <file id="sample1_f1" original="sample1">\n' +
        '    <group id="sample1_g1" name="c">\n' +
        '      <unit id="sample1_g1_1">\n' +
        '        <segment>\n' +
        '          <source>OK</source>\n' +
        '          <target>확인</target>\n' +
        '        </segment>\n' +
        '      </unit>\n' +
        '      <unit id="sample1_g1_2">\n' +
        '        <segment>\n' +
        '          <source>Time Settings</source>\n' +
        '          <target>시간 설정</target>\n' +
        '        </segment>\n' +
        '      </unit>\n' +
        '    </group>\n' +
        '  </file>\n' +
        '</xliff>';

        expect(actual).toBe(expected);
    });
    test("webOSXliffMerge_write_en_US_CustomStyle_wrongStyle", function() {
        expect.assertions(2);

        var settings = {};
        settings.xliffVersion = 2;
        settings.xliffStyle = "custommm";
        settings.infiles = [
            "test/testfiles/xliff20/app1/en-US.xliff",
            "test/testfiles/xliff20/app2/en-US.xliff",
        ];

        var target = XliffMerge(settings);
        expect(target).toBeTruthy();
        var actual = target.serialize();
        var expected =
        '<?xml version="1.0" encoding="utf-8"?>\n' +
        '<xliff version="2.0" srcLang="en-KR" trgLang="en-US" xmlns:l="http://ilib-js.com/loctool">\n' +
        '  <file original="app1" l:project="app1">\n' +
        '    <group id="group_1" name="cpp">\n' +
        '      <unit id="app1_1" type="res:string" l:datatype="cpp">\n' +
        '        <segment>\n' +
        '          <source>app1:String 1a</source>\n' +
        '          <target>app1:String 1a</target>\n' +
        '        </segment>\n' +
        '      </unit>\n' +
        '      <unit id="app1_2" type="res:string" l:datatype="cpp">\n' +
        '        <segment>\n' +
        '          <source>app1:String 1b</source>\n' +
        '          <target>app1:String 1b</target>\n' +
        '        </segment>\n' +
        '      </unit>\n' +
        '    </group>\n' +
        '    <group id="group_2" name="x-json">\n' +
        '      <unit id="app1_3" type="res:string" l:datatype="x-json">\n' +
        '        <segment>\n' +
        '          <source>app1:String 1c</source>\n' +
        '          <target>app1:String 1c</target>\n' +
        '        </segment>\n' +
        '      </unit>\n' +
        '    </group>\n' +
        '  </file>\n' +
        '  <file original="app2" l:project="app2">\n' +
        '    <group id="group_3" name="javascript">\n' +
        '      <unit id="app2_1" type="res:string" l:datatype="javascript">\n' +
        '        <segment>\n' +
        '          <source>app2: String 2a</source>\n' +
        '          <target>app2: String 2a</target>\n' +
        '        </segment>\n' +
        '      </unit>\n' +
        '      <unit id="app2_2" type="res:string" l:datatype="javascript">\n' +
        '        <segment>\n' +
        '          <source>app2: String 2b</source>\n' +
        '          <target>app2: String 2b</target>\n' +
        '        </segment>\n' +
        '      </unit>\n' +
        '    </group>\n' +
        '  </file>\n' +
        '</xliff>';
        expect(actual).toBe(expected);
    });
    test("webOSXliffMerge_write_with_metadata", function() {
        expect.assertions(2);

        var settings = {};
        settings.xliffVersion = 2;
        settings.xliffStyle = "webOS";
        settings.infiles = [
            "test/testfiles/xliff_webOS/metadata_merge/base/app1/en-US.xliff",
            "test/testfiles/xliff_webOS/metadata_merge/new/app1/en-US.xliff",
        ];
        var target = XliffMerge(settings);
        expect(target).toBeTruthy();

        var actual = target.serialize();
        var expected =
        '<?xml version="1.0" encoding="utf-8"?>\n' +
        '<xliff xmlns="urn:oasis:names:tc:xliff:document:2.0" xmlns:mda="urn:oasis:names:tc:xliff:metadata:2.0" srcLang="en-KR" trgLang="en-US" version="2.0">\n' +
        '  <file id="app1_f1" original="app1">\n' +
        '    <group id="app1_g1" name="javascript">\n' +
        '      <unit id="app1_g1_1">\n' +
        '        <mda:metadata>\n' +
        '          <mda:metaGroup category="device-type">\n' +
        '            <mda:meta type="Monitor">Monitor {arg1}.</mda:meta>\n' +
        '            <mda:meta type="StanbyME">(changed) StanbyME {arg1}.</mda:meta>\n' +
        '            <mda:meta type="TV">(added) TV {arg1}.</mda:meta>\n' +
        '          </mda:metaGroup>\n' +
        '        </mda:metadata>\n' +
        '        <segment>\n' +
        '          <source>%deviceType% {arg1}.</source>\n' +
        '          <target>(changed) %deviceType% {arg1}.</target>\n' +
        '        </segment>\n' +
        '      </unit>\n' +
        '      <unit id="app1_g1_2">\n' +
        '        <mda:metadata>\n' +
        '          <mda:metaGroup category="device-type">\n' +
        '            <mda:meta type="webOS">webOS specific settings text</mda:meta>\n' +
        '            <mda:meta type="TV">(added) TV specific settings</mda:meta>\n' +
        '          </mda:metaGroup>\n' +
        '        </mda:metadata>\n' +
        '        <segment>\n' +
        '          <source>Settings</source>\n' +
        '          <target>Settings</target>\n' +
        '        </segment>\n' +
        '      </unit>\n' +
        '      <unit id="app1_g1_3">\n' +
        '        <segment>\n' +
        '          <source>Simple text without metadata</source>\n' +
        '          <target>Simple text without metadata</target>\n' +
        '        </segment>\n' +
        '      </unit>\n' +
        '      <unit id="app1_g1_4">\n' +
        '        <mda:metadata>\n' +
        '          <mda:metaGroup category="feature">\n' +
        '            <mda:meta type="premium">Premium feature text</mda:meta>\n' +
        '          </mda:metaGroup>\n' +
        '        </mda:metadata>\n' +
        '        <segment>\n' +
        '          <source>New text with metadata</source>\n' +
        '          <target>New text with metadata</target>\n' +
        '        </segment>\n' +
        '      </unit>\n' +
        '    </group>\n' +
        '  </file>\n' +
        '</xliff>';

        expect(actual).toBe(expected);
    });

    test("webOSXliffMerge_write_with_metadata_2", function() {
        expect.assertions(2);

        var settings = {};
        settings.xliffVersion = 2;
        settings.xliffStyle = "webOS";
        settings.infiles = [
            "test/testfiles/xliff_webOS/en-US_metadata.xliff",
            "test/testfiles/xliff_webOS/app1/en-US.xliff",
        ];
        var target = XliffMerge(settings);
        expect(target).toBeTruthy();

        var actual = target.serialize();
        var expected =
        '<?xml version="1.0" encoding="utf-8"?>\n' +
        '<xliff xmlns="urn:oasis:names:tc:xliff:document:2.0" xmlns:mda="urn:oasis:names:tc:xliff:metadata:2.0" srcLang="en-KR" trgLang="en-US" version="2.0">\n' +
        '  <file id="app1_f1" original="app1">\n' +
        '    <group id="app1_g1" name="cpp">\n' +
        '      <unit id="app1_g1_1">\n' +
        '        <mda:metadata>\n' +
        '          <mda:metaGroup category="device-type">\n' +
        '            <mda:meta type="StanbyME">(changed) StanbyME {arg1}.</mda:meta>\n' +
        '            <mda:meta type="TV">(added) TV {arg1}.</mda:meta>\n' +
        '          </mda:metaGroup>\n' +
        '        </mda:metadata>\n' +
        '        <segment>\n' +
        '          <source>app1:String 1a</source>\n' +
        '          <target>app1:String 1a</target>\n' +
        '        </segment>\n' +
        '      </unit>\n' +
        '      <unit id="app1_g1_2">\n' +
        '        <segment>\n' +
        '          <source>app1:String 1b</source>\n' +
        '          <target>app1:String 1b</target>\n' +
        '        </segment>\n' +
        '      </unit>\n' +
        '    </group>\n' +
        '    <group id="app1_g2" name="x-json">\n' +
        '      <unit id="app1_g2_1">\n' +
        '        <segment>\n' +
        '          <source>app1:String 1c</source>\n' +
        '          <target>app1:String 1c</target>\n' +
        '        </segment>\n' +
        '      </unit>\n' +
        '    </group>\n' +
        '  </file>\n' +
        '</xliff>';

        expect(actual).toBe(expected);
    });
    test("webOSXliffMerge_write_with_metadata_3", function() {
        expect.assertions(2);

        var settings = {};
        settings.xliffVersion = 2;
        settings.xliffStyle = "webOS";
        settings.infiles = [
            "test/testfiles/xliff_webOS/app1/en-US.xliff",
            "test/testfiles/xliff_webOS/en-US_metadata.xliff",
        ];
        var target = XliffMerge(settings);
        expect(target).toBeTruthy();

        var actual = target.serialize();
        var expected =
        '<?xml version="1.0" encoding="utf-8"?>\n' +
        '<xliff xmlns="urn:oasis:names:tc:xliff:document:2.0" xmlns:mda="urn:oasis:names:tc:xliff:metadata:2.0" srcLang="en-KR" trgLang="en-US" version="2.0">\n' +
        '  <file id="app1_f1" original="app1">\n' +
        '    <group id="app1_g1" name="cpp">\n' +
        '      <unit id="app1_g1_1">\n' +
        '        <mda:metadata>\n' +
        '          <mda:metaGroup category="device-type">\n' +
        '            <mda:meta type="StanbyME">(changed) StanbyME {arg1}.</mda:meta>\n' +
        '            <mda:meta type="TV">(added) TV {arg1}.</mda:meta>\n' +
        '          </mda:metaGroup>\n' +
        '        </mda:metadata>\n' +
        '        <segment>\n' +
        '          <source>app1:String 1a</source>\n' +
        '          <target>(changed) app1:String 1a</target>\n' +
        '        </segment>\n' +
        '      </unit>\n' +
        '      <unit id="app1_g1_2">\n' +
        '        <segment>\n' +
        '          <source>app1:String 1b</source>\n' +
        '          <target>app1:String 1b</target>\n' +
        '        </segment>\n' +
        '      </unit>\n' +
        '    </group>\n' +
        '    <group id="app1_g2" name="x-json">\n' +
        '      <unit id="app1_g2_1">\n' +
        '        <segment>\n' +
        '          <source>app1:String 1c</source>\n' +
        '          <target>app1:String 1c</target>\n' +
        '        </segment>\n' +
        '      </unit>\n' +
        '    </group>\n' +
        '  </file>\n' +
        '</xliff>';

        expect(actual).toBe(expected);
    });
=======
>>>>>>> be6363d7
})<|MERGE_RESOLUTION|>--- conflicted
+++ resolved
@@ -670,7 +670,6 @@
         expect(result[0].getKey()).toBe("NOT AVAILABLE");
         expect(result[0].getTarget()).toBe("이용이 불가능합니다");
     });
-<<<<<<< HEAD
     //xliff split/merge
     test("webOSXliffMerge_write", function() {
         expect.assertions(2);
@@ -1119,13 +1118,13 @@
         '<xliff version="2.0" srcLang="en-KR" trgLang="en-US" xmlns:l="http://ilib-js.com/loctool">\n' +
         '  <file original="app1" l:project="app1">\n' +
         '    <group id="group_1" name="cpp">\n' +
-        '      <unit id="app1_1" type="res:string" l:datatype="cpp">\n' +
+        '      <unit id="app1_1" name="String 1a" type="res:string" l:datatype="cpp">\n' +
         '        <segment>\n' +
         '          <source>app1:String 1a</source>\n' +
         '          <target>app1:String 1a</target>\n' +
         '        </segment>\n' +
         '      </unit>\n' +
-        '      <unit id="app1_2" type="res:string" l:datatype="cpp">\n' +
+        '      <unit id="app1_2" name="String 1b" type="res:string" l:datatype="cpp">\n' +
         '        <segment>\n' +
         '          <source>app1:String 1b</source>\n' +
         '          <target>app1:String 1b</target>\n' +
@@ -1133,7 +1132,7 @@
         '      </unit>\n' +
         '    </group>\n' +
         '    <group id="group_2" name="x-json">\n' +
-        '      <unit id="app1_3" type="res:string" l:datatype="x-json">\n' +
+        '      <unit id="app1_3" name="String 1c" type="res:string" l:datatype="x-json">\n' +
         '        <segment>\n' +
         '          <source>app1:String 1c</source>\n' +
         '          <target>app1:String 1c</target>\n' +
@@ -1143,13 +1142,13 @@
         '  </file>\n' +
         '  <file original="app2" l:project="app2">\n' +
         '    <group id="group_3" name="javascript">\n' +
-        '      <unit id="app2_1" type="res:string" l:datatype="javascript">\n' +
+        '      <unit id="app2_1" name="String 2a" type="res:string" l:datatype="javascript">\n' +
         '        <segment>\n' +
         '          <source>app2: String 2a</source>\n' +
         '          <target>app2: String 2a</target>\n' +
         '        </segment>\n' +
         '      </unit>\n' +
-        '      <unit id="app2_2" type="res:string" l:datatype="javascript">\n' +
+        '      <unit id="app2_2" name="String 2b" type="res:string" l:datatype="javascript">\n' +
         '        <segment>\n' +
         '          <source>app2: String 2b</source>\n' +
         '          <target>app2: String 2b</target>\n' +
@@ -1330,6 +1329,4 @@
 
         expect(actual).toBe(expected);
     });
-=======
->>>>>>> be6363d7
 })