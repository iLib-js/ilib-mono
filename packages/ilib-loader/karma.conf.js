/*
 * karma.conf.js - configure the karma testing environment
 *
 * Copyright © 2023, 2025 JEDLSoft
 *
 * Licensed under the Apache License, Version 2.0 (the "License");
 * you may not use this file except in compliance with the License.
 * You may obtain a copy of the License at
 *
 *     http://www.apache.org/licenses/LICENSE-2.0
 *
 * Unless required by applicable law or agreed to in writing, software
 * distributed under the License is distributed on an "AS IS" BASIS,
 * WITHOUT WARRANTIES OR CONDITIONS OF ANY KIND, either express or implied.
 *
 * See the License for the specific language governing permissions and
 * limitations under the License.
 */
const { createKarmaConfig } = require("ilib-internal");

module.exports = function (config) {
    config.set(
        createKarmaConfig({
            // list of files to exclude
            exclude: [
                "./test/NodeLoader.test.js"
            ],

<<<<<<< HEAD
        // base path that will be used to resolve all patterns (eg. files, exclude)
        basePath: "",

        // frameworks to use
        // available frameworks: https://npmjs.org/browse/keyword/karma-adapter
        frameworks: ["jasmine"],

        // list of files / patterns to load in the browser
        // Here I'm including all of the the Jest tests which are all under the __tests__ directory.
        // You may need to tweak this patter to find your test files/
        files: [
            "./karma-setup.js",
            "./test/**/*.test.js"
        ],

        // list of files to exclude
        exclude: [
            "./test/NodeLoader.test.js"
        ],

        // preprocess matching files before serving them to the browser
        // available preprocessors: https://npmjs.org/browse/keyword/karma-preprocessor
        preprocessors: {
            // Use webpack to bundle our tests files
            "./karma-setup.js": ["webpack"],
            "./test/**/*.test.js": ["webpack"],
        },

        browsers: ["ChromeHeadless"],

        webpack: {
            mode: "development",
            target: "web",
            externals: {
                "log4js": "log4js"
            },
            module: {
                rules: [
                    {
                        test: /\.js$/,
                        exclude: /\/node_modules\//,
                        use: {
                            loader: 'babel-loader',
                            options: {
                                minified: false,
                                compact: false,
                                presets: [[
                                    '@babel/preset-env',
                                    {
                                        "targets": {
                                            "node": process.versions.node,
                                            "browsers": "cover 99.5%"
                                        }
                                    }
                                ]],
                                plugins: [
                                    "add-module-exports",
                                    "@babel/plugin-transform-regenerator"
                                ]
                            }
                        }
                    }
                ]
            },
            resolve: {
                fallback: {
                    buffer: require.resolve("buffer")
=======
            // Additional webpack configuration specific to this package
            webpack: {
                resolve: {
                    fallback: {
                        buffer: require.resolve("buffer"),
                    },
                    alias: {
                        "calling-module": "../test/locale",
                        "./NodeLoader.js": "./FakeLoader.js",
                        "./QtLoader.js": "./FakeLoader.js",
                        "./RhinoLoader.js": "./FakeLoader.js",
                        "./NashornLoader.js": "./FakeLoader.js",
                        "./RingoLoader.js": "./FakeLoader.js",
                    },
>>>>>>> 74bc4beb
                },
            },
        })
    );
};<|MERGE_RESOLUTION|>--- conflicted
+++ resolved
@@ -26,75 +26,6 @@
                 "./test/NodeLoader.test.js"
             ],
 
-<<<<<<< HEAD
-        // base path that will be used to resolve all patterns (eg. files, exclude)
-        basePath: "",
-
-        // frameworks to use
-        // available frameworks: https://npmjs.org/browse/keyword/karma-adapter
-        frameworks: ["jasmine"],
-
-        // list of files / patterns to load in the browser
-        // Here I'm including all of the the Jest tests which are all under the __tests__ directory.
-        // You may need to tweak this patter to find your test files/
-        files: [
-            "./karma-setup.js",
-            "./test/**/*.test.js"
-        ],
-
-        // list of files to exclude
-        exclude: [
-            "./test/NodeLoader.test.js"
-        ],
-
-        // preprocess matching files before serving them to the browser
-        // available preprocessors: https://npmjs.org/browse/keyword/karma-preprocessor
-        preprocessors: {
-            // Use webpack to bundle our tests files
-            "./karma-setup.js": ["webpack"],
-            "./test/**/*.test.js": ["webpack"],
-        },
-
-        browsers: ["ChromeHeadless"],
-
-        webpack: {
-            mode: "development",
-            target: "web",
-            externals: {
-                "log4js": "log4js"
-            },
-            module: {
-                rules: [
-                    {
-                        test: /\.js$/,
-                        exclude: /\/node_modules\//,
-                        use: {
-                            loader: 'babel-loader',
-                            options: {
-                                minified: false,
-                                compact: false,
-                                presets: [[
-                                    '@babel/preset-env',
-                                    {
-                                        "targets": {
-                                            "node": process.versions.node,
-                                            "browsers": "cover 99.5%"
-                                        }
-                                    }
-                                ]],
-                                plugins: [
-                                    "add-module-exports",
-                                    "@babel/plugin-transform-regenerator"
-                                ]
-                            }
-                        }
-                    }
-                ]
-            },
-            resolve: {
-                fallback: {
-                    buffer: require.resolve("buffer")
-=======
             // Additional webpack configuration specific to this package
             webpack: {
                 resolve: {
@@ -109,7 +40,6 @@
                         "./NashornLoader.js": "./FakeLoader.js",
                         "./RingoLoader.js": "./FakeLoader.js",
                     },
->>>>>>> 74bc4beb
                 },
             },
         })
