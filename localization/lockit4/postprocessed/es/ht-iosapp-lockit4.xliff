--- conflicted
+++ resolved
@@ -3920,17 +3920,10 @@
       <trans-unit id="712" resname="lyX-Gv-P5t.text" restype="string" datatype="x-xib">
         <source>Private storage and easy, secure sharing   with doctors</source>
-<<<<<<< HEAD
         <target>Almacenamiento privado y comparte de forma fácil y segura   con doctores</target>
         <note annotates="source">Class = &quot;UILabel&quot;; text = &quot;Private storage and easy, secure sharing   with doctors&quot;; ObjectID = &quot;lyX-Gv-P5t&quot;;</note>
-=======
-        <target>Almacenamiento privado y comparte de forma fácil y segura -con doctores</target>
-        <note annotates="source">Class = &quot;UILabel&quot;; text = &quot;Private storage and easy, secure sharing -with doctors&quot;; ObjectID = &quot;lyX-Gv-P5t&quot;;</note>
->>>>>>> 0a352f44
       </trans-unit>
       <trans-unit id="713" resname="vj8-2g-5Ix.text" restype="string" datatype="x-xib">
         <source>Upload photos or documents</source>
@@ -3949,17 +3942,10 @@
       <trans-unit id="715" resname="Fla-9e-gY4.text" restype="string" datatype="x-xib">
         <source>Private storage and easy, secure sharing   with doctors</source>
-<<<<<<< HEAD
         <target>Almacenamiento privado y comparte de forma fácil y segura   con doctores</target>
         <note annotates="source">Class = &quot;UILabel&quot;; text = &quot;Private storage and easy, secure sharing   with doctors&quot;; ObjectID = &quot;Fla-9e-gY4&quot;;</note>
-=======
-        <target>Almacenamiento privado y comparte de forma fácil y segura -con doctores</target>
-        <note annotates="source">Class = &quot;UILabel&quot;; text = &quot;Private storage and easy, secure sharing -with doctors&quot;; ObjectID = &quot;Fla-9e-gY4&quot;;</note>
->>>>>>> 0a352f44
       </trans-unit>
     </body>
   </file>
@@ -4132,7 +4118,6 @@
   •     Thanks, votes, and recommendations          from members</source>
-<<<<<<< HEAD
         <target>Cada experto médico en HealthTap tiene una DocScore. Esta es una calificación de reputación de 0 a 5 estrellas que refleja el reconocimiento por pares que este doctor ha recibido en HealthTap, a´si como información pública relevante acerca de este experto, incluyendo:    •     De Acuerdos, votos y recomendaciones  @@ -4143,18 +4128,6 @@
   •     Gracias, votos y recomendaciones          de miembros</target>
-=======
-        <target>Cada experto médico en HealthTap tiene una DocScore. Esta es una calificación de reputación de 0 a 5 estrellas que refleja el reconocimiento por pares que este doctor ha recibido en HealthTap, así como información pública relevante acerca de este experto, incluyendo: - -•     De Acuerdos, votos y recomendaciones  -       de otros expertos -\n•     Años de experiencia\n\n•     Calidad de expertos que los refieren\n\n•     Donde el experto estudió y entrenó\n\n•     Certificación&#40;es&#41; de Consejo\n\n•     Otros logros profesionales  -      &#40;como publicaciones con revisión por pares  -       y galardones&#41; - -•     Gracias, votos y recomendaciones  -       de miembros</target>
->>>>>>> 0a352f44
         <note annotates="source">Class = &quot;UITextView&quot;; text = &quot;Every medical expert on HealthTap has a DocScore. This is a reputation score from 0 to 5 stars that reflects the peer-recognition that this doctor has received on HealthTap as well as relevant public information about this expert, including:    •     Agrees, votes, and recommendations  