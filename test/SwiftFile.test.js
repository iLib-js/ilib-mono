/*
 * SwiftFile.test.js - test the Swift file handler object.
 *
 * Copyright © 2016-2017, 2019, 2023 HealthTap, Inc.
 *
 * Licensed under the Apache License, Version 2.0 (the "License");
 * you may not use this file except in compliance with the License.
 * You may obtain a copy of the License at
 *
 *     http://www.apache.org/licenses/LICENSE-2.0
 *
 * Unless required by applicable law or agreed to in writing, software
 * distributed under the License is distributed on an "AS IS" BASIS,
 * WITHOUT WARRANTIES OR CONDITIONS OF ANY KIND, either express or implied.
 *
 * See the License for the specific language governing permissions and
 * limitations under the License.
 */

if (!SwiftFile) {
    var SwiftFile = require("../lib/SwiftFile.js");
    var SwiftFileType = require("../lib/SwiftFileType.js");
    var SwiftProject =  require("../lib/SwiftProject.js");
}

var p = new SwiftProject({
    sourceLocale: "en-US"
<<<<<<< HEAD
}, "./test/testfiles");
=======
}, "./testfiles");

>>>>>>> 63250bd9
var sft = new SwiftFileType(p);

describe("swiftfile", function() {
    test("SwiftFileConstructor", function() {
        expect.assertions(1);

        var j = new SwiftFile();
        expect(j).toBeTruthy();
    });

    test("SwiftFileConstructorParams", function() {
        expect.assertions(1);
<<<<<<< HEAD
        var j = new SwiftFile(p, "./test/testfiles/swift/MyproductStrings.swift", sft);
=======

        var j = new SwiftFile(p, "./testfiles/swift/MyproductStrings.swift", sft);

>>>>>>> 63250bd9
        expect(j).toBeTruthy();
    });

    test("SwiftFileConstructorNoFile", function() {
        expect.assertions(1);

        var j = new SwiftFile(p, undefined, sft);
        expect(j).toBeTruthy();
    });

    test("SwiftFileMakeKey", function() {
        expect.assertions(2);

        var j = new SwiftFile(p, undefined, sft);
        expect(j).toBeTruthy();

        expect(j.makeKey("This is a test")).toBe("This is a test");
    });

    test("SwiftFileMakeKeyCleaned", function() {
        expect.assertions(2);

        var j = new SwiftFile(p, undefined, sft);
        expect(j).toBeTruthy();

        expect(j.makeKey("   This\t is\n a test.   ")).toBe("This is a test.");
    });

    test("SwiftFileMakeKeyUnescapeQuotes", function() {
        expect.assertions(2);

        var j = new SwiftFile(p, undefined, sft);
        expect(j).toBeTruthy();

        expect(j.makeKey("This \\\"is\\\" \\'a test\\'.")).toBe("This \"is\" 'a test'.");
    });

    test("SwiftFileMakeKeyUnescapeBackslash", function() {
        expect.assertions(2);

        var j = new SwiftFile(p, undefined, sft);
        expect(j).toBeTruthy();

        expect(j.makeKey("This \\\\is a test.")).toBe("This \\is a test.");
    });

    test("SwiftFileParseSimpleGetByKey", function() {
        expect.assertions(6);

        var j = new SwiftFile(p, undefined, sft);
        expect(j).toBeTruthy();

        j.parse('NSLocalizedString("This is a test", comment: "translator\'s comment")');

        var set = j.getTranslationSet();
        expect(set).toBeTruthy();

        var r = set.getBy({
            reskey: "This is a test"
        });
        expect(r).toBeTruthy();

        expect(r[0].getSource()).toBe("This is a test");
        expect(r[0].getKey()).toBe("This is a test");
        expect(r[0].getComment()).toBe("translator's comment");
    });

    test("SwiftFileParseSimpleHTLocalizedString", function() {
        expect.assertions(6);

        var j = new SwiftFile(p, undefined, sft);
        expect(j).toBeTruthy();

        j.parse('HTLocalizedString("This is a test", comment: "translator\'s comment")');

        var set = j.getTranslationSet();
        expect(set).toBeTruthy();

        var r = set.getBy({
            reskey: "This is a test"
        });
        expect(r).toBeTruthy();

        expect(r[0].getSource()).toBe("This is a test");
        expect(r[0].getKey()).toBe("This is a test");
        expect(r[0].getComment()).toBe("translator's comment");
    });

    test("SwiftFileParseSimpleGetBySource", function() {
        expect.assertions(6);

        var j = new SwiftFile(p, undefined, sft);
        expect(j).toBeTruthy();

        j.parse('NSLocalizedString("This is a test", comment: "translator\'s comment");');

        var set = j.getTranslationSet();
        expect(set).toBeTruthy();

        var r = set.getBySource("This is a test");
        expect(r).toBeTruthy();

        expect(r.getSource()).toBe("This is a test");
        expect(r.getKey()).toBe("This is a test");
        expect(r.getComment()).toBe("translator's comment");
    });

    test("SwiftFileParseIgnoreEmptyString", function() {
        expect.assertions(3);

        var j = new SwiftFile(p, undefined, sft);
        expect(j).toBeTruthy();

        j.parse('NSLocalizedString("", comment: "translator\'s comment");');

        var set = j.getTranslationSet();
        expect(set).toBeTruthy();

        expect(set.size()).toBe(0);
    });

    test("SwiftFileParseNoComment", function() {
        expect.assertions(6);

        var j = new SwiftFile(p, undefined, sft);
        expect(j).toBeTruthy();

        j.parse('NSLocalizedString("This is a test", nil);');

        var set = j.getTranslationSet();
        expect(set).toBeTruthy();

        var r = set.getBySource("This is a test");
        expect(r).toBeTruthy();

        expect(r.getSource()).toBe("This is a test");
        expect(r.getKey()).toBe("This is a test");
        expect(!r.getComment()).toBeTruthy();
    });

    test("SwiftFileParseSimpleIgnoreWhitespace", function() {
        expect.assertions(6);

        var j = new SwiftFile(p, undefined, sft);
        expect(j).toBeTruthy();

        j.parse('   NSLocalizedString  (  "This is a test"  ,  comment:   "translator\'s comment"   )         ');

        var set = j.getTranslationSet();
        expect(set).toBeTruthy();

        var r = set.getBySource("This is a test");
        expect(r).toBeTruthy();

        expect(r.getSource()).toBe("This is a test");
        expect(r.getKey()).toBe("This is a test");
        expect(r.getComment()).toBe("translator's comment");
    });

    test("SwiftFileParseSimpleRightSize", function() {
        expect.assertions(4);

        var j = new SwiftFile(p, undefined, sft);
        expect(j).toBeTruthy();

        var set = j.getTranslationSet();
        expect(set.size()).toBe(0);

        j.parse('NSLocalizedString("This is a test", comment: "translator\'s comment")');

        expect(set).toBeTruthy();

        expect(set.size()).toBe(1);
    });

    test("SwiftFileParseMultiple", function() {
        expect.assertions(10);

        var j = new SwiftFile(p, undefined, sft);
        expect(j).toBeTruthy();

        j.parse('NSLocalizedString("This is a test", comment: "translator\'s comment")\n\ta.parse("This is another test.");\n\t\tNSLocalizedString("This is also a test", comment: "translator\'s comment 2")');

        var set = j.getTranslationSet();
        expect(set).toBeTruthy();

        var r = set.getBySource("This is a test");
        expect(r).toBeTruthy();
        expect(r.getSource()).toBe("This is a test");
        expect(r.getKey()).toBe("This is a test");
        expect(r.getComment()).toBe("translator's comment");

        r = set.getBySource("This is also a test");
        expect(r).toBeTruthy();
        expect(r.getSource()).toBe("This is also a test");
        expect(r.getKey()).toBe("This is also a test");
        expect(r.getComment()).toBe("translator's comment 2");
    });

    test("SwiftFileParseMultipleSameLine", function() {
        expect.assertions(10);

        var j = new SwiftFile(p, undefined, sft);
        expect(j).toBeTruthy();

        j.parse('NSLocalizedString("This is a test", comment: "translator\'s comment"); a.parse("This is another test."); NSLocalizedString("This is also a test", comment: "translator\'s comment 2")');

        var set = j.getTranslationSet();
        expect(set).toBeTruthy();

        var r = set.getBySource("This is a test");
        expect(r).toBeTruthy();
        expect(r.getSource()).toBe("This is a test");
        expect(r.getKey()).toBe("This is a test");
        expect(r.getComment()).toBe("translator's comment");

        r = set.getBySource("This is also a test");
        expect(r).toBeTruthy();
        expect(r.getSource()).toBe("This is also a test");
        expect(r.getKey()).toBe("This is also a test");
        expect(r.getComment()).toBe("translator's comment 2");
    });

    test("SwiftFileParseWithDups", function() {
        expect.assertions(7);

        var j = new SwiftFile(p, undefined, sft);
        expect(j).toBeTruthy();

        j.parse('NSLocalizedString("This is a test", comment: "translator\'s comment")\n\ta.parse("This is another test.");\n\t\tNSLocalizedString("This is a test", comment: "translator\'s comment")');

        var set = j.getTranslationSet();
        expect(set).toBeTruthy();

        var r = set.getBySource("This is a test");
        expect(r).toBeTruthy();
        expect(r.getSource()).toBe("This is a test");
        expect(r.getKey()).toBe("This is a test");
        expect(r.getComment()).toBe("translator's comment");

        expect(set.size()).toBe(1);
    });

    test("SwiftFileParseBogusConcatenation", function() {
        expect.assertions(2);

        var j = new SwiftFile(p, undefined, sft);
        expect(j).toBeTruthy();

        j.parse('NSLocalizedString("This is a test" + " and this isnt", comment: "translator\'s comment")');

        var set = j.getTranslationSet();

        expect(set.size()).toBe(0);
    });

    test("SwiftFileParseBogusConcatenation2", function() {
        expect.assertions(2);

        var j = new SwiftFile(p, undefined, sft);
        expect(j).toBeTruthy();

        j.parse('NSLocalizedString("This is a test" + foobar, comment: "translator\'s comment")');

        var set = j.getTranslationSet();
        expect(set.size()).toBe(0);
    });

    test("SwiftFileParseBogusNonStringParam", function() {
        expect.assertions(2);

        var j = new SwiftFile(p, undefined, sft);
        expect(j).toBeTruthy();

        j.parse('NSLocalizedString(foobar, comment: "translator\'s comment")');

        var set = j.getTranslationSet();
        expect(set.size()).toBe(0);
    });

    test("SwiftFileParseNonNilComment", function() {
        expect.assertions(6);

        var j = new SwiftFile(p, undefined, sft);
        expect(j).toBeTruthy();

        j.parse('NSLocalizedString("This is a test", foobar)');

        var set = j.getTranslationSet();
        var r = set.getBySource("This is a test");
        expect(r).toBeTruthy();
        expect(r.getSource()).toBe("This is a test");
        expect(r.getKey()).toBe("This is a test");
        expect(!r.getComment()).toBeTruthy();

        expect(set.size()).toBe(1);
    });

    test("SwiftFileParseZeroComment", function() {
        expect.assertions(6);

        var j = new SwiftFile(p, undefined, sft);
        expect(j).toBeTruthy();

        j.parse('NSLocalizedString("This is a test", 0)');

        var set = j.getTranslationSet();
        var r = set.getBySource("This is a test");
        expect(r).toBeTruthy();
        expect(r.getSource()).toBe("This is a test");
        expect(r.getKey()).toBe("This is a test");
        expect(!r.getComment()).toBeTruthy();

        expect(set.size()).toBe(1);
    });

    test("SwiftFileParseEmptyParams", function() {
        expect.assertions(2);

        var j = new SwiftFile(p, undefined, sft);
        expect(j).toBeTruthy();

        j.parse('NSLocalizedString()');

        var set = j.getTranslationSet();
        expect(set.size()).toBe(0);
    });

    test("SwiftFileParseWholeWord", function() {
        expect.assertions(2);

        var j = new SwiftFile(p, undefined, sft);
        expect(j).toBeTruthy();

        j.parse('BANSLocalizedString("This is a test", comment: "translator\'s comment")');

        var set = j.getTranslationSet();
        expect(set.size()).toBe(0);
    });

    test("SwiftFileParseSubobject", function() {
        expect.assertions(2);

        var j = new SwiftFile(p, undefined, sft);
        expect(j).toBeTruthy();

        j.parse('App.NSLocalizedString("This is a test", comment: "translator\'s comment")');

        var set = j.getTranslationSet();
        expect(set.size()).toBe(1);
    });

    test("SwiftFileParseEscapedQuotes", function() {
        expect.assertions(7);

        var j = new SwiftFile(p, undefined, sft);
        expect(j).toBeTruthy();

        j.parse('NSLocalizedString("This \\\'is\\\' a \\\"test\\\"", comment: "translator\'s \\\'comment\\\'")');

        var set = j.getTranslationSet();
        expect(set).toBeTruthy();

        var r = set.getBySource("This 'is' a \"test\"");
        expect(r).toBeTruthy();
        expect(r.getSource()).toBe("This 'is' a \"test\"");
        expect(r.getKey()).toBe("This 'is' a \"test\"");
        expect(r.getComment()).toBe("translator's 'comment'");

        expect(set.size()).toBe(1);
    });

    test("SwiftFileExtractFile", function() {
        expect.assertions(31);

        var j = new SwiftFile(p, "./swift/MyproductStrings.swift", sft);
        expect(j).toBeTruthy();

        // should read the file
        j.extract();

        var set = j.getTranslationSet();

        expect(set.size()).toBe(14);

        var r = set.getBySource("Options");
        expect(r).toBeTruthy();
        expect(r.getSource()).toBe("Options");
        expect(r.getKey()).toBe("Options");
        expect(r.getComment()).toBe("Add Action sheet title");

        var instances = r.getInstances();
        expect(instances).toBeTruthy();
        expect(instances.length).toBe(1);
        expect(instances[0].getSource()).toBe("Options");
        expect(instances[0].getKey()).toBe("Options");
        expect(instances[0].getComment()).toBe("Add Action sheet message");

        r = set.getBySource("Error logging out");
        expect(r).toBeTruthy();
        expect(r.getSource()).toBe("Error logging out");
        expect(r.getKey()).toBe("Error logging out");
        expect(r.getComment()).toBe("Error logging out title");

        r = set.getBySource("NOTIFICATIONS");
        expect(r).toBeTruthy();
        expect(r.getSource()).toBe("NOTIFICATIONS");
        expect(r.getKey()).toBe("NOTIFICATIONS");
        expect(r.getComment()).toBe("tab bar title");

        r = set.getBySource("An issue occurred trying to log out. Please try again");
        expect(r).toBeTruthy();
        expect(r.getSource()).toBe("An issue occurred trying to log out. Please try again");
        expect(r.getKey()).toBe("An issue occurred trying to log out. Please try again");
        expect(r.getComment()).toBe("Error logging out message");

        r = set.getBySource("Login");
        expect(r).toBeTruthy();
        expect(r.getSource()).toBe("Login");
        expect(r.getKey()).toBe("Login");
        expect(!r.getComment()).toBeTruthy(); // it's there, but a zero-length string, so it should say there is no comment

        r = set.getBySource("Save time");
        expect(r).toBeTruthy();
        expect(r.getSource()).toBe("Save time");
        expect(r.getKey()).toBe("Save time");
        expect(!r.getComment()).toBeTruthy();
    });

    test("SwiftFileExtractUndefinedFile", function() {
        expect.assertions(2);

        var j = new SwiftFile(p, undefined, sft);
        expect(j).toBeTruthy();

        // should attempt to read the file and not fail
        j.extract();

        var set = j.getTranslationSet();

        expect(set.size()).toBe(0);
    });

    test("SwiftFileExtractBogusFile", function() {
        expect.assertions(2);

        var j = new SwiftFile(p, "./swift/foo.swift", sft);
        expect(j).toBeTruthy();

        // should attempt to read the file and not fail
        j.extract();

        var set = j.getTranslationSet();

        expect(set.size()).toBe(0);
    });
});<|MERGE_RESOLUTION|>--- conflicted
+++ resolved
@@ -25,12 +25,7 @@
 
 var p = new SwiftProject({
     sourceLocale: "en-US"
-<<<<<<< HEAD
 }, "./test/testfiles");
-=======
-}, "./testfiles");
-
->>>>>>> 63250bd9
 var sft = new SwiftFileType(p);
 
 describe("swiftfile", function() {
@@ -43,13 +38,7 @@
 
     test("SwiftFileConstructorParams", function() {
         expect.assertions(1);
-<<<<<<< HEAD
         var j = new SwiftFile(p, "./test/testfiles/swift/MyproductStrings.swift", sft);
-=======
-
-        var j = new SwiftFile(p, "./testfiles/swift/MyproductStrings.swift", sft);
-
->>>>>>> 63250bd9
         expect(j).toBeTruthy();
     });
 
