--- conflicted
+++ resolved
@@ -717,16 +717,14 @@
 
 ## Release Notes
 
-<<<<<<< HEAD
 ### Pending Release
 
 - resource-quote-style: don't emit error when quotes are missing in SV target
-=======
+
 ### v1.6.1
 
 - Having no state attribute on the target tag of a translation unit would
   cause an exception. Now it properly gives an error that no state was found.
->>>>>>> 45445c65
 
 ### v1.6.0
 
