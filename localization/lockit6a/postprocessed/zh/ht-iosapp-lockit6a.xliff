--- conflicted
+++ resolved
@@ -250,11 +250,7 @@
     <body>
       <trans-unit id="28" resname="hon-2k-uh7.disabledTitle" restype="string" datatype="x-xib">
         <source>Send note</source>
-<<<<<<< HEAD
         <target>发送便条</target>
-=======
-        <target>发送感谢信</target>
->>>>>>> 0ff93c57
         <note annotates="source">Class = "UIButton"; disabledTitle = "Send note"; ObjectID = "hon-2k-uh7";</note>
       </trans-unit>
     </body>
