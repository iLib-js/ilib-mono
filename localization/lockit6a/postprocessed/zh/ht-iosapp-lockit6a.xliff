<?xml version="1.0" encoding="utf-8"?>
<xliff version="1.2">
  <file original="feelgood/ViewControllers/FGTalk2DocComposeConsultViewController.m" source-language="en-US" target-language="zh-Hans-CN" product-name="ht-iosapp">
    <body>
      <trans-unit id="2" resname="Common reasons to use Virtual Consults\n\\n    \u00B7 Abdominal Pain\n\\n    \u00B7 Acute Bronchitis\n\\n    \u00B7 Acute Conjunctivitis\n\\n    \u00B7 Acute Cystitis\n\\n    \u00B7 Acute Pharyngitis\n\\n    \u00B7 Acute Sinusitis\n\\n    \u00B7 Allergies\n\\n    \u00B7 Asthma (stable / non-emergency)\n\\n    \u00B7 Athlete’s Foot\n\\n    \u00B7 Back Pain\n\\n    \u00B7 Bee Sting\n\\n    \u00B7 Bladder infections\n\\n    \u00B7 Cellulitis (skin infection)\n\\n    \u00B7 Cold\n\\n    \u00B7 Cough\n\\n    \u00B7 Depression\n\\n    \u00B7 Diarrhea\n\\n    \u00B7 Dry Scalp\n\\n    \u00B7 Dry Skin (Eczema)\n\\n    \u00B7 Eye Irritation\n\\n    \u00B7 Fever\n\\n    \u00B7 Genital Lesions\n\\n    \u00B7 Hay Fever\n\\n    \u00B7 Headache\n\\n    \u00B7 Heartburn (Gastroesophageal Reflux Disease, or GERD)\n\\n    \u00B7 Influenza\n\\n    \u00B7 Lab Interpretation\n\\n    \u00B7 Lice\n\\n    \u00B7 Nasal Congestion\n\\n    \u00B7 Nausea\n\\n    \u00B7 Nosebleed\n\\n    \u00B7 Painful Urination\n\\n    \u00B7 Pink Eye\n\\n    \u00B7 Poison Oak / Poison Ivy\n\\n    \u00B7 Rash\n\\n    \u00B7 Respiratory Infection\n\\n    \u00B7 Rolled Ankle\n\\n    \u00B7 Scabies\n\\n    \u00B7 Seborrheic Dermatitis (Dry Scalp)\n\\n    \u00B7 Skin Infection\n\\n    \u00B7 Sports Injuries\n\\n    \u00B7 Strep Throat\n\\n    \u00B7 Travel Medicine\n\\n    \u00B7 Upper Respiratory Infection\n\\n    \u00B7 Urinary Tract Infection\n\\n    \u00B7 Vaginal Itching\n\\n    \u00B7 Yeast Infection\n\n\\n    When not to use Virtual Consults\n\n\\n    Always call %@ or your local emergency service immediately if you think you have an emergency. For example, if you experience any of the following medical issues, go immediately to an %@:\n\n\\n    \u00B7 Chest pain or pressure\n\\n    \u00B7 Convulsions or seizures\n\\n    \u00B7 Difficulty breathing\n\\n    \u00B7 Mental health /  behavioral health / addiction issues\n\\n    \u00B7 Moderate to severe burns\n\\n    \u00B7 Pain medication (narcotics)\n\\n    \u00B7 Poisoning\n\\n    \u00B7 Serious head, neck, or back injury\n\\n    \u00B7 Serious limb impairment or broken bone(s)\n\\n    \u00B7 Significant, uncontrolled bleeding\n\\n    \u00B7 Suicide ideation\n\\n    \u00B7 Unconsciousness\n\\n    \u00B7 Any other critical or life-threatening situation\n\n\\n    What not to expect\n\n\\n    \u00B7 Any prescription for narcotics or DEA (Drug Enforcement Administration) controlled substances (Schedule I, II, III, IV)\n\\n    \u00B7 Any prescriptions for medications that are restricted by individual states\n\\n    \u00B7 Any prescriptions for psychiatric or lifestyle medications (for example, diet or erectile dysfunction drugs)\n\\n    \u00B7 Consults in languages other than English\n\\n    \u00B7 Instant responses to inbox / message consults (consider video consults with available doctors for faster care)" restype="string" datatype="x-objective-c">
        <source>Common reasons to use Virtual Consults\n\
    \u00B7 Abdominal Pain\n\
    \u00B7 Acute Bronchitis\n\
    \u00B7 Acute Conjunctivitis\n\
    \u00B7 Acute Cystitis\n\
    \u00B7 Acute Pharyngitis\n\
    \u00B7 Acute Sinusitis\n\
    \u00B7 Allergies\n\
    \u00B7 Asthma (stable / non-emergency)\n\
    \u00B7 Athlete’s Foot\n\
    \u00B7 Back Pain\n\
    \u00B7 Bee Sting\n\
    \u00B7 Bladder infections\n\
    \u00B7 Cellulitis (skin infection)\n\
    \u00B7 Cold\n\
    \u00B7 Cough\n\
    \u00B7 Depression\n\
    \u00B7 Diarrhea\n\
    \u00B7 Dry Scalp\n\
    \u00B7 Dry Skin (Eczema)\n\
    \u00B7 Eye Irritation\n\
    \u00B7 Fever\n\
    \u00B7 Genital Lesions\n\
    \u00B7 Hay Fever\n\
    \u00B7 Headache\n\
    \u00B7 Heartburn (Gastroesophageal Reflux Disease, or GERD)\n\
    \u00B7 Influenza\n\
    \u00B7 Lab Interpretation\n\
    \u00B7 Lice\n\
    \u00B7 Nasal Congestion\n\
    \u00B7 Nausea\n\
    \u00B7 Nosebleed\n\
    \u00B7 Painful Urination\n\
    \u00B7 Pink Eye\n\
    \u00B7 Poison Oak / Poison Ivy\n\
    \u00B7 Rash\n\
    \u00B7 Respiratory Infection\n\
    \u00B7 Rolled Ankle\n\
    \u00B7 Scabies\n\
    \u00B7 Seborrheic Dermatitis (Dry Scalp)\n\
    \u00B7 Skin Infection\n\
    \u00B7 Sports Injuries\n\
    \u00B7 Strep Throat\n\
    \u00B7 Travel Medicine\n\
    \u00B7 Upper Respiratory Infection\n\
    \u00B7 Urinary Tract Infection\n\
    \u00B7 Vaginal Itching\n\
    \u00B7 Yeast Infection\n\n\
    When not to use Virtual Consults\n\n\
    Always call %@ or your local emergency service immediately if you think you have an emergency. For example, if you experience any of the following medical issues, go immediately to an %@:\n\n\
    \u00B7 Chest pain or pressure\n\
    \u00B7 Convulsions or seizures\n\
    \u00B7 Difficulty breathing\n\
    \u00B7 Mental health /  behavioral health / addiction issues\n\
    \u00B7 Moderate to severe burns\n\
    \u00B7 Pain medication (narcotics)\n\
    \u00B7 Poisoning\n\
    \u00B7 Serious head, neck, or back injury\n\
    \u00B7 Serious limb impairment or broken bone(s)\n\
    \u00B7 Significant, uncontrolled bleeding\n\
    \u00B7 Suicide ideation\n\
    \u00B7 Unconsciousness\n\
    \u00B7 Any other critical or life-threatening situation\n\n\
    What not to expect\n\n\
    \u00B7 Any prescription for narcotics or DEA (Drug Enforcement Administration) controlled substances (Schedule I, II, III, IV)\n\
    \u00B7 Any prescriptions for medications that are restricted by individual states\n\
    \u00B7 Any prescriptions for psychiatric or lifestyle medications (for example, diet or erectile dysfunction drugs)\n\
    \u00B7 Consults in languages other than English\n\
<<<<<<< HEAD
    \u00B7 Instant responses to inbox / message consults &#40;consider video consults with available doctors for faster care&#41;</source>
        <target>在线咨询的常见问题：
=======
    \u00B7 Instant responses to inbox / message consults (consider video consults with available doctors for faster care)</source>
        <target state="new">在线咨询的常见问题：
>>>>>>> 78bd5b25
\u00B7 腹部疼痛\n\
\u00B7 急性支气管炎\n\
\u00B7 急性结膜炎\n\
\u00B7 急性膀胱炎\n\
\u00B7 急性咽炎\n\
\u00B7 急性鼻窦炎\n\
\u00B7 过敏\n\
\u00B7 哮喘（非急性）\n\
\u00B7 脚气\n\
\u00B7 背疼\n\
\u00B7 蜜蜂蜇伤\n\
\u00B7 膀胱感染\n\
\u00B7 蜂窝织炎（皮肤感染）\n\
\u00B7 感冒\n\
\u00B7 咳嗽\n\
\u00B7 抑郁症\n\
\u00B7 腹泻\n\
\u00B7 干头皮\n\
\u00B7 干性皮肤（湿疹）\n\
\u00B7 眼睛发炎\n\
\u00B7 发烧\n\
\u00B7 生殖器病变\n\
\u00B7 花粉过敏\n\
\u00B7 头痛\n\
\u00B7 胃灼热（胃食管反流病或GERD）\n\
\u00B7 流感\n\
\u00B7 医疗检查单解释\n\
\u00B7 虱子\n\
\u00B7 鼻塞\n\
\u00B7 恶心\n\
\u00B7 鼻出血\n\
\u00B7 尿疼痛\n\
\u00B7 红眼病\n\
\u00B7 毒橡树/毒藤\n\
\u00B7 皮疹\n\
\u00B7 呼吸道感染\n\
\u00B7 脚踝扭伤\n\
\u00B7 疥疮\n\
\u00B7 脂溢性皮炎（干性皮炎）\n\
\u00B7 皮肤感染\n\
\u00B7 运动受伤\n\
\u00B7 链球菌性喉炎\n\
\u00B7 旅行医疗\n\
\u00B7 上呼吸道感染\n\
\u00B7 泌尿道感染\n\
\u00B7 阴道瘙痒\n\
\u00B7 酵母感染\n\n\何时不应使用在线功能\n \n \如果您有紧急情况，请立即呼叫%@或您当地的紧急服务。例如，如果您遇到以下任何医疗问题，请立即转到%@：\n \n                  \u00B7胸痛或胸闷\n\
     \u00B7痉挛或（心脏病、脑部疾病等）突发症状\n\
     \u00B7呼吸困难\n\
     \u00B7心理健康/行为健康/上瘾问题\n\
     \u00B7中度到重度烧伤\n\
     \u00B7止痛药（毒品）\n\
     \u00B7中毒\n\
     \u00B7严重头部、颈部或背部损伤\n\
     \u00B7严重肢体损伤或骨折\n\
     \u00B7严重不能抑止的流血\n\
     \u00B7自杀倾向\n\
     \u00B7失去意识\n\
     \u00B7任何其他危及生命的情况\n\
     \u00B7请不要期待得到\n\
     \u00B7任何毒品或美国特殊药品监督管理局控制的药物（一、二、三、四类药物）处方\n\
     \u00B7任何各州禁止药物处方\n\
     \u00B7任何精神病治疗药物或改变生活方式的药物处方（如：针对节食或勃起功能障碍的药物）\n\
    \u00B7除英文外的其他语言咨询\n\
    \u00B7电子邮件或信息咨询的立即回复（考虑到视频咨询会有相应医生更快回复）</target>
      </trans-unit>
      <trans-unit id="3" resname="Common reasons to use Virtual Consults\n\\n    \u00B7 Abdominal Pain\n\\n    \u00B7 Acute Bronchitis\n\\n    \u00B7 Acute Conjunctivistis\n\\n    \u00B7 Acute Cystitis\n\n\n\\n    When not to use Virtual Consults\n\n\\n    Always call %@ or your local emergency service immediately if you think you have an emergency. For example, if you experience any of the following medical issues, go immediately to an %@:\n\n\\n    \u00B7 Chest pain or pressure\n\\n    \u00B7 Convulsions or seizures\n\\n    \u00B7 Difficulty breathing\n\\n    \u00B7 Mental health /  behavioral health / addiction issues\n\\n    \u00B7 Moderate to severe burns\n\\n    \u00B7 Pain medication (narcotics)\n\\n    \u00B7 Poisoning\n\\n    \u00B7 Serious head, neck, or back injury\n\\n    \u00B7 Serious limb impairment or broken bone(s)\n\\n    \u00B7 Significant, uncontrolled bleeding\n\\n    \u00B7 Suicide ideation\n\\n    \u00B7 Unconsciousness\n\\n    \u00B7 Any other critical or life-threatening situation\n\n\\n    What not to expect\n\n\\n    \u00B7 Any prescription for narcotics or DEA (Drug Enforcement Administration) controlled substances (Schedule I, II, III, IV)\n\\n    \u00B7 Any prescriptions for medications that are restricted by individual states\n\\n    \u00B7 Any prescriptions for psychiatric or lifestyle medications (for example, diet or erectile dysfunction drugs)\n\\n    \u00B7 Consults in languages other than English\n\\n                           \u00B7 Instant responses to inbox / message consults (consider video consults with available doctors for faster care)" restype="string" datatype="x-objective-c">
        <source>Common reasons to use Virtual Consults\n\
    \u00B7 Abdominal Pain\n\
    \u00B7 Acute Bronchitis\n\
    \u00B7 Acute Conjunctivistis\n\
    \u00B7 Acute Cystitis\n\n\n\
    When not to use Virtual Consults\n\n\
    Always call %@ or your local emergency service immediately if you think you have an emergency. For example, if you experience any of the following medical issues, go immediately to an %@:\n\n\
    \u00B7 Chest pain or pressure\n\
    \u00B7 Convulsions or seizures\n\
    \u00B7 Difficulty breathing\n\
    \u00B7 Mental health /  behavioral health / addiction issues\n\
    \u00B7 Moderate to severe burns\n\
    \u00B7 Pain medication (narcotics)\n\
    \u00B7 Poisoning\n\
    \u00B7 Serious head, neck, or back injury\n\
    \u00B7 Serious limb impairment or broken bone(s)\n\
    \u00B7 Significant, uncontrolled bleeding\n\
    \u00B7 Suicide ideation\n\
    \u00B7 Unconsciousness\n\
    \u00B7 Any other critical or life-threatening situation\n\n\
    What not to expect\n\n\
    \u00B7 Any prescription for narcotics or DEA (Drug Enforcement Administration) controlled substances (Schedule I, II, III, IV)\n\
    \u00B7 Any prescriptions for medications that are restricted by individual states\n\
    \u00B7 Any prescriptions for psychiatric or lifestyle medications (for example, diet or erectile dysfunction drugs)\n\
    \u00B7 Consults in languages other than English\n\
<<<<<<< HEAD
                           \u00B7 Instant responses to inbox / message consults &#40;consider video consults with available doctors for faster care&#41;</source>
        <target>在线咨询的常见原因：\n                                                                                   \u00B7  腹痛\n                                                                                      \u00B7   急性支气管炎\n                                                                                      \u00B7 急性结膜炎  \n                                                                                          \u00B7 急性膀胱炎  \n                                                                                          如果您认为您需要紧急治疗，不要使用在线咨询，一定要立刻打电话给%1$@或当地应急服务人员。例如，如果您遇到以下任何医疗问题，请立即转到%@：\n \n                  \u00B7胸痛或胸闷\n\
=======
                           \u00B7 Instant responses to inbox / message consults (consider video consults with available doctors for faster care)</source>
        <target state="new">在线咨询的常见原因：\n                                                                                   \u00B7  腹痛\n                                                                                      \u00B7   急性支气管炎\n                                                                                      \u00B7 急性结膜炎  \n                                                                                          \u00B7 急性膀胱炎  \n                                                                                          如果您认为您需要紧急治疗，不要使用在线咨询，一定要立刻打电话给%1$@或当地应急服务人员。例如，如果您遇到以下任何医疗问题，请立即转到%@：\n \n                  \u00B7胸痛或胸闷\n\
>>>>>>> 78bd5b25
     \u00B7痉挛或（心脏病、脑部疾病等）突发症状\n\
     \u00B7呼吸困难\n\
     \u00B7心理健康/行为健康/上瘾问题\n\
     \u00B7中度到重度烧伤\n\
     \u00B7止痛药（毒品）\n\
     \u00B7中毒\n\
     \u00B7严重头部、颈部或背部损伤\n\
     \u00B7严重肢体损伤或骨折\n\
     \u00B7严重不能抑止的流血\n\
     \u00B7自杀倾向\n\
     \u00B7失去意识\n\
     \u00B7任何其他危及生命的情况\n\
     \u00B7请不要期待得到\n\
     \u00B7任何毒品或美国特殊药品监督管理局控制的药物（一、二、三、四类药物）处方\n\
     \u00B7任何各州禁止药物处方\n\
     \u00B7任何精神病治疗药物或改变生活方式的药物处方（如：针对节食或勃起功能障碍的药物）\n\
    \u00B7除英文外的其他语言咨询\n\
    \u00B7电子邮件或信息咨询的立即回复（考虑到视频咨询会有相应医生更快回复）</target>
      </trans-unit>
      <trans-unit id="4" resname="At which pharmacy do you prefer to pick up prescriptions?" restype="string" datatype="x-objective-c">
        <source>At which pharmacy do you prefer to pick up prescriptions?</source>
<<<<<<< HEAD
        <target>未找到药店</target>
=======
        <target state="new">您希望在哪个药房取药？</target>
>>>>>>> 78bd5b25
        <note annotates="source">question for getting pharmacy selection</note>
      </trans-unit>
    </body>
  </file>
  <file original="feelgood/ViewControllers/FGSideMenuViewController.m" source-language="en-US" target-language="zh-Hans-CN" product-name="ht-iosapp">
    <body>
      <trans-unit id="5" resname="Languages spoken" restype="string" datatype="x-objective-c">
        <source>Languages spoken</source>
<<<<<<< HEAD
        <target>语言</target>
=======
        <target state="new">所说语言</target>
>>>>>>> 78bd5b25
      </trans-unit>
    </body>
  </file>
  <file original="feelgood/Classes/UI/Concierge/FGConciergeSession.m" source-language="en-US" target-language="zh-Hans-CN" product-name="ht-iosapp">
    <body>
      <trans-unit id="15" resname="other" restype="string" datatype="x-objective-c">
        <source>other</source>
        <target>其它</target>
      </trans-unit>
    </body>
  </file>
  <file original="feelgood/Classes/UI/Concierge/FGConciergeLocationInputContentView.m" source-language="en-US" target-language="zh-Hans-CN" product-name="ht-iosapp">
    <body>
      <trans-unit id="16" resname="Type your location" restype="string" datatype="x-objective-c">
        <source>Type your location</source>
        <target>输入您的位置</target>
      </trans-unit>
    </body>
  </file>
  <file original="feelgood/iPadNative/Base.lproj/FGIpadMainViewController.xib" source-language="en-US" target-language="zh-Hans-CN" product-name="ht-iosapp">
    <body>
      <trans-unit id="23" resname="FnY-tJ-Ru5.text" restype="string" datatype="x-xib">
        <source>Ask Docs</source>
        <target>询问医生</target>
        <note annotates="source">Class = "UILabel"; text = "Ask Docs"; ObjectID = "FnY-tJ-Ru5";</note>
      </trans-unit>
      <trans-unit id="24" resname="Jgd-39-xxH.text" restype="string" datatype="x-xib">
        <source>Feed</source>
        <target>主页</target>
        <note annotates="source">Class = "UILabel"; text = "Feed"; ObjectID = "Jgd-39-xxH";</note>
      </trans-unit>
      <trans-unit id="25" resname="goV-9z-1Od.text" restype="string" datatype="x-xib">
        <source>To-Do</source>
        <target>待办事项</target>
        <note annotates="source">Class = "UILabel"; text = "To-Do"; ObjectID = "goV-9z-1Od";</note>
      </trans-unit>
      <trans-unit id="26" resname="iOz-4W-mIJ.normalTitle" restype="string" datatype="x-xib">
        <source>Back</source>
        <target>返回</target>
        <note annotates="source">Class = "UIButton"; normalTitle = "Back"; ObjectID = "iOz-4W-mIJ";</note>
      </trans-unit>
      <trans-unit id="27" resname="wwh-97-ddC.text" restype="string" datatype="x-xib">
        <source>Search</source>
        <target>搜索</target>
        <note annotates="source">Class = "UILabel"; text = "Search"; ObjectID = "wwh-97-ddC";</note>
      </trans-unit>
    </body>
  </file>
  <file original="feelgood/Base.lproj/FGThankAlertView.xib" source-language="en-US" target-language="zh-Hans-CN" product-name="ht-iosapp">
    <body>
      <trans-unit id="28" resname="hon-2k-uh7.disabledTitle" restype="string" datatype="x-xib">
        <source>Send note</source>
        <target>发送便条</target>
        <note annotates="source">Class = "UIButton"; disabledTitle = "Send note"; ObjectID = "hon-2k-uh7";</note>
      </trans-unit>
    </body>
  </file>
  <file original="feelgood/ViewControllers/Base.lproj/FGSideFooterView.xib" source-language="en-US" target-language="zh-Hans-CN" product-name="ht-iosapp">
    <body>
      <trans-unit id="29" resname="jVx-dd-Ebf.text" restype="string" datatype="x-xib">
        <source>United States</source>
        <target>美国</target>
        <note annotates="source">Class = "UILabel"; text = "United States"; ObjectID = "jVx-dd-Ebf";</note>
      </trans-unit>
    </body>
  </file>
  <file original="feelgood/ViewControllers/Base.lproj/FGNuxInviteDoctorViewControllerSmallScreen.xib" source-language="en-US" target-language="zh-Hans-CN" product-name="ht-iosapp">
    <body>
      <trans-unit id="30" resname="3OY-k6-ura.disabledTitle" restype="string" datatype="x-xib">
        <source>Continue</source>
        <target>继续</target>
        <note annotates="source">Class = "UIButton"; disabledTitle = "Continue"; ObjectID = "3OY-k6-ura";</note>
      </trans-unit>
      <trans-unit id="31" resname="3OY-k6-ura.normalTitle" restype="string" datatype="x-xib">
        <source>Continue</source>
        <target>继续</target>
        <note annotates="source">Class = "UIButton"; normalTitle = "Continue"; ObjectID = "3OY-k6-ura";</note>
      </trans-unit>
      <trans-unit id="32" resname="H3A-5L-zru.placeholder" restype="string" datatype="x-xib">
        <source>Search name, specialty or topic</source>
        <target>搜索姓名、专科或话题</target>
        <note annotates="source">Class = "UISearchBar"; placeholder = "Search name, specialty or topic"; ObjectID = "H3A-5L-zru";</note>
      </trans-unit>
    </body>
  </file>
  <file original="feelgood/ViewControllers/Base.lproj/FGNuxGoalsTopicsViewControllerIpad.xib" source-language="en-US" target-language="zh-Hans-CN" product-name="ht-iosapp">
    <body>
      <trans-unit id="33" resname="NDY-sg-lLs.normalTitle" restype="string" datatype="x-xib">
        <source>Continue</source>
        <target>继续</target>
        <note annotates="source">Class = "UIButton"; normalTitle = "Continue"; ObjectID = "NDY-sg-lLs";</note>
      </trans-unit>
    </body>
  </file>
  <file original="feelgood/ViewControllers/Base.lproj/FGNuxGoalsTopicsViewController.xib" source-language="en-US" target-language="zh-Hans-CN" product-name="ht-iosapp">
    <body>
      <trans-unit id="34" resname="NDY-sg-lLs.disabledTitle" restype="string" datatype="x-xib">
        <source>Continue</source>
        <target>继续</target>
        <note annotates="source">Class = "UIButton"; disabledTitle = "Continue"; ObjectID = "NDY-sg-lLs";</note>
      </trans-unit>
      <trans-unit id="35" resname="NDY-sg-lLs.normalTitle" restype="string" datatype="x-xib">
        <source>Continue</source>
        <target>继续</target>
        <note annotates="source">Class = "UIButton"; normalTitle = "Continue"; ObjectID = "NDY-sg-lLs";</note>
      </trans-unit>
    </body>
  </file>
  <file original="feelgood/ViewControllers/Base.lproj/FGNuxGoalsTopicsAddSmallScreen.xib" source-language="en-US" target-language="zh-Hans-CN" product-name="ht-iosapp">
    <body>
      <trans-unit id="36" resname="hsK-cr-X4C.placeholder" restype="string" datatype="x-xib">
        <source>Find a topic (e.g. Lose weight)</source>
        <target>查找话题（例如减肥）</target>
        <note annotates="source">Class = "UISearchBar"; placeholder = "Find a topic (e.g. Lose weight)"; ObjectID = "hsK-cr-X4C";</note>
      </trans-unit>
    </body>
  </file>
  <file original="feelgood/ViewControllers/Base.lproj/FGForgotPasswordViewControllerIpad.xib" source-language="en-US" target-language="zh-Hans-CN" product-name="ht-iosapp">
    <body>
      <trans-unit id="37" resname="GdQ-6V-dXe.normalTitle" restype="string" datatype="x-xib">
        <source>Return to log in</source>
        <target>返回登录</target>
        <note annotates="source">Class = "UIButton"; normalTitle = "Return to log in"; ObjectID = "GdQ-6V-dXe";</note>
      </trans-unit>
    </body>
  </file>
  <file original="feelgood/ViewControllers/Settings/Base.lproj/FGMainSettingsViewController.xib" source-language="en-US" target-language="zh-Hans-CN" product-name="ht-iosapp">
    <body>
      <trans-unit id="38" resname="Xt8-hH-Bt9.normalTitle" restype="string" datatype="x-xib">
        <source>Button</source>
        <target>按钮</target>
        <note annotates="source">Class = "UIButton"; normalTitle = "Button"; ObjectID = "Xt8-hH-Bt9";</note>
      </trans-unit>
      <trans-unit id="39" resname="oae-ic-30W.normalTitle" restype="string" datatype="x-xib">
        <source>Update</source>
        <target>更新</target>
        <note annotates="source">Class = "UIButton"; normalTitle = "Update"; ObjectID = "oae-ic-30W";</note>
      </trans-unit>
    </body>
  </file>
  <file original="feelgood/Classes/UI/Base.lproj/FGProfileAddAnotherButtonView.xib" source-language="en-US" target-language="zh-Hans-CN" product-name="ht-iosapp">
    <body>
      <trans-unit id="41" resname="Vre-Aa-N6I.text" restype="string" datatype="x-xib">
        <source>Add another</source>
        <target>添加另一个</target>
        <note annotates="source">Class = "UILabel"; text = "Add another"; ObjectID = "Vre-Aa-N6I";</note>
      </trans-unit>
    </body>
  </file>
</xliff><|MERGE_RESOLUTION|>--- conflicted
+++ resolved
@@ -71,13 +71,8 @@
     \u00B7 Any prescriptions for medications that are restricted by individual states\n\
     \u00B7 Any prescriptions for psychiatric or lifestyle medications (for example, diet or erectile dysfunction drugs)\n\
     \u00B7 Consults in languages other than English\n\
-<<<<<<< HEAD
-    \u00B7 Instant responses to inbox / message consults &#40;consider video consults with available doctors for faster care&#41;</source>
-        <target>在线咨询的常见问题：
-=======
     \u00B7 Instant responses to inbox / message consults (consider video consults with available doctors for faster care)</source>
         <target state="new">在线咨询的常见问题：
->>>>>>> 78bd5b25
 \u00B7 腹部疼痛\n\
 \u00B7 急性支气管炎\n\
 \u00B7 急性结膜炎\n\
@@ -170,13 +165,8 @@
     \u00B7 Any prescriptions for medications that are restricted by individual states\n\
     \u00B7 Any prescriptions for psychiatric or lifestyle medications (for example, diet or erectile dysfunction drugs)\n\
     \u00B7 Consults in languages other than English\n\
-<<<<<<< HEAD
-                           \u00B7 Instant responses to inbox / message consults &#40;consider video consults with available doctors for faster care&#41;</source>
-        <target>在线咨询的常见原因：\n                                                                                   \u00B7  腹痛\n                                                                                      \u00B7   急性支气管炎\n                                                                                      \u00B7 急性结膜炎  \n                                                                                          \u00B7 急性膀胱炎  \n                                                                                          如果您认为您需要紧急治疗，不要使用在线咨询，一定要立刻打电话给%1$@或当地应急服务人员。例如，如果您遇到以下任何医疗问题，请立即转到%@：\n \n                  \u00B7胸痛或胸闷\n\
-=======
                            \u00B7 Instant responses to inbox / message consults (consider video consults with available doctors for faster care)</source>
         <target state="new">在线咨询的常见原因：\n                                                                                   \u00B7  腹痛\n                                                                                      \u00B7   急性支气管炎\n                                                                                      \u00B7 急性结膜炎  \n                                                                                          \u00B7 急性膀胱炎  \n                                                                                          如果您认为您需要紧急治疗，不要使用在线咨询，一定要立刻打电话给%1$@或当地应急服务人员。例如，如果您遇到以下任何医疗问题，请立即转到%@：\n \n                  \u00B7胸痛或胸闷\n\
->>>>>>> 78bd5b25
      \u00B7痉挛或（心脏病、脑部疾病等）突发症状\n\
      \u00B7呼吸困难\n\
      \u00B7心理健康/行为健康/上瘾问题\n\
@@ -198,11 +188,7 @@
       </trans-unit>
       <trans-unit id="4" resname="At which pharmacy do you prefer to pick up prescriptions?" restype="string" datatype="x-objective-c">
         <source>At which pharmacy do you prefer to pick up prescriptions?</source>
-<<<<<<< HEAD
-        <target>未找到药店</target>
-=======
         <target state="new">您希望在哪个药房取药？</target>
->>>>>>> 78bd5b25
         <note annotates="source">question for getting pharmacy selection</note>
       </trans-unit>
     </body>
@@ -211,11 +197,7 @@
     <body>
       <trans-unit id="5" resname="Languages spoken" restype="string" datatype="x-objective-c">
         <source>Languages spoken</source>
-<<<<<<< HEAD
-        <target>语言</target>
-=======
         <target state="new">所说语言</target>
->>>>>>> 78bd5b25
       </trans-unit>
     </body>
   </file>
@@ -223,7 +205,7 @@
     <body>
       <trans-unit id="15" resname="other" restype="string" datatype="x-objective-c">
         <source>other</source>
-        <target>其它</target>
+        <target state="new">其它</target>
       </trans-unit>
     </body>
   </file>
@@ -231,7 +213,7 @@
     <body>
       <trans-unit id="16" resname="Type your location" restype="string" datatype="x-objective-c">
         <source>Type your location</source>
-        <target>输入您的位置</target>
+        <target state="new">输入您的位置</target>
       </trans-unit>
     </body>
   </file>
